[tool.poetry]
name = "eleden-server"
version = "1.8.0"
description = "electronic education environment"
authors = ["Luferov Victor <lyferov@yandex.ru>"]
license = "MIT"
readme = "README.md"

[tool.poetry.dependencies]
python = "^3.10"
beautifulsoup4 = "^4.10.0"
celery = "^5.2.5"
channels = "^3.0.4"
channels-redis = "^3.4.0"
daphne = "^3.0.2"
Django = "^3"
django-celery-beat = "^2.2.1"
django-celery-results = "^2.2.0"
django-channels-graphql-ws = "^0.9.1"
django-cors-headers = "^3.11.0"
django-cors-middleware = "^1.5.0"
django-filter = "^21.1"
django-push-notifications = "^3.0.0"
djangorestframework = "^3.13.1"
flatten-dict = "^0.4.2"
graphene-django = "^2.15.0"
graphene-django-optimizer = "^0.8"
graphene-file-upload = "^1.3.0"
graphql-relay = "^2"
openpyxl = "^3.0.9"
Pillow = "^9.1.0"
progress = "^1.6"
python-dotenv = "^0.20.0"
pywebpush = "^1.14.0"
<<<<<<< HEAD
redis = "^4.2.2"
=======
redis = "^4.2.1"
>>>>>>> 6139ef44
requests = "^2.27.1"
sentry-sdk = "^1.5.8"
user-agents = "^2.2.0"
bibtexparser = "^1.2.0"
psycopg2-binary = "^2.9.2"
django-oauth-toolkit = "^1.7.1"
paramiko = "^2.10.3"
lxml = "4.8.0"
inflection = "^0.5.1"
devind-helpers = "^0.3.0"
devind-core = "^0"
devind-notifications = "^0"
django-cbias-auth = "^0"
devind-dictionaries = "^0"
openpyexcel = "^2.5.14"
django-seed = "^0.3.1"
graphene-django-cud = "^0.10.0"

[tool.poetry.dev-dependencies]
flake8 = "^4.0.1"
flake8-import-order = "^0.18.1"
flake8-docstrings = "^1.6.0"
flake8-builtins = "^1.5.3"
flake8-quotes = "^3.3.1"
flake8-comprehensions = "^3.8.0"
flake8-eradicate = "^1.2.0"
flake8-simplify = "^0.19.2"
flake8-spellcheck = "^0.28.0"
pep8-naming = "^0.12.1"
flake8-use-fstring = "^1.3"
flake8-annotations = "^2.8.0"

[build-system]
requires = ["poetry-core>=1.0.0"]
build-backend = "poetry.core.masonry.api"<|MERGE_RESOLUTION|>--- conflicted
+++ resolved
@@ -32,11 +32,7 @@
 progress = "^1.6"
 python-dotenv = "^0.20.0"
 pywebpush = "^1.14.0"
-<<<<<<< HEAD
 redis = "^4.2.2"
-=======
-redis = "^4.2.1"
->>>>>>> 6139ef44
 requests = "^2.27.1"
 sentry-sdk = "^1.5.8"
 user-agents = "^2.2.0"
