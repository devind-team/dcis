--- conflicted
+++ resolved
@@ -4,10 +4,7 @@
 from io import BytesIO
 from os import listdir, remove
 from os.path import isfile, join
-<<<<<<< HEAD
-=======
-from unittest.mock import MagicMock, patch
->>>>>>> c9a716d3
+from unittest.mock import patch
 
 from devind_dictionaries.models import Organization
 from django.conf import settings
@@ -23,11 +20,7 @@
 )
 from apps.dcis.permissions import can_change_period_attributes
 from apps.dcis.services.attribute_services import (
-<<<<<<< HEAD
-    unload_attributes_in_file,
-=======
     change_attribute, create_attribute, unload_attributes_in_file,
->>>>>>> c9a716d3
     upload_attributes_from_file,
 )
 
