"""Разрешения на работу с периодами проектов."""

from devind_helpers.permissions import BasePermission

from apps.dcis.models import Period, Project
from apps.dcis.services.period_services import get_user_periods
from apps.dcis.services.privilege_services import has_privilege
from .project_permissions import ViewProject


class ViewPeriod(BasePermission):
    """Пропускает пользователей, которые могут просматривать период."""

    @staticmethod
    def has_object_permission(context, obj: Period):
        return ViewProject.has_object_permission(context, obj.project) and obj in get_user_periods(
            context.user,
            obj.project.id
        )


<<<<<<< HEAD
class AddPeriod(BasePermission):
    """Пропускает пользователей, которые могут добавлять периоды в проект."""

    @staticmethod
    def has_object_permission(context, obj: Project):
        return ViewProject.has_object_permission(context, obj) and (
            context.user.has_perm('dcis.add_period') or (
                obj.user_id == context.user.id and
                context.user.has_perm('dcis.add_project')
            )
        )


class ChangePeriod(BasePermission):
    """Пропускает пользователей, которые могут изменять период в проекте."""

    @staticmethod
    def has_object_permission(context, obj: Period):
        if not ViewPeriod.has_object_permission(context, obj):
            return False
=======
class AddPeriodBase(BasePermission):
    """Пропускает пользователей, которые могут добавлять периоды в проект, без проверки возможности просмотра."""

    @staticmethod
    def has_object_permission(context, obj: Project):
        return context.user.has_perm('dcis.add_period') or (
            obj.user_id == context.user.id and
            context.user.has_perm('dcis.add_project')
        )


class AddPeriod(BasePermission):
    """Пропускает пользователей, которые могут просматривать проект и добавлять в него периоды."""

    @staticmethod
    def has_object_permission(context, obj: Project):
        return ViewProject.has_object_permission(
            context, obj
        ) and AddPeriodBase.has_object_permission(
            context, obj
        )


class ChangePeriodBase(BasePermission):
    """Пропускает пользователей, которые могут изменять период в проекте, без проверки возможности просмотра."""

    @staticmethod
    def has_object_permission(context, obj: Period):
>>>>>>> 1f1039ad
        return (
            context.user.has_perm('dcis.change_period') or
            obj.project.user_id == context.user.id and context.user.has_perm('dcis.add_project') or
            obj.user_id == context.user.id and context.user.has_perm('dcis.add_period') or
            has_privilege(context.user.id, obj.id, 'change_period')
        )


<<<<<<< HEAD
class ChangePeriodDivisions(ChangePeriod):
    """Пропускает пользователей, которые могут изменять дивизионы периода."""

    @staticmethod
    def has_object_permission(context, obj: Period):
        if not ViewPeriod.has_object_permission(context, obj):
            return False
        return ChangePeriod.has_object_permission(context, obj) or has_privilege(
=======
class ChangePeriod(BasePermission):
    """Пропускает пользователей, которые могут просматривать и изменять период в проекте."""

    @staticmethod
    def has_object_permission(context, obj: Period):
        return ViewPeriod.has_object_permission(
            context, obj
        ) and ChangePeriodBase.has_object_permission(
            context, obj
        )


class ChangePeriodDivisionsBase(BasePermission):
    """Пропускает пользователей, которые могут изменять дивизионы периода, без проверки возможности просмотра."""

    @staticmethod
    def has_object_permission(context, obj: Period):
        return ChangePeriodBase.has_object_permission(
            context, obj
        ) or has_privilege(
>>>>>>> 1f1039ad
            context.user.id, obj.id, 'change_period_divisions'
        )


<<<<<<< HEAD
class ChangePeriodUsers(ChangePeriod):
    """Пропускает пользователей, которые могут изменять пользователей периода."""

    @staticmethod
    def has_object_permission(context, obj: Period):
        if not ViewPeriod.has_object_permission(context, obj):
            return False
        return ChangePeriod.has_object_permission(context, obj) or has_privilege(
=======
class ChangePeriodDivisions(BasePermission):
    """Пропускает пользователей, которые могут просматривать период и изменять в нем дивизионы."""

    @staticmethod
    def has_object_permission(context, obj: Period):
        return ViewPeriod.has_object_permission(
            context, obj
        ) and ChangePeriodDivisionsBase.has_object_permission(
            context, obj
        )


class ChangePeriodGroupsBase(BasePermission):
    """Пропускает пользователей, которые могут изменять группы периода, без проверки возможности просмотра."""

    @staticmethod
    def has_object_permission(context, obj: Period):
        return ChangePeriodBase.has_object_permission(
            context, obj
        ) or has_privilege(
            context.user.id, obj.id, 'change_period_groups'
        )


class ChangePeriodGroups(BasePermission):
    """Пропускает пользователей, которые могут просматривать период и изменять в нем группы."""

    @staticmethod
    def has_object_permission(context, obj: Period):
        return ViewPeriod.has_object_permission(
            context, obj
        ) and ChangePeriodGroupsBase.has_object_permission(
            context, obj
        )


class ChangePeriodUsersBase(BasePermission):
    """Пропускает пользователей, которые могут изменять пользователей периода, без проверки возможности просмотра."""

    @staticmethod
    def has_object_permission(context, obj: Period):
        return ChangePeriodBase.has_object_permission(
            context, obj
        ) or has_privilege(
>>>>>>> 1f1039ad
            context.user.id, obj.id, 'change_period_users'
        )


<<<<<<< HEAD
class ChangePeriodSettings(ChangePeriod):
    """Пропускает пользователей, которые могут изменять настройки периода."""

    @staticmethod
    def has_object_permission(context, obj: Period):
        if not ViewPeriod.has_object_permission(context, obj):
            return False
        return ChangePeriod.has_object_permission(context, obj) or has_privilege(
=======
class ChangePeriodUsers(BasePermission):
    """Пропускает пользователей, которые могут просматривать период и изменять в нем пользователей."""

    @staticmethod
    def has_object_permission(context, obj: Period):
        return ViewPeriod.has_object_permission(
            context, obj
        ) and ChangePeriodUsersBase.has_object_permission(
            context, obj
        )


class ChangePeriodSettingsBase(BasePermission):
    """Пропускает пользователей, которые могут изменять настройки периода, без проверки возможности просмотра."""

    @staticmethod
    def has_object_permission(context, obj: Period):
        return ChangePeriodBase.has_object_permission(
            context, obj
        ) or has_privilege(
>>>>>>> 1f1039ad
            context.user.id, obj.id, 'change_period_settings'
        )


<<<<<<< HEAD
class ChangePeriodSheet(BasePermission):
    """Пропускает пользователей, которые могут изменять структуру листа."""

    @staticmethod
    def has_object_permission(context, obj: Period):
        if not ViewPeriod.has_object_permission(context, obj):
            return False
=======
class ChangePeriodSettings(BasePermission):
    """Пропускает пользователей, которые могут просматривать период и изменять в нем настройки."""

    @staticmethod
    def has_object_permission(context, obj: Period):
        return ViewPeriod.has_object_permission(
            context, obj
        ) and ChangePeriodSettingsBase.has_object_permission(
            context, obj
        )


class ChangePeriodSheetBase(BasePermission):
    """Пропускает пользователей, которые могут изменять структуру листа, без проверки возможности просмотра."""

    @staticmethod
    def has_object_permission(context, obj: Period):
>>>>>>> 1f1039ad
        return (
            context.user.has_perm('dcis.change_sheet') or
            obj.project.user_id == context.user.id and context.user.has_perm('dcis.add_project') or
            obj.user_id == context.user.id and context.user.has_perm('dcis.add_period') or
            has_privilege(context.user.id, obj.id, 'change_sheet')
        )


<<<<<<< HEAD
class DeletePeriod(BasePermission):
    """Пропускает пользователей, которые могут удалять период в проекте."""

    @staticmethod
    def has_object_permission(context, obj: Period):
        return ViewPeriod.has_object_permission(context, obj) and (
            context.user.has_perm('dcis.delete_period') or (
                obj.project.user_id == context.user.id and
                context.user.has_perm('dcis.add_project') and
                obj.document_set.count() == 0
            ) or (
                obj.user_id == context.user.id and
                context.user.has_perm('dcis.add_period') and
                obj.document_set.count() == 0
            )
=======
class ChangePeriodSheet(BasePermission):
    """Пропускает пользователей, которые могут просматривать период и изменять в нем структуру листа."""

    @staticmethod
    def has_object_permission(context, obj: Period):
        return ViewPeriod.has_object_permission(
            context, obj
        ) and ChangePeriodSheetBase.has_object_permission(
            context, obj
        )


class DeletePeriodBase(BasePermission):
    """Пропускает пользователей, которые могут удалять период, без проверки возможности просмотра."""

    @staticmethod
    def has_object_permission(context, obj: Period):
        return context.user.has_perm('dcis.delete_period') or (
            obj.project.user_id == context.user.id and
            context.user.has_perm('dcis.add_project') and
            obj.document_set.count() == 0
        ) or (
            obj.user_id == context.user.id and
            context.user.has_perm('dcis.add_period') and
            obj.document_set.count() == 0
        )


class DeletePeriod(BasePermission):
    """Пропускает пользователей, которые могут просматривать и удалять период в проекте."""

    @staticmethod
    def has_object_permission(context, obj: Period):
        return ViewPeriod.has_object_permission(
            context, obj
        ) and DeletePeriodBase.has_object_permission(
            context, obj
>>>>>>> 1f1039ad
        )<|MERGE_RESOLUTION|>--- conflicted
+++ resolved
@@ -19,28 +19,6 @@
         )
 
 
-<<<<<<< HEAD
-class AddPeriod(BasePermission):
-    """Пропускает пользователей, которые могут добавлять периоды в проект."""
-
-    @staticmethod
-    def has_object_permission(context, obj: Project):
-        return ViewProject.has_object_permission(context, obj) and (
-            context.user.has_perm('dcis.add_period') or (
-                obj.user_id == context.user.id and
-                context.user.has_perm('dcis.add_project')
-            )
-        )
-
-
-class ChangePeriod(BasePermission):
-    """Пропускает пользователей, которые могут изменять период в проекте."""
-
-    @staticmethod
-    def has_object_permission(context, obj: Period):
-        if not ViewPeriod.has_object_permission(context, obj):
-            return False
-=======
 class AddPeriodBase(BasePermission):
     """Пропускает пользователей, которые могут добавлять периоды в проект, без проверки возможности просмотра."""
 
@@ -69,7 +47,6 @@
 
     @staticmethod
     def has_object_permission(context, obj: Period):
->>>>>>> 1f1039ad
         return (
             context.user.has_perm('dcis.change_period') or
             obj.project.user_id == context.user.id and context.user.has_perm('dcis.add_project') or
@@ -78,16 +55,6 @@
         )
 
 
-<<<<<<< HEAD
-class ChangePeriodDivisions(ChangePeriod):
-    """Пропускает пользователей, которые могут изменять дивизионы периода."""
-
-    @staticmethod
-    def has_object_permission(context, obj: Period):
-        if not ViewPeriod.has_object_permission(context, obj):
-            return False
-        return ChangePeriod.has_object_permission(context, obj) or has_privilege(
-=======
 class ChangePeriod(BasePermission):
     """Пропускает пользователей, которые могут просматривать и изменять период в проекте."""
 
@@ -108,21 +75,10 @@
         return ChangePeriodBase.has_object_permission(
             context, obj
         ) or has_privilege(
->>>>>>> 1f1039ad
             context.user.id, obj.id, 'change_period_divisions'
         )
 
 
-<<<<<<< HEAD
-class ChangePeriodUsers(ChangePeriod):
-    """Пропускает пользователей, которые могут изменять пользователей периода."""
-
-    @staticmethod
-    def has_object_permission(context, obj: Period):
-        if not ViewPeriod.has_object_permission(context, obj):
-            return False
-        return ChangePeriod.has_object_permission(context, obj) or has_privilege(
-=======
 class ChangePeriodDivisions(BasePermission):
     """Пропускает пользователей, которые могут просматривать период и изменять в нем дивизионы."""
 
@@ -167,21 +123,10 @@
         return ChangePeriodBase.has_object_permission(
             context, obj
         ) or has_privilege(
->>>>>>> 1f1039ad
             context.user.id, obj.id, 'change_period_users'
         )
 
 
-<<<<<<< HEAD
-class ChangePeriodSettings(ChangePeriod):
-    """Пропускает пользователей, которые могут изменять настройки периода."""
-
-    @staticmethod
-    def has_object_permission(context, obj: Period):
-        if not ViewPeriod.has_object_permission(context, obj):
-            return False
-        return ChangePeriod.has_object_permission(context, obj) or has_privilege(
-=======
 class ChangePeriodUsers(BasePermission):
     """Пропускает пользователей, которые могут просматривать период и изменять в нем пользователей."""
 
@@ -202,20 +147,10 @@
         return ChangePeriodBase.has_object_permission(
             context, obj
         ) or has_privilege(
->>>>>>> 1f1039ad
             context.user.id, obj.id, 'change_period_settings'
         )
 
 
-<<<<<<< HEAD
-class ChangePeriodSheet(BasePermission):
-    """Пропускает пользователей, которые могут изменять структуру листа."""
-
-    @staticmethod
-    def has_object_permission(context, obj: Period):
-        if not ViewPeriod.has_object_permission(context, obj):
-            return False
-=======
 class ChangePeriodSettings(BasePermission):
     """Пропускает пользователей, которые могут просматривать период и изменять в нем настройки."""
 
@@ -233,7 +168,6 @@
 
     @staticmethod
     def has_object_permission(context, obj: Period):
->>>>>>> 1f1039ad
         return (
             context.user.has_perm('dcis.change_sheet') or
             obj.project.user_id == context.user.id and context.user.has_perm('dcis.add_project') or
@@ -242,23 +176,6 @@
         )
 
 
-<<<<<<< HEAD
-class DeletePeriod(BasePermission):
-    """Пропускает пользователей, которые могут удалять период в проекте."""
-
-    @staticmethod
-    def has_object_permission(context, obj: Period):
-        return ViewPeriod.has_object_permission(context, obj) and (
-            context.user.has_perm('dcis.delete_period') or (
-                obj.project.user_id == context.user.id and
-                context.user.has_perm('dcis.add_project') and
-                obj.document_set.count() == 0
-            ) or (
-                obj.user_id == context.user.id and
-                context.user.has_perm('dcis.add_period') and
-                obj.document_set.count() == 0
-            )
-=======
 class ChangePeriodSheet(BasePermission):
     """Пропускает пользователей, которые могут просматривать период и изменять в нем структуру листа."""
 
@@ -296,5 +213,4 @@
             context, obj
         ) and DeletePeriodBase.has_object_permission(
             context, obj
->>>>>>> 1f1039ad
         )