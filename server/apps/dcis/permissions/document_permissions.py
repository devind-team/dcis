--- conflicted
+++ resolved
@@ -5,21 +5,15 @@
 from apps.core.models import User
 from apps.dcis.models import Cell, Document, Period, RowDimension, Status
 from apps.dcis.services.divisions_services import get_user_divisions
-<<<<<<< HEAD
-=======
-from apps.dcis.services.document_services import get_user_documents, is_document_editable
->>>>>>> 1d972ca8
 from apps.dcis.services.privilege_services import has_privilege
 from .period_permissions import can_change_period_sheet_base, can_view_period
 
-from devind_helpers.permissions import ModelPermission
-
 
 def can_add_budget_classification(user: User):
-    """Пропускает пользователей, которые могут изменять проект, без проверки возможности просмотра."""
+    """Пропускает пользователей, которые могут добавлять КБК, без проверки возможности просмотра."""
     if user.has_perm('devind_dictionaries.add_budgetclassification'):
         return
-    raise PermissionDenied('Недостаточно прав для изменения проекта')
+    raise PermissionDenied('Недостаточно прав для добавления КБК.')
 
 
 def can_view_document(user: User, document: Document):
@@ -141,6 +135,7 @@
     @property
     def is_document_editable(self) -> bool:
         """Является ли документ редактируемым."""
+        from apps.dcis.services.document_services import is_document_editable
         if self._is_document_editable is None:
             self._is_document_editable = is_document_editable(self._document)
         return self._is_document_editable
