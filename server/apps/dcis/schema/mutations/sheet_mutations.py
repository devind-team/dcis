--- conflicted
+++ resolved
@@ -10,16 +10,13 @@
 from graphql_relay import from_global_id
 from stringcase import snakecase
 
-<<<<<<< HEAD
 from apps.dcis.models import Cell, ColumnDimension, RowDimension, Sheet, Value
 from apps.dcis.permissions import ChangePeriodSheet
 from apps.dcis.schema.types import CellType, ChangedCellOption, GlobalIndicesInputType, RowDimensionType, SheetType
-=======
 
 from apps.dcis.models import Cell, ColumnDimension, RowDimension, Sheet
 from apps.dcis.schema.types import SheetType, CellType, ChangedCellOption, GlobalIndicesInputType, RowDimensionType
 from apps.dcis.permissions import ChangeSheet
->>>>>>> ccaa2661
 from apps.dcis.services.sheet_services import (
     CheckCellOptions,
     add_row_dimension,
@@ -27,13 +24,10 @@
     change_column_dimension,
     change_row_dimension,
     delete_row_dimension,
-<<<<<<< HEAD
     get_file_value_files,
     rename_sheet,
     update_or_create_file_value,
     update_or_create_value,
-=======
->>>>>>> ccaa2661
 )
 
 
