--- conflicted
+++ resolved
@@ -1,27 +1,18 @@
 from typing import Any
 
 import graphene
-from devind_core.schema import FileType
 from devind_helpers.decorators import permission_classes
 from devind_helpers.orm_utils import get_object_or_404
 from devind_helpers.permissions import IsAuthenticated
 from devind_helpers.schema.mutations import BaseMutation
 from devind_helpers.schema.types import ErrorFieldType
-from django.core.files.uploadedfile import InMemoryUploadedFile
-from graphene_file_upload.scalars import Upload
 from graphql import ResolveInfo
 from graphql_relay import from_global_id
 from stringcase import snakecase
 
-<<<<<<< HEAD
-from apps.dcis.models import Cell, ColumnDimension, RowDimension, Sheet, Value
-from apps.dcis.permissions import ChangePeriodSheet
-from apps.dcis.schema.types import CellType, ChangedCellOption, GlobalIndicesInputType, RowDimensionType, SheetType
-=======
 from apps.dcis.models import Cell, ColumnDimension, RowDimension, Sheet
 from apps.dcis.permissions import ChangePeriodSheet
 from apps.dcis.schema.types import SheetType, CellType, ChangedCellOption, GlobalIndicesInputType, RowDimensionType
->>>>>>> 1f1039ad
 from apps.dcis.services.sheet_services import (
     CheckCellOptions,
     add_row_dimension,
@@ -30,16 +21,6 @@
     change_row_dimension,
     delete_row_dimension,
     rename_sheet,
-<<<<<<< HEAD
-
-)
-from apps.dcis.services.value_services import (
-    create_file_value_archive,
-    get_file_value_files,
-    update_or_create_file_value,
-    update_or_create_value,
-=======
->>>>>>> 1f1039ad
 )
 
 
@@ -271,4 +252,4 @@
     change_row_dimension = ChangeRowDimensionMutation.Field(required=True, description='Изменение строки')
     delete_row_dimension = DeleteRowDimensionMutation.Field(required=True, description='Удаление строки')
 
-    change_cells_option = ChangeCellsOptionMutation.Field(required=True, description='Изменения опций ячейки')+    change_cells_option = ChangeCellsOptionMutation.Field(required=True, description='Изменения опций ячейки')
