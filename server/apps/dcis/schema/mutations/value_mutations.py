"""Модуль содержит мутации, относящиеся к значениям ячеек."""

from typing import Any

import graphene
from devind_core.schema import FileType
from devind_helpers.decorators import permission_classes
from devind_helpers.orm_utils import get_object_or_404
from devind_helpers.permissions import IsAuthenticated
from devind_helpers.schema.mutations import BaseMutation
from django.core.files.uploadedfile import InMemoryUploadedFile
from graphene_file_upload.scalars import Upload
from graphql import ResolveInfo
from graphql_relay import from_global_id
from devind_helpers.schema.types import ErrorFieldType

<<<<<<< HEAD
from apps.dcis.models import Cell, Document, Value
from apps.dcis.permissions import ChangeValue
=======
from apps.dcis.models import Value, Cell, Document
from apps.dcis.permissions import can_change_value
>>>>>>> 53a81bfa
from apps.dcis.schema.types import ValueType
from apps.dcis.services.value_services import (
    create_file_value_archive,
    get_file_value_files,
    update_or_create_file_value,
    update_or_create_value,
)


class ChangeValueMutation(BaseMutation):
    """Изменение значения ячейки."""

    class Input:
        document_id = graphene.ID(required=True, description='Идентификатор документа')
        cell_id = graphene.ID(required=True, description='Идентификатор ячейки')
        sheet_id = graphene.ID(required=True, description='Идентификатор листа')
        value = graphene.String(required=True, description='Значение')

    values = graphene.List(ValueType, description='Измененные ячейки')
    updated_at = graphene.DateTime(required=True, description='Дата изменения')

    @staticmethod
    @permission_classes((IsAuthenticated,))
    def mutate_and_get_payload(
        root: Any,
        info: ResolveInfo,
        document_id: str,
        cell_id: str,
        sheet_id: str,
        value: str
    ):
        document: Document = get_object_or_404(Document, pk=from_global_id(document_id)[1])
        cell: Cell = get_object_or_404(Cell, pk=cell_id)
<<<<<<< HEAD
        info.context.check_object_permissions(info.context, ChangeValue.Obj(document=document, cell=cell,))
=======
        if not can_change_value(info.context, document, cell):
            return ChangeValueMutation(success=False, errors=[ErrorFieldType('value', ['Ошибка доступа'])])
>>>>>>> 53a81bfa
        result = update_or_create_value(
            document=document,
            cell=cell,
            sheet_id=sheet_id,
            value=value
        )
        return ChangeValueMutation(values=result.values, updated_at=result.updated_at)


class ChangeFileValueMutation(BaseMutation):
    """Изменение значения ячейки типа `Файл`."""

    class Input:
        document_id = graphene.ID(required=True, description='Идентификатор документа')
        sheet_id = graphene.ID(required=True, description='Идентификатор листа')
        column_id = graphene.ID(required=True, description='Идентификатор колонки')
        row_id = graphene.ID(required=True, description='Идентификатор строки')
        value = graphene.String(required=True, description='Значение')
        remaining_files = graphene.List(graphene.NonNull(graphene.ID), required=True, description='Оставшиеся файлы')
        new_files = graphene.List(graphene.NonNull(Upload), required=True, description='Новые файлы')

    value = graphene.String(required=True, description='Измененное значение')
    updated_at = graphene.DateTime(required=True, description='Дата изменения')
    value_files = graphene.List(FileType, description='Измененные файлы')

    @staticmethod
    @permission_classes((IsAuthenticated,))
    def mutate_and_get_payload(
        root: Any,
        info: ResolveInfo,
        document_id: str,
        sheet_id: str,
        column_id: str,
        row_id: str,
        value: str,
        remaining_files: list[str],
        new_files: list[InMemoryUploadedFile]
    ):
        result = update_or_create_file_value(
            user=info.context.user,
            document_id=from_global_id(document_id)[1],
            sheet_id=sheet_id,
            column_id=column_id,
            row_id=row_id,
            value=value,
            remaining_files=[int(from_global_id(global_id)[1]) for global_id in remaining_files],
            new_files=new_files
        )
        return ChangeFileValueMutation(
            value=result.value.value,
            updated_at=result.updated_at,
            value_files=get_file_value_files(result.value)
        )


class UnloadFileValueArchiveMutation(BaseMutation):
    """Выгрузка архива значения ячейки типа `Файл`."""

    class Input:
        document_id = graphene.ID(required=True, description='Идентификатор документа')
        sheet_id = graphene.ID(required=True, description='Идентификатор листа')
        column_id = graphene.ID(required=True, description='Идентификатор колонки')
        row_id = graphene.ID(required=True, description='Идентификатор строки')
        name = graphene.String(required=True, description='Название архива')

    src = graphene.String(description='Ссылка на сгенерированный архив')

    @staticmethod
    @permission_classes((IsAuthenticated,))
    def mutate_and_get_payload(
        root: Any,
        info: ResolveInfo,
        document_id: str,
        sheet_id: str,
        column_id: str,
        row_id: str,
        name: str
    ):
        return UnloadFileValueArchiveMutation(
            src=create_file_value_archive(
                value=get_object_or_404(
                    Value,
                    document_id=from_global_id(document_id)[1],
                    sheet_id=sheet_id,
                    column_id=column_id,
                    row_id=row_id
                ),
                name=name
            )
        )


class ValueMutations(graphene.ObjectType):
    """Мутации, связанные с ячейками."""

    change_value = ChangeValueMutation.Field(required=True, description='Изменение значения ячейки')
    change_file_value = ChangeFileValueMutation.Field(
        required=True,
        description='Изменение значения ячейки типа `Файл`'
    )
    unload_file_value_archive = UnloadFileValueArchiveMutation.Field(
        required=True,
        description='Выгрузка архива значения ячейки типа `Файл`'
    )<|MERGE_RESOLUTION|>--- conflicted
+++ resolved
@@ -8,19 +8,14 @@
 from devind_helpers.orm_utils import get_object_or_404
 from devind_helpers.permissions import IsAuthenticated
 from devind_helpers.schema.mutations import BaseMutation
+from devind_helpers.schema.types import ErrorFieldType
 from django.core.files.uploadedfile import InMemoryUploadedFile
 from graphene_file_upload.scalars import Upload
 from graphql import ResolveInfo
 from graphql_relay import from_global_id
-from devind_helpers.schema.types import ErrorFieldType
 
-<<<<<<< HEAD
 from apps.dcis.models import Cell, Document, Value
-from apps.dcis.permissions import ChangeValue
-=======
-from apps.dcis.models import Value, Cell, Document
 from apps.dcis.permissions import can_change_value
->>>>>>> 53a81bfa
 from apps.dcis.schema.types import ValueType
 from apps.dcis.services.value_services import (
     create_file_value_archive,
@@ -54,12 +49,8 @@
     ):
         document: Document = get_object_or_404(Document, pk=from_global_id(document_id)[1])
         cell: Cell = get_object_or_404(Cell, pk=cell_id)
-<<<<<<< HEAD
-        info.context.check_object_permissions(info.context, ChangeValue.Obj(document=document, cell=cell,))
-=======
         if not can_change_value(info.context, document, cell):
             return ChangeValueMutation(success=False, errors=[ErrorFieldType('value', ['Ошибка доступа'])])
->>>>>>> 53a81bfa
         result = update_or_create_value(
             document=document,
             cell=cell,
