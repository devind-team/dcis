from typing import Any
from datetime import date

import graphene
from devind_core.models import File
from devind_helpers.decorators import permission_classes
from devind_helpers.orm_utils import get_object_or_404
from devind_helpers.permissions import IsAuthenticated
from devind_helpers.schema.mutations import BaseMutation
from django.core.files.uploadedfile import InMemoryUploadedFile
from graphene_file_upload.scalars import Upload
from graphql import ResolveInfo
from graphql_relay import from_global_id

from apps.core.models import User
from apps.core.schema import UserType
from apps.dcis.models import Division, Period, PeriodGroup, PeriodPrivilege, Privilege, Project
from apps.dcis.permissions import (
    can_add_period,
    can_change_period_divisions,
    can_change_period_groups,
    can_change_period_settings,
    can_change_period_users,
    can_view_period,
)
from apps.dcis.schema.types import DivisionModelType, PeriodGroupType, PeriodType, PrivilegeType
from apps.dcis.services.divisions_services import get_divisions
from apps.dcis.services.excel_extractor_services import ExcelExtractor
from apps.dcis.services.period_services import (
    create_period,
    add_period_methodical_support,
    add_divisions_period,
    delete_divisions_period,
    copy_period_groups,
    change_period_group_privileges,
    change_user_period_groups,
    change_user_period_privileges,
    add_period_group,
    change_settings_period,
    delete_period
)


class AddPeriodMutation(BaseMutation):
    """Мутация для создания периода."""

    class Input:
        name = graphene.String(required=True, description='Название периода')
        project_id = graphene.ID(required=True, description='Идентификатор проекта')
        file = Upload(required=True, description='Xlsx файл с проектом')
        multiple = graphene.Boolean(required=True, description='Множественность сбора')

    period = graphene.Field(PeriodType, description='Добавленный период')

    @staticmethod
    @permission_classes((IsAuthenticated,))
    def mutate_and_get_payload(
        root: Any,
        info: ResolveInfo,
        name: str,
        project_id: str,
        file: InMemoryUploadedFile,
        multiple: bool
    ):
        project = get_object_or_404(Project, pk=from_global_id(project_id)[1])
<<<<<<< HEAD
        info.context.check_object_permissions(info.context, project)
        period: Period = create_period(name, info.context.user, project, multiple)
        fl: File = add_period_methodical_support(period, file, info.context.user)
=======
        can_add_period(info.context.user, project)
        period: Period = Period.objects.create(
            name=name,
            user=info.context.user,
            project=project,
            multiple=multiple
        )
        fl: File = period.methodical_support.create(
            name=file.name,
            src=file,
            deleted=False,
            user=info.context.user
        )
>>>>>>> cbb29088
        extractor: ExcelExtractor = ExcelExtractor(fl.src.path)
        extractor.save(period)
        return AddPeriodMutation(period=period)


class ChangePeriodMutation(BaseMutation):
    """Мутация на изменение настроек периода."""

    class Input:
        period_id = graphene.ID(required=True, description='Идентификатор текущего периода')
        name = graphene.String(required=True, description='Название периода')
        status = graphene.String(required=True, description='Статус проекта')
        multiple = graphene.Boolean(required=True, description='Множественное заполнение')
        privately = graphene.Boolean(required=True, description='Приватность полей')
        start = graphene.Date(required=False, description='Дата начала')
        expiration = graphene.Date(required=False, description='Дата окончания')

    period = graphene.Field(PeriodType, description='Добавленный период')

<<<<<<< HEAD
    @staticmethod
    @permission_classes((IsAuthenticated, ChangePeriodSettings,))
    def mutate_and_get_payload(
        root: Any,
        info: ResolveInfo,
        period_id: str,
        name: str,
        status: str,
        multiple: bool,
        privately: bool,
        start: date,
        expiration: date
    ):
        period = get_object_or_404(Period, pk=period_id)
        info.context.check_object_permissions(info.context, period)
        return ChangePeriodMutation(period=change_settings_period(
            period,
            name,
            status,
            multiple,
            privately,
            start,
            expiration))
=======
    @classmethod
    def check_permissions(cls, root: Any, info: ResolveInfo, input: Any, id: str, obj: Period) -> None:
        can_change_period_settings(info.context.user, obj)
>>>>>>> cbb29088


class DeletePeriodMutation(BaseMutation):
    """Мутация на удаление периода."""

    class Input:
        period_id = graphene.ID(required=True, description='Идентификатор периода')

<<<<<<< HEAD
    delete_id = graphene.ID(required=True, description='Идентификатор удаленного периода')

    @staticmethod
    @permission_classes((IsAuthenticated, ChangePeriodSettings,))
    def mutate_and_get_payload(root: Any, info: ResolveInfo, period_id: str):
        period = get_object_or_404(Period, pk=period_id)
        info.context.check_object_permissions(info.context, period)
        delete_period(period)
        return DeletePeriodMutation(delete_id=period_id)
=======
    @classmethod
    def check_permissions(cls, root: Any, info: ResolveInfo, id: str, obj: Period) -> None:
        can_change_period_settings(info.context.user, obj)
>>>>>>> cbb29088


class AddDivisionsMutation(BaseMutation):
    """Мутация на добавление дивизионов в период."""

    class Input:
        period_id = graphene.ID(required=True, description='Идентификатор периода')
        division_ids = graphene.List(graphene.NonNull(graphene.ID), description='Идентификаторы дивизионов')

    divisions = graphene.List(DivisionModelType, required=True, description='Новые дивизионы')

    @staticmethod
    @permission_classes((IsAuthenticated,))
    def mutate_and_get_payload(root: Any, info: ResolveInfo, period_id: str, division_ids: list[str]):
        period = get_object_or_404(Period, pk=period_id)
<<<<<<< HEAD
        info.context.check_object_permissions(info.context, period)
        return AddDivisionsMutation(divisions=add_divisions_period(period, division_ids))
=======
        can_change_period_divisions(info.context.user, period)
        division_links = Division.objects.bulk_create([
            Division(period=period, object_id=division_id) for division_id in division_ids
        ])
        divisions = period.project.division.objects.filter(pk__in=[link.object_id for link in division_links])
        return AddDivisionsMutation(divisions=get_divisions(divisions))
>>>>>>> cbb29088


class DeleteDivisionMutation(BaseMutation):
    """Мутация на удаление дивизиона из периода."""

    class Input:
        period_id = graphene.ID(required=True, description='Идентификатор периода')
        division_id = graphene.ID(required=True, description='Идентификатор дивизиона')

    delete_id = graphene.ID(required=True, description='Идентификатор удаленного дивизиона')

    @staticmethod
    @permission_classes((IsAuthenticated,))
    def mutate_and_get_payload(root: Any, info: ResolveInfo, period_id: str, division_id: str):
        period = get_object_or_404(Period, pk=period_id)
<<<<<<< HEAD
        info.context.check_object_permissions(info.context, period)
        delete_divisions_period(period_id, division_id)
=======
        can_change_period_divisions(info.context.user, period)
        Division.objects.get(period_id=period_id, object_id=division_id).delete()
>>>>>>> cbb29088
        return DeleteDivisionMutation(delete_id=division_id)


class AddPeriodGroupMutation(BaseMutation):
    """Мутация на добавление группы в период."""

    class Input:
        name = graphene.String(required=True, description='Название группы периода')
        period_id = graphene.ID(required=True, description='Идентификатор периода')

<<<<<<< HEAD
    period_group = graphene.Field(PeriodGroupType, description='Добавленная группа периода')

    @staticmethod
    @permission_classes((IsAuthenticated, ChangePeriodGroups,))
    def mutate_and_get_payload(root: Any, info: ResolveInfo, name: str, period_id: str | int):
        period = get_object_or_404(Period, pk=period_id)
        info.context.check_object_permissions(info.context, period)
        return AddPeriodGroupMutation(period_group=add_period_group(name, period_id))
=======
    @classmethod
    def check_permissions(cls, root: Any, info: ResolveInfo, input: Any) -> None:
        period = get_object_or_404(Period, pk=input.period)
        can_change_period_groups(info.context.user, period)
>>>>>>> cbb29088


class CopyPeriodGroupsMutation(BaseMutation):
    """Мутация на перенос групп с пользователями из другого периода."""

    class Input:
        period_id = graphene.ID(required=True, description='Идентификатор текущего периода')
        selected_period_id = graphene.ID(required=True, description='Идентификатор выбранного периода')
        period_group_ids = graphene.List(graphene.NonNull(graphene.ID), required=True, description='Выбранные группы')

    period_groups = graphene.List(PeriodGroupType, required=True, description='Новые группы периода')

    @staticmethod
    @permission_classes((IsAuthenticated,))
    def mutate_and_get_payload(
        root: Any,
        info: ResolveInfo,
        period_id: str,
        selected_period_id: str,
        period_group_ids: list[str]
    ):
        period = get_object_or_404(Period, pk=period_id)
        can_change_period_groups(info.context.user, period)
        selected_period = get_object_or_404(Period, pk=selected_period_id)
<<<<<<< HEAD
        if not ViewPeriod.has_object_permission(info.context, selected_period):
            raise PermissionDenied('Ошибка доступа')
        return CopyPeriodGroupsMutation(period_groups=copy_period_groups(period_group_ids, period, selected_period))
=======
        can_view_period(info.context.user, selected_period)
        period_groups: list[PeriodGroup] = []
        for period_group_id in period_group_ids:
            period_group = get_object_or_404(PeriodGroup, pk=period_group_id)
            period_groups.append(period_group)
            new_group = PeriodGroup.objects.create(name=period_group.name, period=period)
            new_group.users.set(period_group.users.all())
            new_group.privileges.set(period_group.privileges.all())
            for user in period_group.users.all():
                for period_privilege in user.periodprivilege_set.filter(period=selected_period).all():
                    PeriodPrivilege.objects.create(period=period, user=user, privilege=period_privilege.privilege)
        return CopyPeriodGroupsMutation(period_groups=period_groups)
>>>>>>> cbb29088


class ChangePeriodGroupPrivilegesMutation(BaseMutation):
    """Мутация на изменение привилегий группы."""

    class Input:
        period_group_id = graphene.ID(required=True, description='Идентификатор группы периода')
        privileges_ids = graphene.List(graphene.NonNull(graphene.ID), description='Идентификаторы привилегий')

    privileges = graphene.List(PrivilegeType, required=True, description='Привилегии группы')

    @staticmethod
    @permission_classes((IsAuthenticated,))
    def mutate_and_get_payload(root: Any, info: ResolveInfo, period_group_id: int, privileges_ids: list[str]):
        period_group = get_object_or_404(PeriodGroup, pk=period_group_id)
<<<<<<< HEAD
        info.context.check_object_permissions(info.context, period_group.period)
        return ChangePeriodGroupPrivilegesMutation(privileges=change_period_group_privileges(privileges_ids,
                                                                                             period_group))
=======
        can_change_period_groups(info.context.user, period_group.period)
        privileges: list[Privilege] = []
        for privilege_id in privileges_ids:
            privilege = get_object_or_404(Privilege, pk=privilege_id)
            privileges.append(privilege)
        period_group.privileges.set(privileges)
        return ChangePeriodGroupPrivilegesMutation(privileges=privileges)
>>>>>>> cbb29088


class DeletePeriodGroupMutation(BaseMutation):
    """Мутация на удаление группы периода."""

    class Input:
        period_group_id = graphene.ID(required=True, description='Идентификатор группы периода')

<<<<<<< HEAD
    delete_id = graphene.ID(required=True, description='Идентификатор удаленной группы периода')

    @staticmethod
    @permission_classes((IsAuthenticated, ChangePeriodGroups,))
    def mutate_and_get_payload(root: Any, info: ResolveInfo, period_group_id: str):
        period_group = get_object_or_404(PeriodGroup, pk=period_group_id)
        info.context.check_object_permissions(info.context, period_group.period)
        period_group.delete()
        return DeletePeriodMutation(delete_id=period_group_id)
=======
    @classmethod
    def check_permissions(cls, root: Any, info: ResolveInfo, id: str, obj: PeriodGroup) -> None:
        can_change_period_groups(info.context.user, obj.period)
>>>>>>> cbb29088


class ChangeUserPeriodGroupsMutation(BaseMutation):
    """Мутация на изменение групп пользователя в периоде."""

    class Input:
        user_id = graphene.ID(required=True, description='Идентификатор пользователя')
        period_group_ids = graphene.List(
            graphene.NonNull(graphene.ID),
            description='Идентификаторы групп пользователя в периоде'
        )

    user = graphene.Field(UserType, required=True, description='Пользователь')
    period_groups = graphene.List(PeriodGroupType, required=True, description='Группы пользователя')

    @staticmethod
    @permission_classes((IsAuthenticated,))
    def mutate_and_get_payload(root: Any, info: ResolveInfo, user_id: str, period_group_ids: list[PeriodGroup]):
        user = get_object_or_404(User, pk=from_global_id(user_id)[1])
<<<<<<< HEAD
        user.periodgroup_set.set(change_user_period_groups(period_group_ids, info))
        return ChangeUserPeriodGroupsMutation(
            user=user,
            period_groups=change_user_period_groups(period_group_ids, info)
        )
=======
        period_groups: list[PeriodGroup] = []
        for period_group_id in period_group_ids:
            period_group = get_object_or_404(PeriodGroup, pk=period_group_id)
            can_change_period_users(info.context.user, period_group.period)
            period_groups.append(period_group)
        user.periodgroup_set.set(period_groups)
        return ChangeUserPeriodGroupsMutation(user=user, period_groups=period_groups)
>>>>>>> cbb29088


class ChangeUserPeriodPrivilegesMutation(BaseMutation):
    """Мутация на изменение отдельных привилегий пользователя в периоде."""

    class Input:
        user_id = graphene.ID(required=True, description='Идентификатор пользователя')
        period_id = graphene.ID(required=True, description='Идентификатор периода')
        privileges_ids = graphene.List(
            graphene.NonNull(graphene.ID),
            description='Идентификаторы привилегий пользователя в периоде'
        )

    user = graphene.Field(UserType, required=True, description='Пользователь')
    privileges = graphene.List(PrivilegeType, required=True, description='Привилегии пользователя в периоде')

    @staticmethod
    @permission_classes((IsAuthenticated,))
    def mutate_and_get_payload(root: Any, info: ResolveInfo, user_id: str, period_id: str, privileges_ids: list[str]):
        period = get_object_or_404(Period, pk=period_id)
        can_change_period_users(info.context.user, period)
        user = get_object_or_404(User, pk=from_global_id(user_id)[1])
        return ChangeUserPeriodPrivilegesMutation(
            user=user,
            privileges=change_user_period_privileges(user.id,
                                                     period.id,
                                                     privileges_ids)
        )


class PeriodMutations(graphene.ObjectType):
    """Список мутация периода."""

    add_period = AddPeriodMutation.Field(required=True)
    change_period = ChangePeriodMutation.Field(required=True)
    delete_period = DeletePeriodMutation.Field(required=True)

    add_divisions = AddDivisionsMutation.Field(required=True)
    delete_division = DeleteDivisionMutation.Field(required=True)

    add_period_group = AddPeriodGroupMutation.Field(required=True)
    copy_period_groups = CopyPeriodGroupsMutation.Field(required=True)
    change_period_group_privileges = ChangePeriodGroupPrivilegesMutation.Field(required=True)
    delete_period_group = DeletePeriodGroupMutation.Field(required=True)

    change_user_period_groups = ChangeUserPeriodGroupsMutation.Field(required=True)
    change_user_period_privileges = ChangeUserPeriodPrivilegesMutation.Field(required=True)<|MERGE_RESOLUTION|>--- conflicted
+++ resolved
@@ -1,19 +1,21 @@
 from typing import Any
-from datetime import date
 
 import graphene
 from devind_core.models import File
 from devind_helpers.decorators import permission_classes
+from devind_helpers.exceptions import PermissionDenied
 from devind_helpers.orm_utils import get_object_or_404
 from devind_helpers.permissions import IsAuthenticated
 from devind_helpers.schema.mutations import BaseMutation
 from django.core.files.uploadedfile import InMemoryUploadedFile
+from graphene_django_cud.mutations import DjangoCreateMutation, DjangoDeleteMutation, DjangoUpdateMutation
 from graphene_file_upload.scalars import Upload
 from graphql import ResolveInfo
 from graphql_relay import from_global_id
 
 from apps.core.models import User
 from apps.core.schema import UserType
+from apps.dcis.helpers import DjangoCudBaseMutation
 from apps.dcis.models import Division, Period, PeriodGroup, PeriodPrivilege, Privilege, Project
 from apps.dcis.permissions import (
     can_add_period,
@@ -63,25 +65,9 @@
         multiple: bool
     ):
         project = get_object_or_404(Project, pk=from_global_id(project_id)[1])
-<<<<<<< HEAD
         info.context.check_object_permissions(info.context, project)
         period: Period = create_period(name, info.context.user, project, multiple)
         fl: File = add_period_methodical_support(period, file, info.context.user)
-=======
-        can_add_period(info.context.user, project)
-        period: Period = Period.objects.create(
-            name=name,
-            user=info.context.user,
-            project=project,
-            multiple=multiple
-        )
-        fl: File = period.methodical_support.create(
-            name=file.name,
-            src=file,
-            deleted=False,
-            user=info.context.user
-        )
->>>>>>> cbb29088
         extractor: ExcelExtractor = ExcelExtractor(fl.src.path)
         extractor.save(period)
         return AddPeriodMutation(period=period)
@@ -99,9 +85,8 @@
         start = graphene.Date(required=False, description='Дата начала')
         expiration = graphene.Date(required=False, description='Дата окончания')
 
-    period = graphene.Field(PeriodType, description='Добавленный период')
-
-<<<<<<< HEAD
+    period = graphene.Field(PeriodType, description='Измененный период')
+
     @staticmethod
     @permission_classes((IsAuthenticated, ChangePeriodSettings,))
     def mutate_and_get_payload(
@@ -125,11 +110,6 @@
             privately,
             start,
             expiration))
-=======
-    @classmethod
-    def check_permissions(cls, root: Any, info: ResolveInfo, input: Any, id: str, obj: Period) -> None:
-        can_change_period_settings(info.context.user, obj)
->>>>>>> cbb29088
 
 
 class DeletePeriodMutation(BaseMutation):
@@ -138,7 +118,6 @@
     class Input:
         period_id = graphene.ID(required=True, description='Идентификатор периода')
 
-<<<<<<< HEAD
     delete_id = graphene.ID(required=True, description='Идентификатор удаленного периода')
 
     @staticmethod
@@ -148,11 +127,6 @@
         info.context.check_object_permissions(info.context, period)
         delete_period(period)
         return DeletePeriodMutation(delete_id=period_id)
-=======
-    @classmethod
-    def check_permissions(cls, root: Any, info: ResolveInfo, id: str, obj: Period) -> None:
-        can_change_period_settings(info.context.user, obj)
->>>>>>> cbb29088
 
 
 class AddDivisionsMutation(BaseMutation):
@@ -168,17 +142,8 @@
     @permission_classes((IsAuthenticated,))
     def mutate_and_get_payload(root: Any, info: ResolveInfo, period_id: str, division_ids: list[str]):
         period = get_object_or_404(Period, pk=period_id)
-<<<<<<< HEAD
-        info.context.check_object_permissions(info.context, period)
+        can_change_period_divisions(info.context.user, period)
         return AddDivisionsMutation(divisions=add_divisions_period(period, division_ids))
-=======
-        can_change_period_divisions(info.context.user, period)
-        division_links = Division.objects.bulk_create([
-            Division(period=period, object_id=division_id) for division_id in division_ids
-        ])
-        divisions = period.project.division.objects.filter(pk__in=[link.object_id for link in division_links])
-        return AddDivisionsMutation(divisions=get_divisions(divisions))
->>>>>>> cbb29088
 
 
 class DeleteDivisionMutation(BaseMutation):
@@ -194,13 +159,8 @@
     @permission_classes((IsAuthenticated,))
     def mutate_and_get_payload(root: Any, info: ResolveInfo, period_id: str, division_id: str):
         period = get_object_or_404(Period, pk=period_id)
-<<<<<<< HEAD
-        info.context.check_object_permissions(info.context, period)
+        can_change_period_divisions(info.context.user, period)
         delete_divisions_period(period_id, division_id)
-=======
-        can_change_period_divisions(info.context.user, period)
-        Division.objects.get(period_id=period_id, object_id=division_id).delete()
->>>>>>> cbb29088
         return DeleteDivisionMutation(delete_id=division_id)
 
 
@@ -211,7 +171,6 @@
         name = graphene.String(required=True, description='Название группы периода')
         period_id = graphene.ID(required=True, description='Идентификатор периода')
 
-<<<<<<< HEAD
     period_group = graphene.Field(PeriodGroupType, description='Добавленная группа периода')
 
     @staticmethod
@@ -220,12 +179,6 @@
         period = get_object_or_404(Period, pk=period_id)
         info.context.check_object_permissions(info.context, period)
         return AddPeriodGroupMutation(period_group=add_period_group(name, period_id))
-=======
-    @classmethod
-    def check_permissions(cls, root: Any, info: ResolveInfo, input: Any) -> None:
-        period = get_object_or_404(Period, pk=input.period)
-        can_change_period_groups(info.context.user, period)
->>>>>>> cbb29088
 
 
 class CopyPeriodGroupsMutation(BaseMutation):
@@ -250,24 +203,8 @@
         period = get_object_or_404(Period, pk=period_id)
         can_change_period_groups(info.context.user, period)
         selected_period = get_object_or_404(Period, pk=selected_period_id)
-<<<<<<< HEAD
-        if not ViewPeriod.has_object_permission(info.context, selected_period):
-            raise PermissionDenied('Ошибка доступа')
+        can_view_period(info.context.user, selected_period)
         return CopyPeriodGroupsMutation(period_groups=copy_period_groups(period_group_ids, period, selected_period))
-=======
-        can_view_period(info.context.user, selected_period)
-        period_groups: list[PeriodGroup] = []
-        for period_group_id in period_group_ids:
-            period_group = get_object_or_404(PeriodGroup, pk=period_group_id)
-            period_groups.append(period_group)
-            new_group = PeriodGroup.objects.create(name=period_group.name, period=period)
-            new_group.users.set(period_group.users.all())
-            new_group.privileges.set(period_group.privileges.all())
-            for user in period_group.users.all():
-                for period_privilege in user.periodprivilege_set.filter(period=selected_period).all():
-                    PeriodPrivilege.objects.create(period=period, user=user, privilege=period_privilege.privilege)
-        return CopyPeriodGroupsMutation(period_groups=period_groups)
->>>>>>> cbb29088
 
 
 class ChangePeriodGroupPrivilegesMutation(BaseMutation):
@@ -283,19 +220,9 @@
     @permission_classes((IsAuthenticated,))
     def mutate_and_get_payload(root: Any, info: ResolveInfo, period_group_id: int, privileges_ids: list[str]):
         period_group = get_object_or_404(PeriodGroup, pk=period_group_id)
-<<<<<<< HEAD
-        info.context.check_object_permissions(info.context, period_group.period)
+        can_change_period_groups(info.context.user, period_group.period)
         return ChangePeriodGroupPrivilegesMutation(privileges=change_period_group_privileges(privileges_ids,
                                                                                              period_group))
-=======
-        can_change_period_groups(info.context.user, period_group.period)
-        privileges: list[Privilege] = []
-        for privilege_id in privileges_ids:
-            privilege = get_object_or_404(Privilege, pk=privilege_id)
-            privileges.append(privilege)
-        period_group.privileges.set(privileges)
-        return ChangePeriodGroupPrivilegesMutation(privileges=privileges)
->>>>>>> cbb29088
 
 
 class DeletePeriodGroupMutation(BaseMutation):
@@ -304,21 +231,15 @@
     class Input:
         period_group_id = graphene.ID(required=True, description='Идентификатор группы периода')
 
-<<<<<<< HEAD
     delete_id = graphene.ID(required=True, description='Идентификатор удаленной группы периода')
 
     @staticmethod
-    @permission_classes((IsAuthenticated, ChangePeriodGroups,))
+    @permission_classes((IsAuthenticated,))
     def mutate_and_get_payload(root: Any, info: ResolveInfo, period_group_id: str):
         period_group = get_object_or_404(PeriodGroup, pk=period_group_id)
-        info.context.check_object_permissions(info.context, period_group.period)
+        can_change_period_groups(info.context.user, period_group.period)
         period_group.delete()
         return DeletePeriodMutation(delete_id=period_group_id)
-=======
-    @classmethod
-    def check_permissions(cls, root: Any, info: ResolveInfo, id: str, obj: PeriodGroup) -> None:
-        can_change_period_groups(info.context.user, obj.period)
->>>>>>> cbb29088
 
 
 class ChangeUserPeriodGroupsMutation(BaseMutation):
@@ -338,21 +259,20 @@
     @permission_classes((IsAuthenticated,))
     def mutate_and_get_payload(root: Any, info: ResolveInfo, user_id: str, period_group_ids: list[PeriodGroup]):
         user = get_object_or_404(User, pk=from_global_id(user_id)[1])
-<<<<<<< HEAD
         user.periodgroup_set.set(change_user_period_groups(period_group_ids, info))
+
         return ChangeUserPeriodGroupsMutation(
             user=user,
             period_groups=change_user_period_groups(period_group_ids, info)
         )
-=======
-        period_groups: list[PeriodGroup] = []
-        for period_group_id in period_group_ids:
-            period_group = get_object_or_404(PeriodGroup, pk=period_group_id)
-            can_change_period_users(info.context.user, period_group.period)
-            period_groups.append(period_group)
-        user.periodgroup_set.set(period_groups)
-        return ChangeUserPeriodGroupsMutation(user=user, period_groups=period_groups)
->>>>>>> cbb29088
+
+        # period_groups: list[PeriodGroup] = []
+        # for period_group_id in period_group_ids:
+        #     period_group = get_object_or_404(PeriodGroup, pk=period_group_id)
+        #     can_change_period_users(info.context.user, period_group.period)
+        #     period_groups.append(period_group)
+        # user.periodgroup_set.set(period_groups)
+        # return ChangeUserPeriodGroupsMutation(user=user, period_groups=period_groups)
 
 
 class ChangeUserPeriodPrivilegesMutation(BaseMutation):
