--- conflicted
+++ resolved
@@ -9,16 +9,14 @@
 from devind_helpers.orm_utils import get_object_or_404
 from devind_helpers.schema.types import ErrorFieldType
 from django.contrib.contenttypes.models import ContentType
+from graphene_django_cud.mutations import DjangoCreateMutation, DjangoDeleteMutation, DjangoUpdateMutation
 from graphql import ResolveInfo
 from graphql_relay import from_global_id
 
 from apps.dcis.helpers import DjangoCudBaseMutation
 from apps.dcis.models import Project
-<<<<<<< HEAD
+from apps.dcis.permissions import can_change_project, can_delete_project
 from apps.dcis.permissions import AddProject, ChangeProject, DeleteProject
-=======
-from apps.dcis.permissions import can_change_project, can_delete_project
->>>>>>> cbb29088
 from apps.dcis.schema.types import ProjectType
 from apps.dcis.validators import ProjectValidator
 from apps.dcis.services.project_services import (
@@ -68,9 +66,8 @@
 
     project = graphene.Field(ProjectType, description='Измененный проект')
 
-<<<<<<< HEAD
     @staticmethod
-    @permission_classes((IsAuthenticated, ChangeProject,))
+    @permission_classes((IsAuthenticated,))
     def mutate_and_get_payload(
             root: Any,
             info: ResolveInfo,
@@ -82,19 +79,11 @@
             archive: bool
     ):
         project: Project = get_object_or_404(Project, pk=from_global_id(project_id)[1])
-        info.context.check_object_permissions(info.context, project)
+        can_change_project(info.context.user, project)
         return ChangeProjectMutation(project=change_project(project, name, short, description, visibility, archive))
 
 
 class DeleteProjectMutation(BaseMutation):
-=======
-    @classmethod
-    def check_permissions(cls, root: Any, info: ResolveInfo, input: Any, id: str, obj: Project) -> None:
-        can_change_project(info.context.user, obj)
-
-
-class DeleteProjectMutationPayload(DjangoCudBaseMutation, DjangoDeleteMutation):
->>>>>>> cbb29088
     """Мутация на удаление проекта."""
 
     class Input:
@@ -102,19 +91,13 @@
 
     delete_id = graphene.ID(required=True, description='Идентификатор удаленного проекта')
 
-<<<<<<< HEAD
     @staticmethod
-    @permission_classes((IsAuthenticated, DeleteProject,))
+    @permission_classes((IsAuthenticated,))
     def mutate_and_get_payload(root: Any, info: ResolveInfo, project_id: str | int):
         project: Project = get_object_or_404(Project, pk=from_global_id(project_id)[1])
-        info.context.check_object_permissions(info.context, project)
+        can_delete_project(info.context.user, project)
         delete_project(project)
         return DeleteProjectMutation(delete_id=project_id)
-=======
-    @classmethod
-    def check_permissions(cls, root: Any, info: ResolveInfo, id: str, obj: Project) -> None:
-        can_delete_project(info.context.user, obj)
->>>>>>> cbb29088
 
 
 class ProjectMutations(graphene.ObjectType):
