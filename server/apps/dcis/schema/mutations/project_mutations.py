from typing import Any

import graphene
from devind_dictionaries.models import Department
<<<<<<< HEAD
from devind_helpers.decorators import permission_classes
from devind_helpers.exceptions import PermissionDenied
from devind_helpers.orm_utils import get_object_or_404
from devind_helpers.permissions import IsAuthenticated
from devind_helpers.schema.mutations import BaseMutation
=======
from devind_helpers.exceptions import PermissionDenied
>>>>>>> 1f1039ad
from django.contrib.contenttypes.models import ContentType
from graphene_django_cud.mutations import DjangoCreateMutation, DjangoDeleteMutation, DjangoUpdateMutation
from graphql import ResolveInfo

from apps.dcis.helpers import DjangoCudBaseMutation
<<<<<<< HEAD
from apps.dcis.models import Division, Period, PeriodGroup, PeriodPrivilege, Project
from apps.dcis.permissions import AddPeriod, ChangeProject, DeleteProject
from apps.dcis.schema.types import DivisionType, PeriodGroupType, PeriodType, ProjectType
from apps.dcis.services.excel_extractor_services import ExcelExtractor
=======
from apps.dcis.models import Project
from apps.dcis.permissions import ChangeProject, DeleteProject
from apps.dcis.schema.types import ProjectType
>>>>>>> 1f1039ad
from apps.dcis.validators import ProjectValidator


class AddProjectMutationPayload(DjangoCudBaseMutation, DjangoCreateMutation):
    """Мутация для добавления проекта."""

    class Meta:
        model = Project
        login_required = True
        field_types = {
            'content_type': graphene.String(required=True)
        }
        permissions = ('dcis.add_project',)
        auto_context_fields = {'user': 'user'}

    project = graphene.Field(ProjectType, description='Добавленный проект')

    @classmethod
    def validate(cls, root: Any, info: ResolveInfo, input, *args, **kwargs):
        validator: ProjectValidator = ProjectValidator(input)
        if validator.validate():
            super().validate(root, info, input)
        else:
            raise ValueError(validator.validate_message_plain)

    @classmethod
    def handle_content_type(cls, value: str, field: str, info: ResolveInfo, *args, **kwargs):
        return ContentType.objects.get_for_model(Project.DIVISION_KIND.get(value, Department))


class ChangeProjectMutationPayload(DjangoCudBaseMutation, DjangoUpdateMutation):
    """Мутация изменения настроек проекта."""

    class Meta:
        model = Project
        login_required = True
        exclude_fields = ('content_type', 'object_id',)

    project = graphene.Field(ProjectType, description='Измененный проект')

    @classmethod
    def check_permissions(cls, root: Any, info: ResolveInfo, input: Any, id: str, obj: Project) -> None:
        if not ChangeProject.has_object_permission(info.context, obj):
            raise PermissionDenied('Ошибка доступа')


class DeleteProjectMutationPayload(DjangoCudBaseMutation, DjangoDeleteMutation):
    """Мутация на удаление проекта."""

    class Meta:
        model = Project
        login_required = True
<<<<<<< HEAD

    @classmethod
    def check_permissions(cls, root: Any, info: ResolveInfo, id: str, obj: Project) -> None:
        if not DeleteProject.has_object_permission(info.context, obj):
            raise PermissionDenied('Ошибка доступа')


class AddPeriodMutation(BaseMutation):
    """Мутация для создания периода."""

    class Input:
        name = graphene.String(required=True, description='Название периода')
        project_id = graphene.ID(required=True, description='Идентификатор проекта')
        file = Upload(required=True, description='Xlsx файл с проектом')
        multiple = graphene.Boolean(required=True, description='Множественность сбора')

    period = graphene.Field(PeriodType, description='Добавленный период')

    @staticmethod
    @permission_classes((IsAuthenticated, AddPeriod,))
    def mutate_and_get_payload(
        root: Any,
        info: ResolveInfo,
        name: str,
        project_id: str,
        file: InMemoryUploadedFile,
        multiple: bool
    ):
        project = get_object_or_404(Project, pk=from_global_id(project_id)[1])
        info.context.check_object_permissions(info.context, project)
        period: Period = Period.objects.create(
            name=name,
            user=info.context.user,
            project=project,
            multiple=multiple
        )
        fl: File = period.methodical_support.create(
            name=file.name,
            src=file,
            deleted=False,
            user=info.context.user
        )
        extractor: ExcelExtractor = ExcelExtractor(fl.src.path)
        extractor.save(period)
        return AddPeriodMutation(period=period)


class ChangePeriodMutationPayload(DjangoCudBaseMutation, DjangoUpdateMutation):
    """Мутация на изменение настроек периода."""

    class Meta:
        model = Period
        login_required = True
        exclude_fields = ('project', 'methodical_support',)
        optional_fields = ('start', 'expiration', 'user',)

    period = graphene.Field(PeriodType, description='Измененный период')


class DeletePeriodMutationPayload(DjangoCudBaseMutation, DjangoDeleteMutation):
    """Мутация на удаление периода."""

    class Meta:
        model = Period
        login_required = True
        permissions = ('dcis.delete_period',)


class ChangeDivisionsMutation(BaseMutation):
    """Мутация на изменение дивизионов."""

    class Input:
        period_id = graphene.ID(required=True, description='Идентификатор текущего периода')
        division_ids = graphene.List(graphene.NonNull(graphene.ID), description='Идентификаторы дивизионов')

    divisions = graphene.List(DivisionType, required=True, description='Новые дивизионы')

    @staticmethod
    @permission_classes((IsAuthenticated,))
    def mutate_and_get_payload(root: Any, info: ResolveInfo, period_id: str, division_ids: list[str]):
        period = get_object_or_404(Period, pk=period_id)
        divisions_list = Division.objects.bulk_create([
            Division(period=period, object_id=division_id) for division_id in division_ids
        ])
        return ChangeDivisionsMutation(divisions=period.division_set.all())


class DeleteDivisionsMutationPayload(DjangoCudBaseMutation, DjangoDeleteMutation):
    """Мутация на удаление объекта из периода."""

    class Meta:
        model = Division
        login_required = True
        permissions = ('dcis.delete_division',)


class AddPeriodGroupMutationPayload(DjangoCudBaseMutation, DjangoCreateMutation):
    """Мутация на добавление группы периода."""

    class Meta:
        model = PeriodGroup
        login_required = True
        permissions = ('dcis.add_periodgroup',)
        exclude_fields = ('users', 'privileges',)


class CopyPeriodGroupMutation(BaseMutation):
    """Мутация на перенос группы с пользователями из другого сбора."""

    class Input:
        period_id = graphene.ID(required=True, description='Идентификатор текущего периода')
        selected_period_id = graphene.ID(required=True, description='Идентификатор выбранного периода')
        period_groups_ids = graphene.List(graphene.NonNull(graphene.ID), description='Выбранные группы')

    period_groups = graphene.List(PeriodGroupType, required=True, description='Группы сбора')

    @staticmethod
    @permission_classes((IsAuthenticated,))
    def mutate_and_get_payload(root: Any, info: ResolveInfo, period_id: str, selected_period_id: str, period_groups_ids: list[str]):
        selected_period = get_object_or_404(Period, pk=selected_period_id)
        period = get_object_or_404(Period, pk=period_id)
        period_groups: list[PeriodGroup] = []
        for period_group_id in period_groups_ids:
            period_group = get_object_or_404(PeriodGroup, pk=period_group_id)
            period_groups.append(period_group)
            new_group = PeriodGroup.objects.create(name=period_group.name, period=period)
            new_group.users.set(period_group.users.all())
            new_group.privileges.set(period_group.privileges.all())
            for user in period_group.users.all():
                for period_privilege in user.periodprivilege_set.filter(period=selected_period).all():
                    PeriodPrivilege.objects.create(period=period, user=user, privilege=period_privilege.privilege)
        return CopyPeriodGroupMutation(period_groups=period_groups)


class ChangePeriodGroupUsersMutation(BaseMutation):
    """Мутация на добавление пользователей в группу."""

    class Input:
        period_group_id = graphene.Int(required=True, description='Идентификатор группы периода')
        users_ids = graphene.List(graphene.NonNull(graphene.ID), description='Пользователи')
=======
>>>>>>> 1f1039ad

    @classmethod
    def check_permissions(cls, root: Any, info: ResolveInfo, id: str, obj: Project) -> None:
        if not DeleteProject.has_object_permission(info.context, obj):
            raise PermissionDenied('Ошибка доступа')


class ProjectMutations(graphene.ObjectType):
    """Список мутация проекта."""

    add_project = AddProjectMutationPayload.Field(required=True)
    change_project = ChangeProjectMutationPayload.Field(required=True)
    delete_project = DeleteProjectMutationPayload.Field(required=True)<|MERGE_RESOLUTION|>--- conflicted
+++ resolved
@@ -2,30 +2,15 @@
 
 import graphene
 from devind_dictionaries.models import Department
-<<<<<<< HEAD
-from devind_helpers.decorators import permission_classes
 from devind_helpers.exceptions import PermissionDenied
-from devind_helpers.orm_utils import get_object_or_404
-from devind_helpers.permissions import IsAuthenticated
-from devind_helpers.schema.mutations import BaseMutation
-=======
-from devind_helpers.exceptions import PermissionDenied
->>>>>>> 1f1039ad
 from django.contrib.contenttypes.models import ContentType
 from graphene_django_cud.mutations import DjangoCreateMutation, DjangoDeleteMutation, DjangoUpdateMutation
 from graphql import ResolveInfo
 
 from apps.dcis.helpers import DjangoCudBaseMutation
-<<<<<<< HEAD
-from apps.dcis.models import Division, Period, PeriodGroup, PeriodPrivilege, Project
-from apps.dcis.permissions import AddPeriod, ChangeProject, DeleteProject
-from apps.dcis.schema.types import DivisionType, PeriodGroupType, PeriodType, ProjectType
-from apps.dcis.services.excel_extractor_services import ExcelExtractor
-=======
 from apps.dcis.models import Project
 from apps.dcis.permissions import ChangeProject, DeleteProject
 from apps.dcis.schema.types import ProjectType
->>>>>>> 1f1039ad
 from apps.dcis.validators import ProjectValidator
 
 
@@ -78,149 +63,6 @@
     class Meta:
         model = Project
         login_required = True
-<<<<<<< HEAD
-
-    @classmethod
-    def check_permissions(cls, root: Any, info: ResolveInfo, id: str, obj: Project) -> None:
-        if not DeleteProject.has_object_permission(info.context, obj):
-            raise PermissionDenied('Ошибка доступа')
-
-
-class AddPeriodMutation(BaseMutation):
-    """Мутация для создания периода."""
-
-    class Input:
-        name = graphene.String(required=True, description='Название периода')
-        project_id = graphene.ID(required=True, description='Идентификатор проекта')
-        file = Upload(required=True, description='Xlsx файл с проектом')
-        multiple = graphene.Boolean(required=True, description='Множественность сбора')
-
-    period = graphene.Field(PeriodType, description='Добавленный период')
-
-    @staticmethod
-    @permission_classes((IsAuthenticated, AddPeriod,))
-    def mutate_and_get_payload(
-        root: Any,
-        info: ResolveInfo,
-        name: str,
-        project_id: str,
-        file: InMemoryUploadedFile,
-        multiple: bool
-    ):
-        project = get_object_or_404(Project, pk=from_global_id(project_id)[1])
-        info.context.check_object_permissions(info.context, project)
-        period: Period = Period.objects.create(
-            name=name,
-            user=info.context.user,
-            project=project,
-            multiple=multiple
-        )
-        fl: File = period.methodical_support.create(
-            name=file.name,
-            src=file,
-            deleted=False,
-            user=info.context.user
-        )
-        extractor: ExcelExtractor = ExcelExtractor(fl.src.path)
-        extractor.save(period)
-        return AddPeriodMutation(period=period)
-
-
-class ChangePeriodMutationPayload(DjangoCudBaseMutation, DjangoUpdateMutation):
-    """Мутация на изменение настроек периода."""
-
-    class Meta:
-        model = Period
-        login_required = True
-        exclude_fields = ('project', 'methodical_support',)
-        optional_fields = ('start', 'expiration', 'user',)
-
-    period = graphene.Field(PeriodType, description='Измененный период')
-
-
-class DeletePeriodMutationPayload(DjangoCudBaseMutation, DjangoDeleteMutation):
-    """Мутация на удаление периода."""
-
-    class Meta:
-        model = Period
-        login_required = True
-        permissions = ('dcis.delete_period',)
-
-
-class ChangeDivisionsMutation(BaseMutation):
-    """Мутация на изменение дивизионов."""
-
-    class Input:
-        period_id = graphene.ID(required=True, description='Идентификатор текущего периода')
-        division_ids = graphene.List(graphene.NonNull(graphene.ID), description='Идентификаторы дивизионов')
-
-    divisions = graphene.List(DivisionType, required=True, description='Новые дивизионы')
-
-    @staticmethod
-    @permission_classes((IsAuthenticated,))
-    def mutate_and_get_payload(root: Any, info: ResolveInfo, period_id: str, division_ids: list[str]):
-        period = get_object_or_404(Period, pk=period_id)
-        divisions_list = Division.objects.bulk_create([
-            Division(period=period, object_id=division_id) for division_id in division_ids
-        ])
-        return ChangeDivisionsMutation(divisions=period.division_set.all())
-
-
-class DeleteDivisionsMutationPayload(DjangoCudBaseMutation, DjangoDeleteMutation):
-    """Мутация на удаление объекта из периода."""
-
-    class Meta:
-        model = Division
-        login_required = True
-        permissions = ('dcis.delete_division',)
-
-
-class AddPeriodGroupMutationPayload(DjangoCudBaseMutation, DjangoCreateMutation):
-    """Мутация на добавление группы периода."""
-
-    class Meta:
-        model = PeriodGroup
-        login_required = True
-        permissions = ('dcis.add_periodgroup',)
-        exclude_fields = ('users', 'privileges',)
-
-
-class CopyPeriodGroupMutation(BaseMutation):
-    """Мутация на перенос группы с пользователями из другого сбора."""
-
-    class Input:
-        period_id = graphene.ID(required=True, description='Идентификатор текущего периода')
-        selected_period_id = graphene.ID(required=True, description='Идентификатор выбранного периода')
-        period_groups_ids = graphene.List(graphene.NonNull(graphene.ID), description='Выбранные группы')
-
-    period_groups = graphene.List(PeriodGroupType, required=True, description='Группы сбора')
-
-    @staticmethod
-    @permission_classes((IsAuthenticated,))
-    def mutate_and_get_payload(root: Any, info: ResolveInfo, period_id: str, selected_period_id: str, period_groups_ids: list[str]):
-        selected_period = get_object_or_404(Period, pk=selected_period_id)
-        period = get_object_or_404(Period, pk=period_id)
-        period_groups: list[PeriodGroup] = []
-        for period_group_id in period_groups_ids:
-            period_group = get_object_or_404(PeriodGroup, pk=period_group_id)
-            period_groups.append(period_group)
-            new_group = PeriodGroup.objects.create(name=period_group.name, period=period)
-            new_group.users.set(period_group.users.all())
-            new_group.privileges.set(period_group.privileges.all())
-            for user in period_group.users.all():
-                for period_privilege in user.periodprivilege_set.filter(period=selected_period).all():
-                    PeriodPrivilege.objects.create(period=period, user=user, privilege=period_privilege.privilege)
-        return CopyPeriodGroupMutation(period_groups=period_groups)
-
-
-class ChangePeriodGroupUsersMutation(BaseMutation):
-    """Мутация на добавление пользователей в группу."""
-
-    class Input:
-        period_group_id = graphene.Int(required=True, description='Идентификатор группы периода')
-        users_ids = graphene.List(graphene.NonNull(graphene.ID), description='Пользователи')
-=======
->>>>>>> 1f1039ad
 
     @classmethod
     def check_permissions(cls, root: Any, info: ResolveInfo, id: str, obj: Project) -> None:
