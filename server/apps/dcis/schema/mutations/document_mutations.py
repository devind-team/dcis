
from typing import Optional

import graphene
from devind_dictionaries.models import Department
from devind_helpers.decorators import permission_classes
from devind_helpers.orm_utils import get_object_or_404
from devind_helpers.permissions import IsAuthenticated
from devind_helpers.schema.mutations import BaseMutation
from django.contrib.contenttypes.models import ContentType
from django.db.models import Max
from django.http.request import HttpRequest
from graphql import ResolveInfo
from graphql_relay import from_global_id

from apps.dcis.models import Period, Document, Value, Sheet, Status
from apps.dcis.schema.types import DocumentType, ValueType
<<<<<<< HEAD
from apps.dcis.permissions import AddDocument
=======
from apps.dcis.services.excel_unload import DocumentUnload
>>>>>>> d456d25e


class AddDocumentMutation(BaseMutation):
    """Добавление документа."""

    class Input:
        comment = graphene.String(required=True, description='Комментарий')
        period_id = graphene.ID(required=True, description='Идентификатор периода')
        status_id = graphene.Int(required=True, description='Начальный статус документа')

    document = graphene.Field(DocumentType, description='Созданный документ')

    @staticmethod
    @permission_classes((IsAuthenticated, AddDocument,))
    def mutate_and_get_payload(root: None, info: ResolveInfo, comment: str, period_id: str, status_id: int):
        period: Period = get_object_or_404(Period, pk=from_global_id(period_id)[1])
        status: Status = get_object_or_404(Status, pk=status_id)
        content_type: ContentType = ContentType.objects.get_for_model(Department)    # Временно департаменты
        object_id: int = 1  # Служба поддержки
        max_version: Optional[int] = Document.objects.aggregate(version=Max('version'))['version']
        document = Document.objects.create(
            version=max_version + 1 if max_version is not None else 1,
            comment=comment,
            content_type=content_type,
            object_id=object_id,
            period=period
        )
        document.documentstatus_set.create(
            comment='Создание документа.',
            user=info.context.user,
            status=status
        )
        document.sheets.add(*period.sheet_set.all())
        return AddDocumentMutation(document=document)


<<<<<<< HEAD
class ChangeValueMutation(BaseMutation):
=======
class UnloadDocumentMutation(BaseMutation):
    """Выгрузка документа."""

    class Input:
        document_id = graphene.ID(required=True, description='Документ')

    src = graphene.String(description='Ссылка на сгенерированный файл')

    @staticmethod
    @permission_classes((IsAuthenticated,))
    def mutate_and_get_payload(root: None, info: ResolveInfo, document_id: str):
        document = Document.objects.get(pk=from_global_id(document_id)[1])
        du: DocumentUnload = DocumentUnload(document, HttpRequest.get_host(info.context))
        src: str = du.xlsx()
        return UnloadDocumentMutation(src=src)


class ChangeValue(BaseMutation):
>>>>>>> d456d25e
    """Изменение значения."""

    class Input:
        document_id = graphene.ID(required=True, description='Идентификатор документа')
        sheet_id = graphene.Int(required=True, description='Иднтификатор листа')
        column_id = graphene.Int(required=True, description='Идентификатор колонки')
        row_id = graphene.Int(required=True, description='Идентификатор строки')
        value = graphene.String(required=True, description='Значение')

    value = graphene.Field(ValueType, description='Измененное значение')

    @staticmethod
    @permission_classes((IsAuthenticated,))
    def mutate_and_get_payload(
        root: None,
        info: ResolveInfo,
        document_id: str,
        sheet_id: int,
        column_id: int,
        row_id: int,
        value: str
    ):
        document: Document = get_object_or_404(Document, pk=from_global_id(document_id)[1])
        sheet: Sheet = get_object_or_404(Sheet, pk=sheet_id)
        # cell: Cell = Cell.objects.get(column_id=column_id, row_id=row_id)
        # В зависимости от типа применяем форматирование
        val, created = Value.objects.update_or_create(
            column_id=column_id,
            row_id=row_id,
            document=document,
            sheet=sheet,
            defaults={
                'value': value
            }
        )
        return ChangeValueMutation(value=val)


class DocumentMutations(graphene.ObjectType):
    """Мутации, связанные с документами."""

<<<<<<< HEAD
    add_document = AddDocumentMutation.Field(required=True)
=======
    add_document = AddDocument.Field(required=True)
    unload_document = UnloadDocumentMutation.Field(required=True)
>>>>>>> d456d25e

    change_value = ChangeValueMutation.Field(required=True)<|MERGE_RESOLUTION|>--- conflicted
+++ resolved
@@ -1,4 +1,3 @@
-
 from typing import Optional
 
 import graphene
@@ -15,11 +14,8 @@
 
 from apps.dcis.models import Period, Document, Value, Sheet, Status
 from apps.dcis.schema.types import DocumentType, ValueType
-<<<<<<< HEAD
+from apps.dcis.services.excel_unload import DocumentUnload
 from apps.dcis.permissions import AddDocument
-=======
-from apps.dcis.services.excel_unload import DocumentUnload
->>>>>>> d456d25e
 
 
 class AddDocumentMutation(BaseMutation):
@@ -56,9 +52,6 @@
         return AddDocumentMutation(document=document)
 
 
-<<<<<<< HEAD
-class ChangeValueMutation(BaseMutation):
-=======
 class UnloadDocumentMutation(BaseMutation):
     """Выгрузка документа."""
 
@@ -76,8 +69,7 @@
         return UnloadDocumentMutation(src=src)
 
 
-class ChangeValue(BaseMutation):
->>>>>>> d456d25e
+class ChangeValueMutation(BaseMutation):
     """Изменение значения."""
 
     class Input:
@@ -119,11 +111,7 @@
 class DocumentMutations(graphene.ObjectType):
     """Мутации, связанные с документами."""
 
-<<<<<<< HEAD
     add_document = AddDocumentMutation.Field(required=True)
-=======
-    add_document = AddDocument.Field(required=True)
     unload_document = UnloadDocumentMutation.Field(required=True)
->>>>>>> d456d25e
 
     change_value = ChangeValueMutation.Field(required=True)