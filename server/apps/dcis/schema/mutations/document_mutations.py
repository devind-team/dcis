--- conflicted
+++ resolved
@@ -10,6 +10,7 @@
 from graphql import ResolveInfo
 from graphql_relay import from_global_id
 
+from apps.core.models import User
 from apps.dcis.models import Document, DocumentStatus, Period, RowDimension, Sheet, Status
 from apps.dcis.permissions import (
     can_add_child_row_dimension,
@@ -21,16 +22,12 @@
 )
 from apps.dcis.schema.mutations.sheet_mutations import DeleteRowDimensionMutation
 from apps.dcis.schema.types import DocumentStatusType, DocumentType, GlobalIndicesInputType, RowDimensionType
-<<<<<<< HEAD
+from apps.dcis.services.document_services import create_document
 from apps.dcis.services.document_services import (
-    create_new_document,
     add_document_status,
     change_document_comment,
     delete_document_status
 )
-=======
-from apps.dcis.services.document_services import create_document
->>>>>>> cbb29088
 from apps.dcis.services.document_unload_services import DocumentUnload
 from apps.dcis.services.sheet_services import (
     add_child_row_dimension,
@@ -92,7 +89,6 @@
         comment = graphene.String(required=True, description='Комментарий')
         document_id = graphene.ID(description='Идентификатор документа')
 
-<<<<<<< HEAD
     document = graphene.Field(DocumentType, description='Созданный документ')
 
     @staticmethod
@@ -106,11 +102,6 @@
         document: Document = get_object_or_404(Document, pk=from_global_id(document_id)[1])
         info.context.check_object_permissions(info.context, document)
         return ChangeDocumentCommentMutation(document=change_document_comment(document, comment))
-=======
-    @classmethod
-    def check_permissions(cls, root: Any, info: ResolveInfo, input: Any, id: str, obj: Document) -> None:
-        can_change_document(info.context.user, obj)
->>>>>>> cbb29088
 
 
 class AddDocumentStatusMutation(BaseMutation):
@@ -149,13 +140,8 @@
     @permission_classes((IsAuthenticated,))
     def mutate_and_get_payload(root: None, info: ResolveInfo, document_status_id: int):
         status = get_object_or_404(DocumentStatus, pk=document_status_id)
-<<<<<<< HEAD
         info.context.check_object_permissions(info.context, status.document)
         delete_document_status(status)
-=======
-        can_change_document(info.context.user, status.document)
-        status.delete()
->>>>>>> cbb29088
         return DeleteDocumentStatusMutation(id=document_status_id)
 
 
