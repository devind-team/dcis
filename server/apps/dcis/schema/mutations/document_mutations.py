--- conflicted
+++ resolved
@@ -9,26 +9,13 @@
 from graphql_relay import from_global_id
 
 from apps.dcis.models import Document, DocumentStatus, Period, RowDimension, Sheet, Status
-<<<<<<< HEAD
-=======
-from apps.dcis.permissions import (
-    can_add_child_row_dimension,
-    can_add_document,
-    can_add_document_status,
-    can_change_child_row_dimension_height,
-    can_change_document_comment,
-    can_delete_child_row_dimension,
-    can_change_document,
-    can_view_document,
-)
->>>>>>> 1d972ca8
 from apps.dcis.schema.mutations.sheet_mutations import DeleteRowDimensionMutation
 from apps.dcis.schema.types import DocumentStatusType, DocumentType, GlobalIndicesInputType, RowDimensionType
 from apps.dcis.services.document_services import (
     add_document_status,
     change_document_comment,
     create_document,
-    delete_document_status
+    delete_document_status,
 )
 from apps.dcis.services.document_unload_services import document_upload
 from apps.dcis.services.sheet_services import (
@@ -71,16 +58,12 @@
     ) -> 'AddDocumentMutation':
         """Мутация для добавления документа."""
         period = get_object_or_404(Period, pk=period_id)
-<<<<<<< HEAD
-=======
         status = get_object_or_404(Status, pk=status_id)
-        can_add_document(info.context.user, period, status, division_id)
->>>>>>> 1d972ca8
         document_id: int | None = from_global_id(document_id)[1] if document_id else None
         document = create_document(
             user=info.context.user,
             period=period,
-            status_id=status.id,
+            status=status,
             comment=comment,
             document_id=document_id,
             division_id=division_id
@@ -97,7 +80,6 @@
 
     document = graphene.Field(DocumentType, description='Созданный документ')
 
-<<<<<<< HEAD
     @staticmethod
     @permission_classes((IsAuthenticated,))
     def mutate_and_get_payload(
@@ -108,11 +90,6 @@
     ):
         document: Document = get_object_or_404(Document, pk=from_global_id(document_id)[1])
         return ChangeDocumentCommentMutation(document=change_document_comment(info.context.user, document, comment))
-=======
-    @classmethod
-    def check_permissions(cls, root: Any, info: ResolveInfo, input: Any, id: str, obj: Document) -> None:
-        can_change_document_comment(info.context.user, obj)
->>>>>>> 1d972ca8
 
 
 class AddDocumentStatusMutation(BaseMutation):
@@ -130,20 +107,11 @@
     def mutate_and_get_payload(root: None, info: ResolveInfo, document_id: str, status_id: str, comment: str):
         document: Document = get_object_or_404(Document, pk=from_global_id(document_id)[1])
         status: Status = get_object_or_404(Status, pk=status_id)
-<<<<<<< HEAD
         return AddDocumentStatusMutation(document_status=add_document_status(
-            status,
-            document,
-            comment,
-            info.context.user)
-=======
-        can_add_document_status(info.context.user, document, status)
-        document_status = DocumentStatus.objects.create(
             status=status,
             document=document,
             comment=comment,
-            user=info.context.user
->>>>>>> 1d972ca8
+            user=info.context.user)
         )
 
 
@@ -247,7 +215,7 @@
     @permission_classes((IsAuthenticated,))
     def mutate_and_get_payload(root: None, info: ResolveInfo, row_dimension_id: str, height: int):
         row_dimension = get_object_or_404(RowDimension, pk=row_dimension_id)
-        row_dimension = change_row_dimension_height(info, row_dimension, height)
+        row_dimension = change_row_dimension_height(info.context.user, row_dimension, height)
         return ChangeChildRowDimensionHeightMutation(
             row_dimension_id=row_dimension.id,
             height=row_dimension.height,
@@ -267,7 +235,7 @@
     @permission_classes((IsAuthenticated,))
     def mutate_and_get_payload(root: Any, info: ResolveInfo, row_dimension_id: str):
         row_dimension = get_object_or_404(RowDimension, pk=row_dimension_id)
-        return DeleteRowDimensionMutation(row_dimension_id=delete_row_dimension(info, row_dimension))
+        return DeleteRowDimensionMutation(row_dimension_id=delete_row_dimension(info.context.user, row_dimension))
 
 
 class DocumentMutations(graphene.ObjectType):
