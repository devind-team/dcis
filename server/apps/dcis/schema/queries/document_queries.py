--- conflicted
+++ resolved
@@ -13,22 +13,27 @@
 from stringcase import snakecase
 
 from apps.dcis.helpers.info_fields import get_fields
-<<<<<<< HEAD
-from apps.dcis.models import Cell, Message, Document, DocumentStatus, Period, Sheet, Status, Value
-from apps.dcis.permissions import can_view_document
-from apps.dcis.schema.types import ChangeCellType, DocumentMessageType, DocumentStatusType, DocumentType, SheetType, StatusType
-=======
-from apps.dcis.models import AttributeValue, Cell, Document, DocumentStatus, Period, Sheet, Status, Value
+from apps.dcis.models import (
+    AttributeValue,
+    Cell,
+    Document,
+    DocumentMessage,
+    DocumentStatus,
+    Period,
+    Sheet,
+    Status,
+    Value,
+)
 from apps.dcis.permissions import can_view_document
 from apps.dcis.schema.types import (
     AttributeValueType,
     ChangeCellType,
+    DocumentMessageType,
     DocumentStatusType,
     DocumentType,
     SheetType,
     StatusType,
 )
->>>>>>> 802479be
 from apps.dcis.services.document_services import get_user_documents
 from apps.dcis.services.sheet_services import get_aggregation_cells
 from apps.dcis.services.sheet_unload_services import DocumentSheetUnloader
@@ -50,7 +55,7 @@
         document_id=graphene.ID(required=True, description='Идентификатор документа'),
     )
 
-    document_message = DjangoFilterConnectionField(
+    document_messages = DjangoFilterConnectionField(
         DocumentMessageType,
         document_id=graphene.ID(required=True, description='Идентификатор документа'),
         description='Комментарии документов'
@@ -117,21 +122,21 @@
 
     @staticmethod
     @permission_classes((IsAuthenticated,))
-    def resolve_statuses(root: Any, info: ResolveInfo) -> Iterable[Status]:
-        return Status.objects.all()
-
-    @staticmethod
-    @permission_classes((IsAuthenticated,))
-    def resolve_document_message(
+    def resolve_document_messages(
         root: Any,
         info: ResolveInfo,
         document_id: str,
         *args,
         **kwarg
-    ) -> Iterable[Message]:
-        document = get_object_or_404(Document, pk=gid2int(document_id))
-        can_view_document(info.context.user, document)
-        return Message.objects.filter(document=document)
+    ) -> Iterable[DocumentMessage]:
+        document = get_object_or_404(Document, pk=gid2int(document_id))
+        can_view_document(info.context.user, document)
+        return DocumentMessage.objects.filter(document=document)
+
+    @staticmethod
+    @permission_classes((IsAuthenticated,))
+    def resolve_statuses(root: Any, info: ResolveInfo) -> Iterable[Status]:
+        return Status.objects.all()
 
     @staticmethod
     @permission_classes((IsAuthenticated,))
