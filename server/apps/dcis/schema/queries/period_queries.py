--- conflicted
+++ resolved
@@ -22,7 +22,8 @@
 from apps.dcis.permissions import can_change_period_sheet, can_view_period, can_view_period_result
 from apps.dcis.schema.types import (
     AttributeType,
-    CellAggregationType, DivisionModelTypeConnection,
+    CellAggregationType,
+    DivisionModelTypeConnection,
     LimitationType,
     PeriodType,
     PrivilegeType,
@@ -326,7 +327,7 @@
     @permission_classes((IsAuthenticated,))
     def resolve_period_filter_organizations(root: Any, info: ResolveInfo, period_id: str) -> QuerySet[Organization]:
         period = get_object_or_404(Period, pk=gid2int(period_id))
-        return get_user_divisions_model(info.context.user, period)
+        return get_user_period_divisions(info.context.user, period)
 
     @staticmethod
     @permission_classes((IsAuthenticated,))
@@ -338,8 +339,4 @@
     @permission_classes((IsAuthenticated,))
     def resolve_period_organization_kinds(root: Any, info: ResolveInfo, period_id: str) -> set[str]:
         period = get_object_or_404(Period, pk=gid2int(period_id))
-<<<<<<< HEAD
-        return get_period_organization_kinds(info.context.user, period)
-=======
-        return get_user_period_divisions(info.context.user, period)
->>>>>>> 24863546
+        return get_period_organization_kinds(info.context.user, period)