--- conflicted
+++ resolved
@@ -18,13 +18,8 @@
 from apps.core.schema import UserType
 from apps.core.services.user_services import get_user_from_id_or_context
 from apps.dcis.helpers.info_fields import get_fields
-<<<<<<< HEAD
-from apps.dcis.models import Attribute, Document, Limitation, Period, Privilege, Sheet
+from apps.dcis.models import Attribute, Division, Document, Limitation, Period, Privilege, Sheet
 from apps.dcis.permissions import can_change_period_sheet, can_view_period, can_view_period_result
-=======
-from apps.dcis.models import Attribute, Division, Document, Limitation, Period, Privilege, Sheet
-from apps.dcis.permissions import can_change_period_sheet, can_view_period, can_view_period_report
->>>>>>> 289962f4
 from apps.dcis.schema.types import (
     AttributeType,
     DivisionModelTypeConnection,
@@ -37,7 +32,10 @@
 )
 from apps.dcis.services.divisions_services import get_period_possible_divisions
 from apps.dcis.services.period_services import (
-    get_departments_for_filter, get_organizations_for_filter, get_organizations_has_not_document, get_period_attributes,
+    get_departments_for_filter,
+    get_organizations_for_filter,
+    get_organizations_has_not_document,
+    get_period_attributes,
     get_period_users,
     get_user_period_privileges,
     get_user_periods,
@@ -304,7 +302,6 @@
         period = get_object_or_404(Period, pk=gid2int(period_id))
         return get_organizations_for_filter(info.context.user, period)
 
-
     @staticmethod
     @permission_classes((IsAuthenticated,))
     def resolve_period_filter_departments(root: Any, info: ResolveInfo, period_id: str):
