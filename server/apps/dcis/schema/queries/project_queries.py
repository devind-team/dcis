from typing import Any, Optional

import graphene
from devind_helpers.decorators import permission_classes
from devind_helpers.orm_utils import get_object_or_404
from devind_helpers.permissions import IsAuthenticated
from graphene_django import DjangoListField
from graphene_django_filter import AdvancedDjangoFilterConnectionField
from graphql import ResolveInfo
from graphql_relay import from_global_id

from apps.core.models import User
from apps.dcis.models import Project, Period
from ..types import DivisionType, DivisionModelType, ProjectType, PeriodType


class ProjectQueries(graphene.ObjectType):
    """Запросы записей, связанных с проектами."""

    projects = AdvancedDjangoFilterConnectionField(ProjectType)
    project = graphene.Field(
        ProjectType,
        project_id=graphene.ID(required=True, description='Идентификатор проекта'),
        required=True,
        description='Получение информации по проекту'
    )
    periods = DjangoListField(
        PeriodType,
        user_id=graphene.ID(required=True, description='Идентификатор пользователя'),
        required=True,
        description='Периоды'
    )
    period = graphene.Field(
        PeriodType,
        period_id=graphene.ID(required=True, description='Идентификатор периода'),
        required=True,
        description='Информация по периоду'
    )

    period_divisions = AdvancedDjangoFilterConnectionField(DivisionType, description='Получение дивизионов')
    user_divisions = graphene.List(
        DivisionModelType,
        user_id=graphene.ID(description='Пользователь'),
        project_id=graphene.ID(description='Идентификатор проекта'),
        required=True,
        description='Дивизионы пользователя'
    )

    @staticmethod
    @permission_classes((IsAuthenticated,))
    def resolve_project(root: Any, info: ResolveInfo, project_id: str, *args, **kwargs):
        return get_object_or_404(Project, pk=from_global_id(project_id)[1])

    @staticmethod
    @permission_classes((IsAuthenticated,))
    def resolve_period(root: Any, info: ResolveInfo, period_id: str, *args, **kwargs):
        return get_object_or_404(Period, pk=from_global_id(period_id)[1])

    @staticmethod
    @permission_classes((IsAuthenticated,))
<<<<<<< HEAD
    def resolve_periods(root: Any, info: ResolveInfo, user_id: str, *args, **kwargs):
        return set(Period.objects.filter(periodprivilege__user=from_global_id(user_id)[1]).all())
=======
    def resolve_user_divisions(
        root: Any,
        info: ResolveInfo,
        user_id: Optional[str] = None,
        project_id: Optional[str] = None
    ) -> list:
        user: User = info.context.user \
            if user_id is None \
            else get_object_or_404(User, pk=from_global_id(user_id)[1])
        project: Optional[Project] = None \
            if project_id is None \
            else get_object_or_404(Project, pk=from_global_id(project_id)[1])
        divisions = user.divisions(project)
        print(divisions)
        return divisions
>>>>>>> f0676854
<|MERGE_RESOLUTION|>--- conflicted
+++ resolved
@@ -48,6 +48,11 @@
 
     @staticmethod
     @permission_classes((IsAuthenticated,))
+    def resolve_periods(root: Any, info: ResolveInfo, user_id: str, *args, **kwargs):
+        return set(Period.objects.filter(periodprivilege__user=from_global_id(user_id)[1]).all())
+
+    @staticmethod
+    @permission_classes((IsAuthenticated,))
     def resolve_project(root: Any, info: ResolveInfo, project_id: str, *args, **kwargs):
         return get_object_or_404(Project, pk=from_global_id(project_id)[1])
 
@@ -58,10 +63,6 @@
 
     @staticmethod
     @permission_classes((IsAuthenticated,))
-<<<<<<< HEAD
-    def resolve_periods(root: Any, info: ResolveInfo, user_id: str, *args, **kwargs):
-        return set(Period.objects.filter(periodprivilege__user=from_global_id(user_id)[1]).all())
-=======
     def resolve_user_divisions(
         root: Any,
         info: ResolveInfo,
@@ -75,6 +76,4 @@
             if project_id is None \
             else get_object_or_404(Project, pk=from_global_id(project_id)[1])
         divisions = user.divisions(project)
-        print(divisions)
-        return divisions
->>>>>>> f0676854
+        return divisions