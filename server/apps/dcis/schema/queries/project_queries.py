from typing import Any

import graphene
from devind_dictionaries.models import Department, Organization
from devind_helpers.decorators import permission_classes
from devind_helpers.orm_utils import get_object_or_404
from devind_helpers.permissions import IsAuthenticated
from django.db.models import QuerySet
<<<<<<< HEAD
from graphene_django import DjangoListField
=======
>>>>>>> 1f1039ad
from graphene_django_filter import AdvancedDjangoFilterConnectionField
from graphql import ResolveInfo
from graphql_relay import from_global_id

<<<<<<< HEAD
from apps.core.models import User
from apps.dcis.models import Period, Project
from apps.dcis.permissions import ViewPeriod, ViewProject
from apps.dcis.schema.types import DivisionModelType, PeriodType, ProjectType
from apps.dcis.services.divisions_services import get_user_divisions
from apps.dcis.services.period_services import get_user_periods
=======
from apps.dcis.models import Project
from apps.dcis.permissions import ViewProject
from apps.dcis.schema.types import DivisionModelType, ProjectType
from apps.dcis.services.divisions_services import get_divisions
>>>>>>> 1f1039ad
from apps.dcis.services.project_services import get_user_projects


class ProjectQueries(graphene.ObjectType):
    """Запросы записей, связанных с проектами."""

    project = graphene.Field(
        ProjectType,
        project_id=graphene.ID(required=True, description='Идентификатор проекта'),
        required=True,
        description='Проект'
    )
    projects = AdvancedDjangoFilterConnectionField(ProjectType, description='Проекты')
<<<<<<< HEAD

    period = graphene.Field(
        PeriodType,
        period_id=graphene.ID(required=True, description='Идентификатор периода'),
        required=True,
        description='Период'
    )
    periods = DjangoListField(
        PeriodType,
        project_id=graphene.ID(required=True, description='Идентификатор периода'),
        required=True,
        description='Периоды'
    )

    user_divisions = graphene.List(
=======
    project_divisions = graphene.List(
>>>>>>> 1f1039ad
        DivisionModelType,
        project_id=graphene.ID(required=True, description='Идентификатор проекта'),
        description='Возможные дивизионы проекта'
    )

    @staticmethod
    @permission_classes((IsAuthenticated, ViewProject))
    def resolve_project(root: Any, info: ResolveInfo, project_id: str) -> Project:
        project = get_object_or_404(Project, pk=from_global_id(project_id)[1])
        info.context.check_object_permissions(info.context, project)
        return project
<<<<<<< HEAD

    @staticmethod
    @permission_classes((IsAuthenticated,))
    def resolve_projects(root: Any, info: ResolveInfo, *args, **kwargs) -> QuerySet[Project]:
        return get_user_projects(info.context.user)

    @staticmethod
    @permission_classes((IsAuthenticated, ViewPeriod))
    def resolve_period(root: Any, info: ResolveInfo, period_id: str) -> Period:
        period = get_object_or_404(Period, pk=from_global_id(period_id)[1])
        info.context.check_object_permissions(info.context, period)
        return period

    @staticmethod
    @permission_classes((IsAuthenticated,))
    def resolve_periods(root: Any, info: ResolveInfo, project_id: str) -> QuerySet[Period]:
        return get_user_periods(info.context.user, from_global_id(project_id)[1])

    @staticmethod
    @permission_classes((IsAuthenticated,))
    def resolve_user_divisions(
        root: Any,
        info: ResolveInfo,
        user_id: str | None = None,
        project_id: str | None = None,
    ) -> list[dict[str, int | str]]:
        user: User = info.context.user if user_id is None else get_object_or_404(User, pk=from_global_id(user_id)[1])
        return get_user_divisions(user, project_id)

    @staticmethod
    @permission_classes((IsAuthenticated,))
    def resolve_divisions(root: Any, info: ResolveInfo, period_id: int) -> QuerySet[Department | Organization]:
        period = get_object_or_404(Period, pk=period_id)
        return period.project.DIVISION_KIND[str(period.project.content_type.model)].objects.all()
=======

    @staticmethod
    @permission_classes((IsAuthenticated,))
    def resolve_projects(root: Any, info: ResolveInfo, *args, **kwargs) -> QuerySet[Project]:
        return get_user_projects(info.context.user)

    @staticmethod
    @permission_classes((IsAuthenticated, ViewProject,))
    def resolve_project_divisions(root: Any, info: ResolveInfo, project_id: str) -> list[dict[str, int | str]]:
        project = get_object_or_404(Project, pk=from_global_id(project_id)[1])
        info.context.check_object_permissions(info.context, project)
        return get_divisions(project.division.objects.all())
>>>>>>> 1f1039ad
<|MERGE_RESOLUTION|>--- conflicted
+++ resolved
@@ -1,32 +1,18 @@
 from typing import Any
 
 import graphene
-from devind_dictionaries.models import Department, Organization
 from devind_helpers.decorators import permission_classes
 from devind_helpers.orm_utils import get_object_or_404
 from devind_helpers.permissions import IsAuthenticated
 from django.db.models import QuerySet
-<<<<<<< HEAD
-from graphene_django import DjangoListField
-=======
->>>>>>> 1f1039ad
 from graphene_django_filter import AdvancedDjangoFilterConnectionField
 from graphql import ResolveInfo
 from graphql_relay import from_global_id
 
-<<<<<<< HEAD
-from apps.core.models import User
-from apps.dcis.models import Period, Project
-from apps.dcis.permissions import ViewPeriod, ViewProject
-from apps.dcis.schema.types import DivisionModelType, PeriodType, ProjectType
-from apps.dcis.services.divisions_services import get_user_divisions
-from apps.dcis.services.period_services import get_user_periods
-=======
 from apps.dcis.models import Project
 from apps.dcis.permissions import ViewProject
 from apps.dcis.schema.types import DivisionModelType, ProjectType
 from apps.dcis.services.divisions_services import get_divisions
->>>>>>> 1f1039ad
 from apps.dcis.services.project_services import get_user_projects
 
 
@@ -40,25 +26,7 @@
         description='Проект'
     )
     projects = AdvancedDjangoFilterConnectionField(ProjectType, description='Проекты')
-<<<<<<< HEAD
-
-    period = graphene.Field(
-        PeriodType,
-        period_id=graphene.ID(required=True, description='Идентификатор периода'),
-        required=True,
-        description='Период'
-    )
-    periods = DjangoListField(
-        PeriodType,
-        project_id=graphene.ID(required=True, description='Идентификатор периода'),
-        required=True,
-        description='Периоды'
-    )
-
-    user_divisions = graphene.List(
-=======
     project_divisions = graphene.List(
->>>>>>> 1f1039ad
         DivisionModelType,
         project_id=graphene.ID(required=True, description='Идентификатор проекта'),
         description='Возможные дивизионы проекта'
@@ -70,42 +38,6 @@
         project = get_object_or_404(Project, pk=from_global_id(project_id)[1])
         info.context.check_object_permissions(info.context, project)
         return project
-<<<<<<< HEAD
-
-    @staticmethod
-    @permission_classes((IsAuthenticated,))
-    def resolve_projects(root: Any, info: ResolveInfo, *args, **kwargs) -> QuerySet[Project]:
-        return get_user_projects(info.context.user)
-
-    @staticmethod
-    @permission_classes((IsAuthenticated, ViewPeriod))
-    def resolve_period(root: Any, info: ResolveInfo, period_id: str) -> Period:
-        period = get_object_or_404(Period, pk=from_global_id(period_id)[1])
-        info.context.check_object_permissions(info.context, period)
-        return period
-
-    @staticmethod
-    @permission_classes((IsAuthenticated,))
-    def resolve_periods(root: Any, info: ResolveInfo, project_id: str) -> QuerySet[Period]:
-        return get_user_periods(info.context.user, from_global_id(project_id)[1])
-
-    @staticmethod
-    @permission_classes((IsAuthenticated,))
-    def resolve_user_divisions(
-        root: Any,
-        info: ResolveInfo,
-        user_id: str | None = None,
-        project_id: str | None = None,
-    ) -> list[dict[str, int | str]]:
-        user: User = info.context.user if user_id is None else get_object_or_404(User, pk=from_global_id(user_id)[1])
-        return get_user_divisions(user, project_id)
-
-    @staticmethod
-    @permission_classes((IsAuthenticated,))
-    def resolve_divisions(root: Any, info: ResolveInfo, period_id: int) -> QuerySet[Department | Organization]:
-        period = get_object_or_404(Period, pk=period_id)
-        return period.project.DIVISION_KIND[str(period.project.content_type.model)].objects.all()
-=======
 
     @staticmethod
     @permission_classes((IsAuthenticated,))
@@ -117,5 +49,4 @@
     def resolve_project_divisions(root: Any, info: ResolveInfo, project_id: str) -> list[dict[str, int | str]]:
         project = get_object_or_404(Project, pk=from_global_id(project_id)[1])
         info.context.check_object_permissions(info.context, project)
-        return get_divisions(project.division.objects.all())
->>>>>>> 1f1039ad
+        return get_divisions(project.division.objects.all())