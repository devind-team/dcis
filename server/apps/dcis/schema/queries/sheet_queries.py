--- conflicted
+++ resolved
@@ -1,7 +1,6 @@
 from typing import Any
 
 import graphene
-<<<<<<< HEAD
 from devind_core.models import File
 from devind_core.schema.types import FileType
 from devind_helpers.decorators import permission_classes
@@ -10,42 +9,30 @@
 from graphene_django import DjangoListField
 from graphql import ResolveInfo
 
-from apps.dcis.schema.types import Value
+from apps.dcis.models import Sheet
+from apps.dcis.schema.types import Value, SheetType
 from apps.dcis.services.value import get_file_value_files
-=======
-from devind_helpers.decorators import permission_classes
-from devind_helpers.permissions import IsAuthenticated
-from devind_helpers.orm_utils import get_object_or_404
-from graphql import ResolveInfo
-
-from apps.dcis.models import Sheet
-from apps.dcis.schema.types import SheetType
->>>>>>> f81dcf67
 
 
 class SheetQueries(graphene.ObjectType):
     """Запросы записей, связанных с листами для вывода."""
 
-<<<<<<< HEAD
     value_files = DjangoListField(
         FileType,
         description='Файлы значения ячейки типа `Файл`',
         value_id=graphene.ID(required=True, description='Идентификатор значения ячейки')
-=======
+
     sheet = graphene.Field(
         SheetType,
         sheet_id=graphene.Int(required=True, description='Идентификатор листа'),
         required=True,
         description='Выгрузка листа'
->>>>>>> f81dcf67
     )
 
     @staticmethod
     @permission_classes((IsAuthenticated,))
-<<<<<<< HEAD
     def resolve_value_files(root, info: ResolveInfo, value_id: str) -> list[File]:
         return get_file_value_files(get_object_or_404(Value, pk=value_id))
-=======
+
     def resolve_sheet(root: Any, info: ResolveInfo, sheet_id: int):
-        return get_object_or_404(Sheet, pk=sheet_id)
->>>>>>> f81dcf67
+        return get_object_or_404(Sheet, pk=sheet_id)