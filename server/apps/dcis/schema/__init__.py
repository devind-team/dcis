--- conflicted
+++ resolved
@@ -1,11 +1,7 @@
 import graphene
 
 from apps.dcis.schema.queries import DocumentQueries, PrivilegeQueries, ProjectQueries, SheetQueries
-<<<<<<< HEAD
-from apps.dcis.schema.mutations import ProjectMutations
-=======
-from apps.dcis.schema.mutations import DocumentMutations
->>>>>>> 2af966da
+from apps.dcis.schema.mutations import DocumentMutations, ProjectMutations
 
 
 class Query(
@@ -21,13 +17,9 @@
 
 
 class Mutation(
-<<<<<<< HEAD
     ProjectMutations,
-    graphene.ObjectType
-=======
     DocumentMutations,
     graphene.ObjectType,
->>>>>>> 2af966da
 ):
     """Мутации приложения dcis."""
 
