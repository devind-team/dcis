import graphene

<<<<<<< HEAD
from apps.dcis.schema.mutations import CellMutations, \
    DocumentMutations, \
    ProjectMutations, \
    SheetMutations, \
    PrivilegeMutations, \
    ValueMutations
=======
from apps.dcis.schema.mutations import (
    CellMutations,
    DocumentMutations,
    PrivilegeMutations,
    ProjectMutations,
    SheetMutations,
)
>>>>>>> 1a571cee
from apps.dcis.schema.queries import DocumentQueries, PrivilegeQueries, ProjectQueries, SheetQueries


class Query(
    DocumentQueries,
    PrivilegeQueries,
    ProjectQueries,
    SheetQueries,
    graphene.ObjectType,
):
    """Запросы приложения dcis."""

    pass


class Mutation(
    CellMutations,
    ProjectMutations,
    DocumentMutations,
    SheetMutations,
    PrivilegeMutations,
    ValueMutations,
    graphene.ObjectType,
):
    """Мутации приложения dcis."""

    pass<|MERGE_RESOLUTION|>--- conflicted
+++ resolved
@@ -1,13 +1,5 @@
 import graphene
 
-<<<<<<< HEAD
-from apps.dcis.schema.mutations import CellMutations, \
-    DocumentMutations, \
-    ProjectMutations, \
-    SheetMutations, \
-    PrivilegeMutations, \
-    ValueMutations
-=======
 from apps.dcis.schema.mutations import (
     CellMutations,
     DocumentMutations,
@@ -15,7 +7,6 @@
     ProjectMutations,
     SheetMutations,
 )
->>>>>>> 1a571cee
 from apps.dcis.schema.queries import DocumentQueries, PrivilegeQueries, ProjectQueries, SheetQueries
 
 
@@ -37,7 +28,6 @@
     DocumentMutations,
     SheetMutations,
     PrivilegeMutations,
-    ValueMutations,
     graphene.ObjectType,
 ):
     """Мутации приложения dcis."""
