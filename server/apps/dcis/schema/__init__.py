import graphene

<<<<<<< HEAD
from apps.dcis.schema.mutations import (
    CellMutations,
    DocumentMutations,
    ProjectMutations,
    PeriodMutations,
    SheetMutations,
)
from apps.dcis.schema.queries import DocumentQueries, PeriodQueries, ProjectQueries
=======
from apps.dcis.schema.mutations import CellMutations, \
    DocumentMutations, \
    ProjectMutations, \
    SheetMutations, \
    PrivilegeMutations, \
    ValueMutations
from apps.dcis.schema.queries import DocumentQueries, PrivilegeQueries, ProjectQueries, SheetQueries
>>>>>>> ccaa2661


class Query(
    DocumentQueries,
    PeriodQueries,
    ProjectQueries,
    graphene.ObjectType,
):
    """Запросы приложения dcis."""

    pass


class Mutation(
    CellMutations,
    DocumentMutations,
    PeriodMutations,
    ProjectMutations,
    SheetMutations,
<<<<<<< HEAD
=======
    PrivilegeMutations,
    ValueMutations,
>>>>>>> ccaa2661
    graphene.ObjectType,
):
    """Мутации приложения dcis."""

    pass<|MERGE_RESOLUTION|>--- conflicted
+++ resolved
@@ -1,29 +1,22 @@
 import graphene
 
-<<<<<<< HEAD
 from apps.dcis.schema.mutations import (
     CellMutations,
     DocumentMutations,
     ProjectMutations,
     PeriodMutations,
     SheetMutations,
+    PrivilegeMutations,
+    ValueMutations
 )
 from apps.dcis.schema.queries import DocumentQueries, PeriodQueries, ProjectQueries
-=======
-from apps.dcis.schema.mutations import CellMutations, \
-    DocumentMutations, \
-    ProjectMutations, \
-    SheetMutations, \
-    PrivilegeMutations, \
-    ValueMutations
-from apps.dcis.schema.queries import DocumentQueries, PrivilegeQueries, ProjectQueries, SheetQueries
->>>>>>> ccaa2661
 
 
 class Query(
     DocumentQueries,
-    PeriodQueries,
+    PrivilegeQueries,
     ProjectQueries,
+    SheetQueries,
     graphene.ObjectType,
 ):
     """Запросы приложения dcis."""
@@ -37,11 +30,8 @@
     PeriodMutations,
     ProjectMutations,
     SheetMutations,
-<<<<<<< HEAD
-=======
     PrivilegeMutations,
     ValueMutations,
->>>>>>> ccaa2661
     graphene.ObjectType,
 ):
     """Мутации приложения dcis."""
