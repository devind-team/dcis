--- conflicted
+++ resolved
@@ -3,21 +3,12 @@
 from apps.dcis.schema.mutations import (
     CellMutations,
     DocumentMutations,
-<<<<<<< HEAD
-    PrivilegeMutations,
-    ProjectMutations,
-    SheetMutations,
-    ValueMutations,
-)
-from apps.dcis.schema.queries import DocumentQueries, PrivilegeQueries, ProjectQueries, SheetQueries
-=======
     ProjectMutations,
     PeriodMutations,
     SheetMutations,
     ValueMutations
 )
 from apps.dcis.schema.queries import DocumentQueries, PeriodQueries, ProjectQueries
->>>>>>> 1f1039ad
 
 
 class Query(
