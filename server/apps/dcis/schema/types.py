--- conflicted
+++ resolved
@@ -1,31 +1,24 @@
 import json
 
 import graphene
-from devind_core.schema.types import FileType, ContentTypeType
+from devind_core.schema.types import ContentTypeType, FileType
 from devind_dictionaries.models import Organization
 from devind_dictionaries.schema import DepartmentType
 from devind_helpers.optimized import OptimizedDjangoObjectType
 from devind_helpers.schema.connections import CountableConnection
 from django.db.models import QuerySet
-from graphene_django import DjangoObjectType, DjangoListField
+from graphene_django import DjangoListField, DjangoObjectType
 from graphene_django_optimizer import resolver_hints
 from graphql import ResolveInfo
 
 from apps.core.models import User
 from apps.core.schema import UserType
 from apps.dcis.models import (
-<<<<<<< HEAD
     Attribute, AttributeValue, Document,
     DocumentStatus, Limitation, Period,
     PeriodGroup, PeriodPrivilege, Privilege,
     Project, Sheet, Status,
     Value,
-=======
-    Attribute, AttributeValue,
-    Document, DocumentStatus, Limitation,
-    Period, PeriodGroup, PeriodPrivilege,
-    Privilege, Project, Status, Value,
->>>>>>> 53a81bfa
 )
 from apps.dcis.permissions import (
     AddDocumentBase,
