--- conflicted
+++ resolved
@@ -1,15 +1,9 @@
 import json
 
 import graphene
-<<<<<<< HEAD
 from devind_core.schema.types import ContentTypeType, FileType, GroupType
-from devind_dictionaries.models import Organization
+from devind_dictionaries.models import Organization, Department
 from devind_dictionaries.schema import DepartmentType, OrganizationType
-=======
-from devind_core.schema.types import ContentTypeType, FileType
-from devind_dictionaries.models import Organization, Department
-from devind_dictionaries.schema import DepartmentType
->>>>>>> fb723846
 from devind_helpers.optimized import OptimizedDjangoObjectType
 from devind_helpers.schema.connections import CountableConnection
 from django.core.exceptions import PermissionDenied
@@ -23,10 +17,10 @@
 from apps.dcis.filters import DocumentFilter
 from apps.dcis.helpers.exceptions import is_raises
 from apps.dcis.models import (
-<<<<<<< HEAD
     Attribute,
     AttributeValue,
     ColumnDimension,
+    Cell,
     CuratorGroup,
     Document,
     DocumentStatus,
@@ -40,13 +34,6 @@
     Sheet,
     Status,
     Value,
-=======
-    Attribute, AttributeValue, ColumnDimension, Document,
-    DocumentStatus, Limitation, Period,
-    PeriodGroup, PeriodPrivilege, Privilege,
-    Project, RowDimension, Sheet,
-    Status, Value, Cell,
->>>>>>> fb723846
 )
 from apps.dcis.permissions import (
     AddDocumentBase,
