import json

import graphene
from devind_core.schema.types import ContentTypeType, FileType, GroupType
from devind_dictionaries.schema import OrganizationType
from devind_helpers.optimized import OptimizedDjangoObjectType
from devind_helpers.schema.connections import CountableConnection
from django.core.exceptions import PermissionDenied
from django.db.models import QuerySet
from graphene_django import DjangoListField, DjangoObjectType
from graphene_django_optimizer import resolver_hints
from graphql import ResolveInfo

from apps.core.models import User
from apps.core.schema import UserType
from apps.dcis.filters import DocumentFilter
from apps.dcis.helpers.exceptions import is_raises
from apps.dcis.models import (
    Attribute,
    AttributeValue,
    Cell,
<<<<<<< HEAD
    Message, CuratorGroup,
=======
    ColumnDimension,
    CuratorGroup,
>>>>>>> 802479be
    Document,
    DocumentStatus,
    Limitation,
    Period,
    PeriodGroup,
    PeriodPrivilege,
    Privilege,
    Project,
    RowDimension,
    Sheet,
    Status,
    Value,
)
from apps.dcis.permissions import (
    AddDocumentBase,
    ChangeAttributeValueBase,
    can_add_period_base,
    can_change_document_base,
    can_change_period_attributes_base,
    can_change_period_divisions_base,
    can_change_period_groups_base,
    can_change_period_limitations_base,
    can_change_period_settings_base,
    can_change_period_sheet_base,
    can_change_period_users_base,
    can_change_project_base,
    can_delete_period_base,
    can_delete_project_base,
    can_view_period_report_base,
)
from apps.dcis.permissions.period_permissions import can_change_period_base
from apps.dcis.services.curator_services import is_period_curator
from apps.dcis.services.divisions_services import get_period_divisions
from apps.dcis.services.document_services import get_document_sheets


class ProjectType(OptimizedDjangoObjectType):
    """Тип модели проектов."""

    periods = graphene.List(lambda: PeriodType, description='Периоды')
    user = graphene.Field(UserType, description='Пользователь')
    content_type = graphene.Field(ContentTypeType, required=True, description='Дивизион: Department, Organizations')

    can_change = graphene.Boolean(required=True, description='Может ли пользователь изменять проект')
    can_delete = graphene.Boolean(required=True, description='Может ли пользователь удалять проект')
    can_add_period = graphene.Boolean(required=True, description='Может ли пользователь добавлять периоды в проект')

    class Meta:
        model = Project
        interfaces = (graphene.relay.Node,)
        fields = (
            'id',
            'name',
            'short',
            'description',
            'visibility',
            'archive',
            'created_at',
            'updated_at',
            'content_type',
            'user',
        )
        filter_fields = {
            'name': ['icontains'],
            'user': ['exact', 'in']
        }
        connection_class = CountableConnection

    @staticmethod
    @resolver_hints(model_field='period_set')
    def resolve_periods(project: Project, info: ResolveInfo) -> QuerySet[Period]:
        return project.period_set.all()

    @staticmethod
    def resolve_can_change(project: Project, info: ResolveInfo) -> bool:
        return not is_raises(PermissionDenied, can_change_project_base, info.context.user, project)

    @staticmethod
    def resolve_can_delete(project: Project, info: ResolveInfo) -> bool:
        return not is_raises(PermissionDenied, can_delete_project_base, info.context.user, project)

    @staticmethod
    def resolve_can_add_period(project: Project, info: ResolveInfo) -> bool:
        return not is_raises(PermissionDenied, can_add_period_base, info.context.user, project)


class PeriodType(DjangoObjectType):
    """Тип периода."""

    user = graphene.Field(UserType, required=True, description='Пользователь')
    project = graphene.Field(ProjectType, description='Проект')
    methodical_support = DjangoListField(FileType, description='Методическая поддержка')
    divisions = graphene.List(lambda: DivisionModelType, description='Участвующие дивизионы')
    period_groups = graphene.List(lambda: PeriodGroupType, description='Группы пользователей назначенных в сборе')
    sheets = graphene.List(lambda: BaseSheetType, required=True, description='Листы')

    is_admin = graphene.Boolean(
        required=True,
        description='Является ли пользователь администратором для периода',
    )
    is_curator = graphene.Boolean(
        required=True,
        description='Является ли пользователь куратором для периода',
    )
    can_add_any_division_document = graphene.Boolean(
        required=True,
        description='Может ли пользователь добавлять документы в период',
    )
    can_change_divisions = graphene.Boolean(
        required=True,
        description='Может ли пользователь изменять дивизионы периода',
    )
    can_change_limitations = graphene.Boolean(
        required=True,
        description='Может ли пользователь изменять ограничения периода',
    )
    can_change_groups = graphene.Boolean(
        required=True,
        description='Может ли пользователь изменять группы периода',
    )
    can_change_users = graphene.Boolean(
        required=True,
        description='Может ли пользователь изменять пользователей периода',
    )
    can_view_report = graphene.Boolean(
        required=True,
        description='Может ли пользователь просматривать сводный отчет периода'
    )
    can_change_attributes = graphene.Boolean(
        required=True,
        description='Может ли пользователь изменять атрибуты периода',
    )
    can_change_settings = graphene.Boolean(
        required=True,
        description='Может ли пользователь изменять настройки периода',
    )
    can_change_sheet = graphene.Boolean(
        required=True,
        description='Может ли пользователь изменять структуру листа периода',
    )
    can_delete = graphene.Boolean(
        required=True,
        description='Может ли пользователь удалять период',
    )

    class Meta:
        model = Period
        fields = (
            'id',
            'name',
            'status',
            'multiple',
            'versioning',
            'privately',
            'start',
            'expiration',
            'created_at',
            'updated_at',
            'user',
            'project',
            'methodical_support',
        )
        convert_choices_to_enum = False

    @staticmethod
    @resolver_hints(model_field='division_set')
    def resolve_divisions(period: Period, info: ResolveInfo) -> list[dict[str, int | str]]:
        return get_period_divisions(info.context.user, period)

    @staticmethod
    @resolver_hints(model_field='periodgroup_set')
    def resolve_period_groups(period: Period, info: ResolveInfo):
        return period.periodgroup_set.all()

    @staticmethod
    @resolver_hints(model_field='sheet_set')
    def resolve_sheets(period: Period, info: ResolveInfo) -> QuerySet[Sheet]:
        return period.sheet_set.all()

    @staticmethod
    def resolve_is_admin(period: Period, info: ResolveInfo) -> bool:
        return not is_raises(PermissionDenied, can_change_period_base, info.context.user, period)

    @staticmethod
    def resolve_is_curator(period: Period, info: ResolveInfo) -> bool:
        return is_period_curator(info.context.user, period)

    @staticmethod
    def resolve_can_add_any_division_document(period: Period, info: ResolveInfo) -> bool:
        return AddDocumentBase(info.context.user, period).can_add_any_division_document

    @staticmethod
    def resolve_can_change_divisions(period: Period, info: ResolveInfo) -> bool:
        return not is_raises(PermissionDenied, can_change_period_divisions_base, info.context.user, period)

    @staticmethod
    def resolve_can_change_limitations(period: Period, info: ResolveInfo) -> bool:
        return not is_raises(PermissionDenied, can_change_period_limitations_base, info.context.user, period)

    @staticmethod
    def resolve_can_change_groups(period: Period, info: ResolveInfo) -> bool:
        return not is_raises(PermissionDenied, can_change_period_groups_base, info.context.user, period)

    @staticmethod
    def resolve_can_change_users(period: Period, info: ResolveInfo) -> bool:
        return not is_raises(PermissionDenied, can_change_period_users_base, info.context.user, period)

    @staticmethod
    def resolve_can_change_attributes(period: Period, info: ResolveInfo) -> bool:
        return not is_raises(PermissionDenied, can_change_period_attributes_base, info.context.user, period)

    @staticmethod
    def resolve_can_view_report(period: Period, info: ResolveInfo) -> bool:
        return not is_raises(PermissionDenied, can_view_period_report_base, info.context.user, period)

    @staticmethod
    def resolve_can_change_settings(period: Period, info: ResolveInfo) -> bool:
        return not is_raises(PermissionDenied, can_change_period_settings_base, info.context.user, period)

    @staticmethod
    def resolve_can_change_sheet(period: Period, info: ResolveInfo) -> bool:
        return not is_raises(PermissionDenied, can_change_period_sheet_base, info.context.user, period)

    @staticmethod
    def resolve_can_delete(period: Period, info: ResolveInfo) -> bool:
        return not is_raises(PermissionDenied, can_delete_period_base, info.context.user, period)


class DivisionModelType(graphene.ObjectType):
    """Описание обобщенного типа дивизиона."""

    id = graphene.ID(required=True, description='Идентификатор модели дивизиона')
    name = graphene.String(required=True, description='Название дивизиона')
    model = graphene.String(required=True, description='Модель дивизиона: department, organization')

    class Meta:
        interfaces = (graphene.relay.Node,)


class DivisionModelTypeConnection(graphene.relay.Connection):
    """Connection для обобщенного типа дивизиона."""

    class Meta:
        node = DivisionModelType


class PrivilegeType(DjangoObjectType):
    """Описание сквозных привилегий."""

    class Meta:
        model = Privilege
        fields = ('id', 'name', 'created_at', 'key',)


class CuratorGroupType(DjangoObjectType):
    """Тип групп кураторов."""

    group = graphene.Field(GroupType, description='Привилегии кураторской группы')
    organization = DjangoListField(OrganizationType, description='Организация группы')
    users = DjangoListField(UserType, description='Пользователи в кураторской группе')

    class Meta:
        model = CuratorGroup
        fields = ('id', 'name', 'group', 'users', 'organization')


class PeriodGroupType(DjangoObjectType):
    """Группы с содержанием привилегий."""

    period = graphene.Field(PeriodType, required=True, description='Период сбора')
    users = DjangoListField(UserType, description='Пользователи в группе')
    privileges = DjangoListField(PrivilegeType, description='Привилегии группы')

    class Meta:
        model = PeriodGroup
        fields = ('id', 'name', 'created_at', 'period', 'users', 'privileges',)

    @staticmethod
    @resolver_hints(model_field='')
    def resolve_users(period_group: PeriodGroup, info: ResolveInfo, *args, **kwargs) -> QuerySet[User]:
        return period_group.users.all()


class PeriodPrivilegeType(DjangoObjectType):
    """Тип для отдельных привилегий пользователей."""

    period = graphene.Field(PeriodType, required=True, description='Период')
    user = graphene.Field(UserType, required=True, description='Пользователь')
    privilege = graphene.Field(PrivilegeType, required=True, description='Привилегия')

    class Meta:
        model = PeriodPrivilege
        fields = ('id', 'period', 'user', 'privilege',)


class StatusType(DjangoObjectType):
    """Тип статусов документов."""

    class Meta:
        model = Status
        fields = ('id', 'name', 'edit', 'comment',)


class DocumentType(DjangoObjectType):
    """Тип моделей документа."""

    user = graphene.Field(UserType, description='Пользователь, добавивший документ')
    period = graphene.Field(PeriodType, description='Период сбора')
    sheets = graphene.List(lambda: BaseSheetType, required=True, description='Листы')
    last_status = graphene.Field(lambda: DocumentStatusType, description='Последний статус документа')

    can_change = graphene.Boolean(required=True, description='Может ли пользователь изменять документ')
    can_change_attribute_value = graphene.Boolean(
        required=True,
        description='Может ли пользователь изменять значение атрибута в документе',
    )

    object_id = graphene.ID(description='Идентификатор дивизиона')

    class Meta:
        model = Document
        interfaces = (graphene.relay.Node,)
        fields = (
            'id',
            'comment',
            'version',
            'created_at',
            'updated_at',
            'user',
            'period',
            'sheets',
            'object_id',
            'object_name',
            'last_status',
        )
        filterset_class = DocumentFilter
        connection_class = CountableConnection

    @staticmethod
    def resolve_sheets(document: Document, info: ResolveInfo) -> QuerySet[Sheet]:
        return get_document_sheets(document)

    @staticmethod
    def resolve_can_change(document: Document, info: ResolveInfo) -> bool:
        return not is_raises(PermissionDenied, can_change_document_base, info.context.user, document)

    @staticmethod
    def resolve_can_change_attribute_value(document: Document, info: ResolveInfo) -> bool:
        return ChangeAttributeValueBase(info.context.user, document).can_change_some_attribute


class DocumentStatusType(DjangoObjectType):
    """Тип статусов для документов."""

    document = graphene.Field(DocumentType, description='Документ')
    status = graphene.Field(StatusType, required=True, description='Установленный статус')
    user = graphene.Field(UserType, required=True, description='Пользователь')

    class Meta:
        model = DocumentStatus
        fields = (
            'id',
            'comment',
            'created_at',
            'document',
            'status',
            'user',
        )


class DocumentMessageType(DjangoObjectType):
    """Тип комментариев для документа"""

    document = graphene.Field(DocumentType, description='Документ')
    user = graphene.Field(UserType, required=True, description='Пользователь')

    class Meta:
        model = Message
        interfaces = (graphene.relay.Node,)
        fields = ('id', 'comment', 'created_at', 'document', 'user',)
        filter_fields = {}
        connection_class = CountableConnection


class AttributeType(DjangoObjectType):
    """Тип атрибутов для документов."""

    period = graphene.Field(PeriodType, description='Период')
    parent = graphene.Field(lambda: AttributeType, description='Родительский атрибут')
    children = graphene.List(lambda: AttributeType, description='Дочерние элементы')

    class Meta:
        model = Attribute
        fields: tuple[str] = (
            'id',
            'name',
            'placeholder',
            'key',
            'kind',
            'default',
            'mutable',
            'period',
            'parent',
        )

    @staticmethod
    @resolver_hints(model_field='attribute_set')
    def resolve_children(attribute: Attribute, info: ResolveInfo, *args, **kwargs) -> QuerySet[Attribute]:
        return attribute.attribute_set.all()


class AttributeValueType(DjangoObjectType):
    """Тип со значениями атрибутов."""

    document = graphene.Field(DocumentType, description='Документ')
    attribute = graphene.Field(AttributeType, description='Атрибут')
    document_id = graphene.Int(description='Идентификатор документа')
    attribute_id = graphene.Int(description='Идентификатор документа')

    class Meta:
        model = AttributeValue
        fields = (
            'id',
            'value',
            'updated_at',
            'created_at',
            'document',
            'attribute',
            'document_id',
            'attribute_id',
        )


class ColumnDimensionType(graphene.ObjectType):
    """Тип колонки."""

    id = graphene.ID(required=True, description='Идентификатор')
    index = graphene.Int(required=True, description='Индекс колонки')
    name = graphene.String(required=True, description='Название колонки')
    width = graphene.Int(description='Ширина колонки')
    fixed = graphene.Boolean(required=True, description='Фиксация колонки')
    hidden = graphene.Boolean(required=True, description='Скрытие колонки')
    kind = graphene.String(required=True, description='Тип значений')
    created_at = graphene.DateTime(required=True, description='Дата добавления')
    updated_at = graphene.DateTime(required=True, description='Дата обновления')
    user_id = graphene.ID(description='Идентификатор пользователя')


class RowDimensionType(graphene.ObjectType):
    """Тип строки."""

    id = graphene.ID(required=True, description='Идентификатор')
    index = graphene.Int(required=True, description='Индекс строки относительно родителя')
    global_index = graphene.Int(required=True, description='Индекс строки в плоской структуре')
    name = graphene.String(required=True, description='Название строки')
    height = graphene.Int(description='Высота строки')
    fixed = graphene.Boolean(required=True, description='Фиксация строки')
    hidden = graphene.Boolean(required=True, description='Скрытие строки')
    dynamic = graphene.Boolean(required=True, description='Динамическая ли строка')
    aggregation = graphene.String(description='Агрегирование перечисление (мин, макс) для динамических строк')
    created_at = graphene.DateTime(required=True, description='Дата добавления')
    updated_at = graphene.DateTime(required=True, description='Дата обновления')
    parent = graphene.Field(lambda: RowDimensionType, description='Родительская строка')
    children = graphene.List(graphene.NonNull(lambda: RowDimensionType), required=True, description='Дочерние строки')
    document_id = graphene.ID(description='Идентификатор документа')
    object_id = graphene.ID(description='Идентификатор дивизиона')
    user_id = graphene.ID(description='Идентификатор пользователя')
    cells = graphene.List(graphene.NonNull(lambda: CellType), required=True, description='Ячейки')
    background = graphene.String(description='Цвет фона')


class ChangeColumnDimensionType(DjangoObjectType):
    kind = graphene.String(required=True, description='Тип значений')

    class Meta:
        model = ColumnDimension
        fields = (
            'id',
            'width',
            'index',
            'fixed',
            'hidden',
            'kind',
            'updated_at',
        )


class ChangeRowDimensionType(DjangoObjectType):
    class Meta:
        model = RowDimension
        fields = (
            'id',
            'height',
            'index',
            'fixed',
            'hidden',
            'dynamic',
            'updated_at',
        )


class ChangeCellType(DjangoObjectType):
    """Оригинальные тип мета данных ячейки."""

    row = graphene.Field(lambda: ChangeRowDimensionType, description='Строка')
    column = graphene.Field(lambda: ChangeColumnDimensionType, description='Колонка')

    sheet = graphene.Field(lambda: SheetType, description='Лист')

    class Meta:
        model = Cell
        fields = (
            'id',
            'kind',
            'editable',
            'formula',
            'number_format',
            'comment',
            'default',
            'mask',
            'tooltip',
            'is_template',
            'aggregation',
            'column',
            'row',
        )

    @staticmethod
    def resolve_sheet(cell: Cell, info: ResolveInfo) -> Sheet:
        """Возвращаем лист через колонку."""
        return cell.column.sheet


class CellType(graphene.ObjectType):
    """Тип ячейки."""

    id = graphene.ID(required=True, description='Идентификатор')
    # apps.dcis.models.KindCell
    kind = graphene.String(required=True, description='Тип значения')

    # apps.dcis.models.Cell
    editable = graphene.Boolean(required=True, description='Редактируемая ячейка')
    formula = graphene.String(description='Формула')
    number_format = graphene.String(description='Форматирование чисел')
    comment = graphene.String(description='Комментарий')
    mask = graphene.String(description='Маска для ввода значений')
    tooltip = graphene.String(description='Подсказка')
    is_template = graphene.Boolean(description='Является ли поле шаблоном')
    column_id = graphene.ID(description='Идентификатор колонки')
    row_id = graphene.ID(description='Идентификатор строки')
    aggregation = graphene.String(description='Метод агрегации')

    # apps.dcis.models.Style
    horizontal_align = graphene.ID(description='Горизонтальное выравнивание')
    vertical_align = graphene.ID(description='Вертикальное выравнивание')
    size = graphene.Int(required=True, description='Размер шрифта')
    strong = graphene.Boolean(required=True, description='Жирный шрифт')
    italic = graphene.Boolean(required=True, description='Курсив')
    strike = graphene.Boolean(required=True, description='Зачеркнутый')
    underline = graphene.String(description='Тип подчеркивания')
    color = graphene.String(required=True, description='Цвет индекса')
    background = graphene.String(required=True, description='Цвет фона')
    border_style = graphene.JSONString(required=True, description='Стили границ')
    border_color = graphene.JSONString(required=True, description='Цвет границ')

    # Расчетные значения
    position = graphene.String(required=True, description='Позиция относительно родительской строки')
    global_position = graphene.String(required=True, description='Позиция в плоской структуре')
    related_global_positions = graphene.List(
        graphene.NonNull(graphene.String),
        required=True,
        description='Связанные с объединением позиции в плоской структуре'
    )
    colspan = graphene.Int(required=True, description='Объединение колонок')
    rowspan = graphene.Int(required=True, description='Объединение строк')

    # От Value или Cell
    value = graphene.String(description='Значение')
    error = graphene.String(description='Текст ошибки')


class ValueType(DjangoObjectType):
    """Тип значения."""

    payload = graphene.String(description='Дополнительное поле')
    document = graphene.Field(DocumentType, description='Документ')
    sheet_id = graphene.ID(required=True, description='Идентификатор листа')
    column_id = graphene.ID(required=True, description='Идентификатор колонки')
    row_id = graphene.ID(required=True, description='Идентификатор строки')

    class Meta:
        model = Value
        fields = (
            'id',
            'value',
            'payload',
            'error',
            'document',
        )

    @staticmethod
    def resolve_payload(value: Value, info: ResolveInfo) -> str:
        return json.dumps(value.payload) if value.payload is not None else None


class BaseSheetType(graphene.ObjectType):
    """Тип листа без структуры."""

    id = graphene.ID(required=True, description='Идентификатор')
    name = graphene.String(required=True, description='Наименование')
    position = graphene.Int(required=True, description='Позиция')
    comment = graphene.String(required=True, description='Комментарий')
    show_head = graphene.Boolean(required=True, description='Показывать ли головным организациям')
    show_child = graphene.Boolean(required=True, description='Показывать ли подведомственным организациям')
    created_at = graphene.DateTime(required=True, description='Дата добавления')
    updated_at = graphene.DateTime(required=True, description='Дата обновления')

    period = graphene.Field(PeriodType, description='Период')


class SheetType(BaseSheetType):
    """Тип листа."""

    columns = graphene.List(graphene.NonNull(lambda: ColumnDimensionType), description='Колонки')
    rows = graphene.List(graphene.NonNull(lambda: RowDimensionType), description='Строки')
    can_change = graphene.Boolean(required=True, description='Может ли пользователь изменять лист')
    can_change_value = graphene.Boolean(required=True, description='Может ли пользователь изменять значение ячейки')
    can_add_child_row_dimension = graphene.Boolean(
        required=True,
        description='Может ли пользователь добавлять дочерние строки для строк'
    )
    can_change_child_row_dimension_height = graphene.Boolean(
        required=True,
        description='Может ли пользователь изменять высоту дочерней строки'
    )
    can_delete_child_row_dimension = graphene.Boolean(
        required=True,
        description='Может ли пользователь удалять дочернюю строку, не имеющую собственных дочерних строк'
    )


class LimitationType(DjangoObjectType):
    """Тип ограничения, накладываемого на лист."""

    sheet = graphene.Field(BaseSheetType, description='Лист')

    class Meta:
        model = Limitation
        fields = (
            'id',
            'formula',
            'error_message',
            'sheet'
        )


class ChangedCellOption(graphene.ObjectType):
    """Измененное свойство ячейки."""

    cell_id = graphene.ID(required=True, description='Идентификаторы ячеек')
    field = graphene.String(required=True, description='Идентификатор поля')
    value = graphene.String(description='Значение поля')


class GlobalIndicesInputType(graphene.InputObjectType):
    """Индекс строки в плоской структуре."""

    row_id = graphene.ID(required=True, description='Идентификатор строки')
    global_index = graphene.Int(required=True, description='Индекс в плоской структуре')


class ReportDocumentInputType(graphene.InputObjectType):
    """Документ для выгрузки сводного отчета."""

    document_id = graphene.ID(required=True, description='Идентификатор документа')
    is_visible = graphene.Boolean(required=True, description='Показывать ли дочерние строки')
    color = graphene.String(description='Цвет выделения дочерних строк')


class ReportRowGroupInputType(graphene.InputObjectType):
    """Группа строк для выгрузки сводного отчета."""

    group_index = graphene.Int(required=True, description='Индекс группы строк')
    is_expanded = graphene.Boolean(required=True, description='Является ли строка расширенной')<|MERGE_RESOLUTION|>--- conflicted
+++ resolved
@@ -19,13 +19,10 @@
     Attribute,
     AttributeValue,
     Cell,
-<<<<<<< HEAD
-    Message, CuratorGroup,
-=======
     ColumnDimension,
     CuratorGroup,
->>>>>>> 802479be
     Document,
+    DocumentMessage,
     DocumentStatus,
     Limitation,
     Period,
@@ -402,7 +399,7 @@
     user = graphene.Field(UserType, required=True, description='Пользователь')
 
     class Meta:
-        model = Message
+        model = DocumentMessage
         interfaces = (graphene.relay.Node,)
         fields = ('id', 'comment', 'created_at', 'document', 'user',)
         filter_fields = {}
