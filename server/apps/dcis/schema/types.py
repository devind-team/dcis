import graphene
from devind_core.schema.types import FileType, ContentTypeType
from devind_helpers.optimized import OptimizedDjangoObjectType
from devind_helpers.schema.connections import CountableConnection
from graphene_django import DjangoObjectType, DjangoListField
from graphene_django_optimizer import resolver_hints
from graphql import ResolveInfo
from graphql_relay import from_global_id

from apps.core.schema import UserType
from ..models import (
    Project, Period, Division,
    Privilege, PeriodGroup, PeriodPrivilege,
    Status, Sheet, Document, DocumentStatus,
    Attribute, AttributeValue, ColumnDimension,
    RowDimension, Cell, Limitation, MergedCell,
    Value
)
from ..filters import ProjectFilter


class ProjectType(OptimizedDjangoObjectType):
    """Тип модели проектов."""

    user = graphene.Field(UserType, required=True, description='Пользователь')

    class Meta:
        model = Project
        interfaces = (graphene.relay.Node,)
        fields = ('id', 'name', 'short', 'description', 'visibility', 'created_at', 'updated_at', 'user',)
        filterset_class = ProjectFilter
        connection_class = CountableConnection


class PeriodType(DjangoObjectType):
    """Тип периода."""

    user = graphene.Field(UserType, required=True, description='Пользователь')
    project = graphene.Field(ProjectType, description='Проект')
    methodical_support = DjangoListField(FileType)

    class Meta:
        model = Period
        fields = (
            'id',
            'name',
            'status',
            'multiple',
            'privately',
            'start',
            'expiration',
            'created_at',
            'updated_at',
            'user',
            'project',
            'methodical_support',
        )


class DivisionType(OptimizedDjangoObjectType):
    """Список участвующих дивизионов в сборе."""

    period = graphene.Field(PeriodType, required=True, description='Период')
    content_type = graphene.Field(ContentTypeType, required=True, description='Дивизион: Department, Organizations')

    class Meta:
        model = Division
        interfaces = (graphene.relay.Node,)
        fields = ('id', 'period', 'content_type', 'object_id',)
        connection_class = CountableConnection


class PrivilegeType(DjangoObjectType):
    """Список сквозных привилегий."""

    class Meta:
        model = Privilege
        fields = '__all__'


class PeriodGroupType(DjangoObjectType):
    """Группы с содержанием привилегий."""

    period = graphene.Field(PeriodType, required=True, description='Период сбора')
    users = DjangoListField(UserType)
    privileges = DjangoListField(PrivilegeType)

    class Meta:
        model = PeriodGroup
        fields = ('id', 'name', 'created_at', 'period', 'users', 'privileges',)


class PeriodPrivilegeType(DjangoObjectType):
    """Тип для отдельных привилегий пользователей."""

    period = graphene.Field(PeriodType, required=True, description='Период')
    user = graphene.Field(UserType, required=True, description='Пользователь')
    privilege = graphene.Field(PrivilegeType, required=True, description='Привилегия')

    class Meta:
        model = PeriodPrivilege
        fields = ('id', 'period', 'user', 'privilege',)


class StatusType(DjangoObjectType):
    """Тип статусов документов."""

    class Meta:
        model = Status
        fields = ('id', 'name', 'edit', 'comment',)


class SheetType(DjangoObjectType):
    """Тип моделей листов."""

    period = graphene.Field(PeriodType, description='Период')
    columns = graphene.List(lambda: ColumnDimensionType, description='Колонки')
    rows = graphene.List(lambda: RowDimensionType, description='Строки')
    cells = graphene.List(lambda: CellType, description='Мета информация о ячейках')
    merged_cells = graphene.List(lambda: MergedCellType, description='Объединенные ячейки')
    values = graphene.List(
        lambda: ValueType,
        document_id=graphene.ID(required=True, description='Идентификатор документа'),
        description='Значения документа'
    )

    class Meta:
        model = Sheet
        fields = (
            'id',
            'name',
            'position',
            'comment',
            'created_at',
            'updated_at',
            'period',
        )

    @staticmethod
    @resolver_hints(model_field='columndimension_set')
    def resolve_columns(sheet: Sheet, info: ResolveInfo, *args, **kwargs):
        """Получение всех колонок."""
        return sheet.columndimension_set.all()

    @staticmethod
    @resolver_hints(model_field='rowdimension_set')
    def resolve_rows(sheet: Sheet, info: ResolveInfo, *args, **kwargs):
        """Получения всех строк."""
        return sheet.rowdimension_set.all()

    @staticmethod
    def resolve_cells(sheet: Sheet, info: ResolveInfo, *args, **kwargs):
        """Получаем все ячейки, связанные с колонками.

        Можно доставать и по строкам и по столбцам, однако разницы нет, так как таблица квадратная.
        """
        return Cell.objects.filter(column_id__in=sheet.columndimension_set.values_list('pk', flat=True)).all()

    @staticmethod
    def resolve_merged_cells(sheet: Sheet, info: ResolveInfo, *args, **kwargs):
        """Получение всех объединенных ячеек связанных с листом."""
        return MergedCell.objects.filter(sheet=sheet).all()

    @staticmethod
    def resolve_values(sheet: Sheet, info: ResolveInfo, document_id: str, *args, **kwargs):
        """Получение значений, связанных с листом."""
        return Value.objects.filter(sheet=sheet, document_id=from_global_id(document_id)[1]).all()


class DocumentType(DjangoObjectType):
    """Тип моделей документа."""

    sheets = DjangoListField(SheetType, description='Листы')

    class Meta:
        model = Document
        interfaces = (graphene.relay.Node,)
        fields = (
            'id',
            'comment',
            'version',
            'created_at',
            'updated_at',
            'sheets',
            'content_type',
            'object_id',
        )
        connection_class = CountableConnection


class DocumentStatusType(DjangoObjectType):
    """Тип статусов для документов."""

    document = graphene.Field(DocumentType, description='Документ')
    status = graphene.Field(StatusType, required=True, description='Установленный статус')
    user = graphene.Field(UserType, required=True, description='Пользователь')

    class Meta:
        model = DocumentStatus
        fields = (
            'id',
            'comment',
            'created_at',
            'document',
            'status',
            'user',
        )


class AttributeType(DjangoObjectType):
    """Тип атрибутов для документов."""

    period = graphene.Field(PeriodType, description='Период')
    parent = graphene.Field(lambda: AttributeType, description='Родительский атрибут')
    children = graphene.List(lambda: AttributeType, description='Дочерние элементы')

    class Meta:
        model = Attribute
        fields = (
            'id',
            'name',
            'placeholder',
            'key',
            'kind',
            'default',
            'mutable',
            'period',
            'parent',
        )

    @staticmethod
    @resolver_hints(model_field='attribute_set')
    def resolve_children(attribute: Attribute, info: ResolveInfo, *args, **kwargs):
        return attribute.attribute_set.all()


class AttributeValueType(DjangoObjectType):
    """Тип со значениями атрибутов."""

    document = graphene.Field(DocumentType, description='Документ')
    attribute = graphene.Field(AttributeType, description='Атрибут')

    class Meta:
        model = AttributeValue
        fields = (
            'id',
            'value',
            'created_at',
            'created_at',
            'document',
            'attribute',
        )


class ColumnDimensionType(DjangoObjectType):
    """Тип колонок."""

    sheet = graphene.Field(SheetType, description='Листы')
    user = graphene.List(UserType, description='Пользователь')
    content_type = graphene.Field(ContentTypeType, description='Дивизион')

    class Meta:
        model = ColumnDimension
        fields = (
            'id',
            'index',
            'width',
            'fixed',
            'sheet',
            'user',
            'content_type',
            'object_id'
        )


class RowDimensionType(DjangoObjectType):
    """Тип строк."""

    parent = graphene.Field(lambda: RowDimensionType, description='Родительские строки')
    children = graphene.List(lambda: RowDimensionType, description='Дочерние строки')
    user = graphene.List(UserType, description='Пользователь')
    content_type = graphene.Field(ContentTypeType, description='Дивизион')

    class Meta:
        model = RowDimension
        fields = (
            'id',
            'index',
            'height',
            'sheet',
            'dynamic',
            'aggregation',
            'parent',
            'document',
            'children',
            'user',
            'content_type',
            'object_id'
        )

    @staticmethod
    @resolver_hints(model_field='rowdimension_set')
    def resolve_children(row: RowDimension, info: ResolveInfo, *args, **kwargs):
        return row.rowdimension_set.all()


class CellType(DjangoObjectType):
    """Тип ячейки."""

    column = graphene.Field(ColumnDimensionType, description='Колонка')
    row = graphene.Field(RowDimensionType, description='Строка')
    limitations = graphene.List(lambda: LimitationType, description='Ограничения на ячейку')

    class Meta:
        model = Cell
        fields = (
            'id',
            'kind',
            'formula',
            'comment',
            'default',
            'mask',
            'tooltip',
            'column',
            'row',
            'limitations',
        )

    @staticmethod
    @resolver_hints(model_field='limitation_set')
    def resolve_limitations(cell: Cell, info: ResolveInfo, *args, **kwargs):
        return cell.limitation_set.all()


class LimitationType(DjangoObjectType):
    """Ограничения на ячейку."""

    cell = graphene.Field(CellType, description='Ячейка')

    class Meta:
        model = Limitation
        fields = (
            'id',
            'operator',
            'condition',
            'value',
            'cell',
        )


class MergedCellType(DjangoObjectType):
    """Тип для объединенных ячеек."""

<<<<<<< HEAD
    range = graphene.String(required=True, description='Смердженный диапазон')
    colspan = graphene.Int()
    rowspan = graphene.Int()
    target = graphene.String()
    cells = graphene.List(graphene.String)
=======
    range = graphene.String(required=True, description='Объединенный диапазон')
>>>>>>> 2af966da

    class Meta:
        model = MergedCell
        fields = (
            'id',
            'min_col',
            'min_row',
            'max_col',
            'max_row',
<<<<<<< HEAD
            'range',
            'colspan',
            'rowspan',
            'target',
            'cells'
=======
>>>>>>> 2af966da
        )

    @staticmethod
    def resolve_range(merge_cell: MergedCell, info: ResolveInfo, *args, **kwargs):
        return str(merge_cell)


class ValueType(DjangoObjectType):
    """Тип для значений."""

    class Meta:
        model = Value
        fields = (
            'id',
            'value',
            'verified',
            'error',
            'document',
            'sheet',
            'column',
            'row',
        )<|MERGE_RESOLUTION|>--- conflicted
+++ resolved
@@ -351,15 +351,11 @@
 class MergedCellType(DjangoObjectType):
     """Тип для объединенных ячеек."""
 
-<<<<<<< HEAD
-    range = graphene.String(required=True, description='Смердженный диапазон')
+    range = graphene.String(required=True, description='Объединенный диапазон')
     colspan = graphene.Int()
     rowspan = graphene.Int()
     target = graphene.String()
     cells = graphene.List(graphene.String)
-=======
-    range = graphene.String(required=True, description='Объединенный диапазон')
->>>>>>> 2af966da
 
     class Meta:
         model = MergedCell
@@ -369,14 +365,11 @@
             'min_row',
             'max_col',
             'max_row',
-<<<<<<< HEAD
             'range',
             'colspan',
             'rowspan',
             'target',
             'cells'
-=======
->>>>>>> 2af966da
         )
 
     @staticmethod
