"""Модуль, отвечающий за работу с проектами."""

from devind_dictionaries.models import Department
from django.contrib.contenttypes.models import ContentType
from django.db.models import Q, QuerySet

from apps.core.models import User
from apps.dcis.models import Project
from apps.dcis.permissions import can_add_project, can_change_project, can_delete_project
from apps.dcis.services.divisions_services import get_user_division_ids


def get_user_participant_projects(user: User) -> QuerySet[Project]:
    """Получение проектов, в которых пользователь непосредственно участвует."""
    return Project.objects.filter(Q(user=user) | Q(period__user=user) | Q(period__periodgroup__users=user))


def get_user_privileges_projects(user: User) -> QuerySet[Project]:
    """Получение проектов, связанных с привилегиями пользователя."""
    return Project.objects.filter(period__periodprivilege__user=user)


def get_user_divisions_projects(user: User) -> QuerySet[Project]:
    """Получение проектов, связанных с дивизионами пользователя."""
    projects = Project.objects.none()
    divisions = get_user_division_ids(user)
    for division_name, division_values in divisions.items():
        projects |= Project.objects.filter(
            content_type__model=division_name,
            period__division__object_id__in=division_values
        )
    return projects


def get_user_projects(user: User) -> QuerySet[Project]:
    """Получение проектов пользователя.

    Пользователь видит проект:
      - пользователь обладает глобальной привилегией dcis.view_project
      - пользователь участвует в проекте
        (создал проект, или создал один из периодов проекта, или состоит в группе одного из периодов проекта)
      - пользователь имеет привилегию для одного из периодов проекта
      - пользователь состоит в дивизионе, который участвует в проекте
    """
    if user.has_perm('dcis.view_project'):
        return Project.objects.all()
<<<<<<< HEAD
    return get_user_participant_projects(user) | get_user_privileges_projects(user) | get_user_divisions_projects(user)


def create_project(user: User, validate_field: dict, visibility: bool) -> Project:
    """Создание периода."""
    can_add_project(user)
    return Project.objects.create(
            name=validate_field['name'],
            short=validate_field['short'],
            description=validate_field['description'],
            content_type=ContentType.objects.get_for_model(Project.DIVISION_KIND.
                                                           get(validate_field['content_type'], Department)),
            visibility=visibility)


def change_project(
        user: User,
        project: Project,
        name: str,
        short: str,
        description: str,
        visibility: bool,
        archive: bool) -> Project:
    """Изменение настроек проекта."""
    can_change_project(user, project)
    project.name = name
    project.short = short
    project.description = description
    project.visibility = visibility
    project.archive = archive
    project.save(update_fields=('name', 'short', 'description', 'visibility', 'archive', 'updated_at'))
    return project


def delete_project(user: User, project: Project) -> None:
    """Удаление проекта."""
    can_delete_project(user, project)
    project.delete()
=======
    return (
        get_user_participant_projects(user) |
        get_user_privileges_projects(user) |
        get_user_divisions_projects(user)
    ).distinct()
>>>>>>> 1d972ca8
<|MERGE_RESOLUTION|>--- conflicted
+++ resolved
@@ -44,8 +44,11 @@
     """
     if user.has_perm('dcis.view_project'):
         return Project.objects.all()
-<<<<<<< HEAD
-    return get_user_participant_projects(user) | get_user_privileges_projects(user) | get_user_divisions_projects(user)
+    return (
+        get_user_participant_projects(user) |
+        get_user_privileges_projects(user) |
+        get_user_divisions_projects(user)
+    ).distinct()
 
 
 def create_project(user: User, validate_field: dict, visibility: bool) -> Project:
@@ -82,11 +85,4 @@
 def delete_project(user: User, project: Project) -> None:
     """Удаление проекта."""
     can_delete_project(user, project)
-    project.delete()
-=======
-    return (
-        get_user_participant_projects(user) |
-        get_user_privileges_projects(user) |
-        get_user_divisions_projects(user)
-    ).distinct()
->>>>>>> 1d972ca8
+    project.delete()