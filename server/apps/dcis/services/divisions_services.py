--- conflicted
+++ resolved
@@ -17,17 +17,10 @@
         divisions: list[dict] = []
         for division_model in Project.DIVISION_KIND.values():
             all_divisions = division_model.objects.filter(Q(users=user) | Q(user=user)).all()
-<<<<<<< HEAD
-            divisions.extend(_get_divisions(all_divisions))
-        return divisions
-    project = Project.objects.get(pk=project) if type(project) in (int, str) else project
-    return _get_divisions(project.division.objects.filter(Q(users=user) | Q(user=user)).all())
-=======
             divisions.extend(get_divisions(all_divisions))
         return divisions
     project = Project.objects.get(pk=project) if type(project) in (int, str) else project
     return get_divisions(project.division.objects.filter(Q(users=user) | Q(user=user)).all())
->>>>>>> 1f1039ad
 
 
 def get_user_division_ids(user: User, project: Project | int | str | None = None) -> dict[str, int]:
@@ -47,11 +40,7 @@
     return {dn: dv for dn, dv in divisions.items() if dv}
 
 
-<<<<<<< HEAD
-def _get_divisions(instances) -> list[dict[str, int | str]]:
-=======
 def get_divisions(instances) -> list[dict[str, int | str]]:
->>>>>>> 1f1039ad
     """Получение списка обобщенных дивизионов.
 
     :param instances: модель дивизиона
