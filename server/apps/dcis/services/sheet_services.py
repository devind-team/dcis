import re
from argparse import ArgumentTypeError
from typing import Any, NamedTuple, Sequence

from devind_dictionaries.models import BudgetClassification
from devind_helpers.exceptions import PermissionDenied
from devind_helpers.utils import convert_str_to_bool, convert_str_to_int
from django.db import transaction
from django.db.models import F, QuerySet
from stringcase import camelcase
from xlsx_evaluate.tokenizer import ExcelParser, f_token

from apps.core.models import User
from apps.dcis.models import Document, Period, RowDimension, Sheet, Value
from apps.dcis.models.sheet import Cell, ColumnDimension
<<<<<<< HEAD
from apps.dcis.permissions import (
    can_add_budget_classification,
    can_add_child_row_dimension,
    can_change_child_row_dimension_height,
    can_change_period_sheet,
    can_delete_child_row_dimension
)
=======
>>>>>>> 1d972ca8
from apps.dcis.services.sheet_unload_services import SheetColumnsUnloader, SheetPartialRowsUploader


@transaction.atomic
def rename_sheet(user: User, sheet: Sheet, name: str) -> tuple[Sheet, list[Cell]]:
    """Переименование листа с учетом формул.

    sheet.name -> name

    :param sheet - лист
    :param name - новое имя листа
    """
    can_change_period_sheet(user, sheet.period)
    changed_cell: list[Cell] = []
    sheet_name: str = f"'{name}'" if ' ' in name else name
    period: Period = sheet.period
    period_sheets = period.sheet_set.exclude(pk=sheet.pk).all()
    cells: Sequence[Cell] = Cell.objects.filter(
        formula__isnull=False,
        formula__istartswith='=',
        row__parent__isnull=True,
        row__sheet__in=[sheet, *period_sheets]
    ).all()
    for cell in cells:
        tokens: list[f_token] = [
            token for token in ExcelParser().parse(cell.formula).items
            if token.tsubtype == 'range' and '!' in token.tvalue
        ]
        if not tokens:
            continue
        sheets_names: list[str] = [token.tvalue.split('!')[0] for token in tokens]
        if sheet.name in sheets_names:
            cell.formula = re.sub(f"([\'|\"]?{sheet.name}[\'|\"]?)", sheet_name, cell.formula)
            cell.save(update_fields=('formula',))
            changed_cell.append(cell)
    sheet.name = name
    sheet.save(update_fields=('name',))
    return sheet, changed_cell


def change_column_dimension(
    user: User,
    column_dimension: ColumnDimension,
    width: int | None,
    fixed: bool,
    hidden: bool,
    kind: str
) -> ColumnDimension:
    """Изменение колонки."""
    can_change_period_sheet(user, column_dimension.sheet.period)
    column_dimension.width = width
    column_dimension.fixed = fixed
    column_dimension.hidden = hidden
    column_dimension.kind = kind
    column_dimension.save(update_fields=('width', 'fixed', 'hidden', 'kind', 'updated_at'))
    return column_dimension


@transaction.atomic
def add_row_dimension(
    user: User,
    sheet: Sheet,
    index: int,
    global_index: int,
    global_indices_map: dict[int, int]
) -> dict:
    """Добавление строки.

    После добавления строки, строка приобретает новый индекс,
    соответственно, все строки после вставленной строки должны увеличить свой индекс на единицу.
    """
    can_change_period_sheet(user, sheet.period)
    sheet.rowdimension_set.filter(parent_id=None, index__gte=index).update(index=F('index') + 1)
    row_dimension = RowDimension.objects.create(
        sheet=sheet,
        index=index,
        user=user
    )
    cells = [
        Cell.objects.create(row=row_dimension, column=column, kind=column.kind)
        for column in sheet.columndimension_set.all()
    ]
    move_merged_cells(sheet, index, 1)
    return SheetPartialRowsUploader(
        columns_unloader=SheetColumnsUnloader(sheet.columndimension_set.all()),
        rows=[row_dimension],
        cells=cells,
        merged_cells=sheet.mergedcell_set.all(),
        values=[],
        rows_global_indices_map={**global_indices_map, row_dimension.id: global_index},
    ).unload()[0]


@transaction.atomic
def add_child_row_dimension(
        user: User,
        context: Any,
        sheet: Sheet,
        document: Document,
        parent: RowDimension,
        index: int,
        global_index: int,
        global_indices_map: dict[int, int]
) -> dict:
    """Добавление дочерней строки.

    После добавления строки, строка приобретает новый индекс,
    соответственно, все строки после вставленной строки должны увеличить свой индекс на единицу.
    """
<<<<<<< HEAD
    can_add_child_row_dimension(
        user,
        document=document,
        row_dimension=parent
    )
    sheet.rowdimension_set.filter(parent=parent, index__gte=index).update(index=F('index') + 1)
=======
    sheet.rowdimension_set.filter(parent=parent, document=document, index__gte=index).update(index=F('index') + 1)
>>>>>>> 1d972ca8
    row_dimension = RowDimension.objects.create(
        sheet=sheet,
        index=index,
        document=document,
        parent=parent,
        dynamic=True,
        user=context.user
    )
    cells = [
        Cell.objects.create(row=row_dimension, column=column, kind=column.kind)
        for column in sheet.columndimension_set.all()
    ]
    return SheetPartialRowsUploader(
        columns_unloader=SheetColumnsUnloader(sheet.columndimension_set.all()),
        rows=[row_dimension],
        cells=cells,
        merged_cells=sheet.mergedcell_set.all(),
        values=[],
        rows_global_indices_map={**global_indices_map, row_dimension.id: global_index},
    ).unload()[0]


def change_row_dimension(
        user: User,
        row_dimension: RowDimension,
        height: int,
        fixed: bool,
        hidden: bool,
        dynamic: bool
) -> RowDimension:
    """Изменение строки."""
    can_change_period_sheet(user, row_dimension.sheet.period)
    row_dimension.height = height
    row_dimension.fixed = fixed
    row_dimension.hidden = hidden
    row_dimension.dynamic = dynamic
    row_dimension.save(update_fields=('height', 'fixed', 'hidden', 'dynamic', 'updated_at'))
    return row_dimension


def change_row_dimension_height(user: User, row_dimension: RowDimension, height: int) -> RowDimension:
    """Изменение высоты строки."""
    can_change_child_row_dimension_height(user, row_dimension)
    row_dimension.height = height
    row_dimension.save(update_fields=('height', 'updated_at'))
    return row_dimension


@transaction.atomic
def delete_row_dimension(user: User, row_dimension: RowDimension) -> int:
    """Удаление строки.

    После удаления строки, все строки после удаленной строки должны уменьшить свой индекс на единицу.
    """
    can_change_period_sheet(user, row_dimension.sheet.period)
    can_delete_child_row_dimension(user, row_dimension)
    row_dimension_id = row_dimension.id
    row_dimension.delete()
    row_dimension.sheet.rowdimension_set.filter(
        parent_id=row_dimension.parent_id,
        index__gt=row_dimension.index,
    ).update(index=F('index') - 1)
    if not row_dimension.parent_id:
        move_merged_cells(row_dimension.sheet, row_dimension.index, -1, True)
    return row_dimension_id


class CheckCellOptions:
    """Проверка возможности изменения свойств ячеек."""

    class Success(NamedTuple):
        value: str | int | bool

    class Error(NamedTuple):
        field: str
        error: str

    def __new__(cls, field: str, value: str) -> Success | Error:
        if field not in cls._allowed_fields:
            return cls.Error('field', f'Свойство не в списке разрешенных: {field} -> {", ".join(cls._allowed_fields)}.')
        if field == 'horizontal_align':
            return cls._standard_check(field, value, cls._allowed_horizontal_align)
        if field == 'vertical_align':
            return cls._standard_check(field, value, cls._allowed_vertical_align)
        if field == 'underline':
            return cls._standard_check(field, value, cls._allowed_underline)
        if field == 'kind':
            return cls._standard_check(field, value, cls._allowed_kinds)
        if field == 'size':
            value = convert_str_to_int(value)
            if not value:
                return cls.Error('value', f'Значение свойства {field} не является числом: {value}.')
            if not (6 <= value <= 24):
                return cls.Error(
                    'value',
                    f'Значение свойства {field} не входит в разрешенный диапазон: 10 <= {value} <= 24.'
                )
            return cls.Success(value)
        if field in ['strong', 'italic', 'strike']:
            try:
                value = convert_str_to_bool(value)
                return cls.Success(value)
            except ArgumentTypeError:
                return cls.Error(
                    'value',
                    cls._get_value_error_message(
                        field, value, ['yes', 'true', 't', 'y', '1', 'no', 'false', 'f', 'n', '0']
                    )
                )

    _allowed_fields = ['strong', 'italic', 'strike', 'underline', 'horizontal_align', 'vertical_align', 'size', 'kind']
    _allowed_horizontal_align = [None, 'left', 'center', 'right']
    _allowed_vertical_align = [None, 'top', 'middle', 'bottom']
    _allowed_underline = [None, 'single', 'double', 'single_accounting', 'double_accounting']
    _allowed_kinds = [kind[0] for kind in Cell.KIND_VALUE]

    @staticmethod
    def _get_value_error_message(field: str, value: str, allowed_values: list[str | None]) -> str:
        """Получение сообщения ошибки для значения."""
        str_allowed_values = ', '.join(['null' if v is None else v for v in allowed_values])
        return f'Значение свойства {field} не в списке разрешенных: {value} -> {str_allowed_values}.'

    @classmethod
    def _standard_check(cls, field: str, value: str, allowed_values: list[str | None]) -> Success | Error:
        """Проверка для большинства случаев."""
        if value in allowed_values:
            return cls.Success(value)
        return cls.Error('value', cls._get_value_error_message(field, value, allowed_values))


def change_cell_default(user: User, cell: Cell, default: str) -> Cell:
    """Изменение значения ячейки по умолчанию."""
    can_change_period_sheet(user, cell.row.sheet.period)
    cell.default = default
    cell.save(update_fields=('default',))
    return cell


def success_check_cell_options(user: User, cells: QuerySet[Cell]) -> QuerySet[Cell]:
    if len(set(cells.values_list('row__sheet__period', flat=True))) != 1:
        raise PermissionDenied('Ошибка доступа')
    can_change_period_sheet(user, cells.first().row.sheet.period)
    return cells


@transaction.atomic
def change_cells_option(cells: Sequence[Cell], field: str, value:  str | int | bool | None) -> list[dict]:
    """Изменение свойств ячеек."""
    result: list[dict] = []
    for cell in cells:
        update_fields = [field]
        if field == 'kind' and value == 'fl':
            cell.default = 'Нет'
            update_fields.append('default')
            values = list(Value.objects.filter(column__id=cell.column_id, row__id=cell.row_id).all())
            for val in values:
                val.payload = None
                val.value = 'Нет'
            Value.objects.bulk_update(values, ('payload', 'value',))
            result.append({'cell_id': cell.id, 'field': 'value', 'value': cell.default})
        setattr(cell, field, value)
        cell.save(update_fields=update_fields)
        result.append({'cell_id': cell.id, 'field': camelcase(field), 'value': value})
    return result


def move_merged_cells(sheet: Sheet, idx: int, offset: int, delete: bool = False) -> None:
    """Двигаем объединенные строки в зависимости от добавления или удаления.

    В будущем метод нужно сделать универсальным (и для колонок).
    """
    for merge_cells in sheet.mergedcell_set.all():
        if merge_cells.min_row <= idx <= merge_cells.max_row:
            merge_cells.max_row += offset
            if not delete and merge_cells.min_row == idx:
                merge_cells.min_row += offset
        elif merge_cells.min_row > idx:
            merge_cells.min_row += offset
            merge_cells.max_row += offset
        if merge_cells.min_row > merge_cells.max_row or len(merge_cells.cells) == 1:
            merge_cells.delete()
        else:
            merge_cells.save(update_fields=('min_row', 'max_row',))


def add_budget_classification(user: User, code: str, name: str) -> BudgetClassification:
    """Добавления КБК в словарь."""
    can_add_budget_classification(user)
    return BudgetClassification.objects.create(code=code, name=name)<|MERGE_RESOLUTION|>--- conflicted
+++ resolved
@@ -13,7 +13,6 @@
 from apps.core.models import User
 from apps.dcis.models import Document, Period, RowDimension, Sheet, Value
 from apps.dcis.models.sheet import Cell, ColumnDimension
-<<<<<<< HEAD
 from apps.dcis.permissions import (
     can_add_budget_classification,
     can_add_child_row_dimension,
@@ -21,8 +20,6 @@
     can_change_period_sheet,
     can_delete_child_row_dimension
 )
-=======
->>>>>>> 1d972ca8
 from apps.dcis.services.sheet_unload_services import SheetColumnsUnloader, SheetPartialRowsUploader
 
 
@@ -132,16 +129,12 @@
     После добавления строки, строка приобретает новый индекс,
     соответственно, все строки после вставленной строки должны увеличить свой индекс на единицу.
     """
-<<<<<<< HEAD
     can_add_child_row_dimension(
         user,
         document=document,
         row_dimension=parent
     )
-    sheet.rowdimension_set.filter(parent=parent, index__gte=index).update(index=F('index') + 1)
-=======
     sheet.rowdimension_set.filter(parent=parent, document=document, index__gte=index).update(index=F('index') + 1)
->>>>>>> 1d972ca8
     row_dimension = RowDimension.objects.create(
         sheet=sheet,
         index=index,
