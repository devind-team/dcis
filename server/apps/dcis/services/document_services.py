"""Модуль, отвечающий за работу с документами."""

from devind_helpers.orm_utils import get_object_or_none
from django.db import transaction
from django.db.models import Max, QuerySet

from apps.core.models import User
<<<<<<< HEAD
from apps.dcis.models import Cell, Document, DocumentStatus, Limitation, Period, RowDimension, Sheet, Status, Value
from apps.dcis.permissions import (
    can_add_document,
    can_change_document,
)
=======
from apps.dcis.models import Cell, Document, DocumentStatus, Limitation, Period, RowDimension, Sheet, Value
>>>>>>> 1d972ca8
from apps.dcis.services.divisions_services import get_user_divisions
from apps.dcis.services.privilege_services import has_privilege


def get_user_documents(user: User, period: Period | int | str) -> QuerySet[Document]:
    """Получение документов пользователя для периода.
    Пользователь видит период документ:
      - пользователь обладает глобальной привилегией dcis.view_document
      - пользователь создал проект документа
      - пользователь создал период документа
      - пользователь создал документ
      - период создан с множественным типом сбора, и
        пользователь добавлен в закрепленный за документом дивизион
      - период создан с единичным типом сбора, и
        пользователь добавлен в закрепленный за одной из строк документа дивизион
      - пользователь обладает локальной привилегией view_document,
        позволяющей просматривать все документы конкретного периода
    """
    period = Period.objects.get(pk=period) if type(period) in (int, str) else period
    if any((
        user.has_perm('dcis.view_document'),
        has_privilege(user.id, period.id, 'view_document'),
        period.project.user_id == user.id,
        period.user_id == user.id
    )):
        return Document.objects.filter(period_id=period.id)
    division_ids = [division['id'] for division in get_user_divisions(user, period.project)]
    if period.multiple:
        divisions_documents = Document.objects.filter(period=period, object_id__in=division_ids)
    else:
        divisions_documents = Document.objects.filter(period=period, rowdimension__object_id__in=division_ids)
    return (Document.objects.filter(period=period, user=user) | divisions_documents).distinct()


def get_document_last_status(document: Document) -> DocumentStatus | None:
    """Получение последнего статуса документа."""
    try:
        return document.documentstatus_set.latest('created_at')
    except DocumentStatus.DoesNotExist:
        return None


def is_document_editable(document: Document) -> bool:
    """Является ли документ редактируемым."""
    last_status = get_document_last_status(document)
    if last_status is None or not last_status.status.edit:
        return False
    return True


@transaction.atomic
def create_document(
    user: User,
    period: Period,
    status_id: int | str,
    comment: str,
    document_id: int | str | None = None,
    division_id: int | str | None = None
) -> Document:
    """Добавление нового документа.
    :param user: пользователь, который создает документ
    :param period: собираемый период
    :param status_id: идентификатор начального статуса документа
    :param comment: комментарий к документу
    :param document_id: идентификатор документа, от которого создавать копию
    :param division_id: идентификатор дивизиона
    """
    can_add_document(user, period)
    source_document: Document | None = get_object_or_none(Document, pk=document_id)
    document = Document.objects.create(
        version=(get_documents_max_version(period.id, division_id) or 0) + 1,
        comment=comment,
        object_id=division_id,
        user=user,
        period=period
    )
    document.documentstatus_set.create(
        comment='Документ добавлен',
        user=user,
        status_id=status_id
    )
    for sheet in period.sheet_set.all():
        document.sheets.add(sheet)
        if source_document is not None:
            rows_transform: dict[int, int] = {}
            parent_row_ids: list[int] = sheet.rowdimension_set.filter(
                parent__isnull=True
            ).values_list('id', flat=True)
            for parent_row_id in parent_row_ids:
                rows_transform.update(transfer_rows(user, sheet, source_document, document, parent_row_id))
            transfer_cells(rows_transform)
            transfer_values(sheet, document, source_document, rows_transform)
    return document


def get_documents_max_version(period_id: int | str, division_id: int | str | None) -> int | None:
    """Получение максимальной версии документа для периода."""
    return Document.objects.filter(
        period_id=period_id,
        object_id=division_id
    ).aggregate(version=Max('version'))['version']


def transfer_cells(rows_transform: dict[int, int]) -> None:
    """Перенос ячеек дочерних строк."""
    for cell in Cell.objects.filter(row_id__in=rows_transform.keys()):
        cell_id = cell.id
        cell.pk, cell.row_id = None, rows_transform[cell.row_id]
        cell.save()
        transfer_limitations(cell_id, cell.id)


def transfer_values(
    sheet: Sheet,
    document: Document,
    source_document: Document,
    rows_transform: dict[int, int]
) -> None:
    """Перенос значений."""
    for value in Value.objects.filter(sheet=sheet, document=source_document):
        value.id, value.document, value.row_id = None, document, rows_transform.get(value.row_id, value.row_id)
        value.save()


def transfer_rows(
    user: User,
    sheet: Sheet,
    source_document: Document,
    document: Document,
    parent_id: int,
    parent_ids: dict[int, int] | None = None
) -> dict[int, int]:
    """Переносим дочерние строки.
    Рекурсивно проходимся по строкам и создаем новые с трансфером идентификаторов для значений.
        row_id = 1 parent = none        ---->   row_id = 1, parent = none   - не участвует в трансфере
            row_id = 2 parent = 1       ---->       row_id = 5, parent = 1      transform[2] = 5
            row_id = 3 parent = 1       ---->       row_id = 6, parent = 1      transform[3] = 6
                row_id = 4 parent - 3   ---->           row_id = 7, parent = transform[parent_id = 3] = 6
    """
    if parent_ids is None:
        parent_ids = {}

    rows_transform: dict[int, int] = {}
    for row in source_document.rowdimension_set.filter(parent_id=parent_id):
        document_row = RowDimension.objects.create(
            index=row.index,
            height=row.height,
            dynamic=row.dynamic,
            object_id=row.object_id,
            aggregation=row.aggregation,
            user=user,
            sheet=sheet,
            document=document,
            parent_id=parent_ids.get(parent_id, parent_id)
        )
        rows_transform[row.id] = document_row.id
        rows_transform.update(transfer_rows(user, sheet, source_document, document, row.id, rows_transform))
    return rows_transform


def transfer_limitations(
    cell_original: int,
    cell: int,
    parent_id_original: int | None = None,
    parent_id: int | None = None
) -> None:
    """Рекурсивно переносим ограничения ячеек.
    :param cell_original: оригинальная ячейка
    :param cell: ячейка в которую переносим ограничения
    :param parent_id_original: идентификатор оригинального переносимого ограничения
    :param parent_id: идентификатор переносимого ограничения
    """
    for limitation in Limitation.objects.filter(cell_id=cell_original, parent_id=parent_id_original):
        limitation_parent = limitation.pk
        limitation.pk, limitation.cell_id, limitation.parent_id = None, cell, parent_id
        limitation.save()
        transfer_limitations(cell_original, cell, limitation_parent, limitation.id)


def add_document_status(status: Status, document: Document, comment: str, user: User) -> DocumentStatus.status:
    """Добавление статуса документа."""
    can_change_document(user, document)
    return DocumentStatus.objects.create(
        status=status,
        document=document,
        comment=comment,
        user=user
    )


def change_document_comment(user: User, document: Document, comment: str) -> Document:
    """Изменение комментария версии документа."""
    can_change_document(user, document)
    document.comment = comment
    document.save(update_fields=('comment', 'updated_at'))
    return document


def delete_document_status(user: User, status: DocumentStatus) -> None:
    """Изменение комментария версии документа."""
    can_change_document(user, status.document)
    status.delete()
<|MERGE_RESOLUTION|>--- conflicted
+++ resolved
@@ -5,21 +5,18 @@
 from django.db.models import Max, QuerySet
 
 from apps.core.models import User
-<<<<<<< HEAD
 from apps.dcis.models import Cell, Document, DocumentStatus, Limitation, Period, RowDimension, Sheet, Status, Value
 from apps.dcis.permissions import (
     can_add_document,
-    can_change_document,
+    can_add_document_status, can_change_document, can_change_document_comment,
 )
-=======
-from apps.dcis.models import Cell, Document, DocumentStatus, Limitation, Period, RowDimension, Sheet, Value
->>>>>>> 1d972ca8
 from apps.dcis.services.divisions_services import get_user_divisions
 from apps.dcis.services.privilege_services import has_privilege
 
 
 def get_user_documents(user: User, period: Period | int | str) -> QuerySet[Document]:
     """Получение документов пользователя для периода.
+
     Пользователь видит период документ:
       - пользователь обладает глобальной привилегией dcis.view_document
       - пользователь создал проект документа
@@ -68,20 +65,21 @@
 def create_document(
     user: User,
     period: Period,
-    status_id: int | str,
+    status: Status,
     comment: str,
     document_id: int | str | None = None,
     division_id: int | str | None = None
 ) -> Document:
     """Добавление нового документа.
+
     :param user: пользователь, который создает документ
     :param period: собираемый период
-    :param status_id: идентификатор начального статуса документа
+    :param status: начальный статус документа
     :param comment: комментарий к документу
     :param document_id: идентификатор документа, от которого создавать копию
     :param division_id: идентификатор дивизиона
     """
-    can_add_document(user, period)
+    can_add_document(user, period, status, division_id)
     source_document: Document | None = get_object_or_none(Document, pk=document_id)
     document = Document.objects.create(
         version=(get_documents_max_version(period.id, division_id) or 0) + 1,
@@ -93,7 +91,7 @@
     document.documentstatus_set.create(
         comment='Документ добавлен',
         user=user,
-        status_id=status_id
+        status_id=status.id
     )
     for sheet in period.sheet_set.all():
         document.sheets.add(sheet)
@@ -147,6 +145,7 @@
     parent_ids: dict[int, int] | None = None
 ) -> dict[int, int]:
     """Переносим дочерние строки.
+
     Рекурсивно проходимся по строкам и создаем новые с трансфером идентификаторов для значений.
         row_id = 1 parent = none        ---->   row_id = 1, parent = none   - не участвует в трансфере
             row_id = 2 parent = 1       ---->       row_id = 5, parent = 1      transform[2] = 5
@@ -181,6 +180,7 @@
     parent_id: int | None = None
 ) -> None:
     """Рекурсивно переносим ограничения ячеек.
+
     :param cell_original: оригинальная ячейка
     :param cell: ячейка в которую переносим ограничения
     :param parent_id_original: идентификатор оригинального переносимого ограничения
@@ -193,9 +193,9 @@
         transfer_limitations(cell_original, cell, limitation_parent, limitation.id)
 
 
-def add_document_status(status: Status, document: Document, comment: str, user: User) -> DocumentStatus.status:
+def add_document_status(status: Status, document: Document, comment: str, user: User) -> DocumentStatus:
     """Добавление статуса документа."""
-    can_change_document(user, document)
+    can_add_document_status(user, document, status)
     return DocumentStatus.objects.create(
         status=status,
         document=document,
@@ -206,7 +206,7 @@
 
 def change_document_comment(user: User, document: Document, comment: str) -> Document:
     """Изменение комментария версии документа."""
-    can_change_document(user, document)
+    can_change_document_comment(user, document)
     document.comment = comment
     document.save(update_fields=('comment', 'updated_at'))
     return document
@@ -215,4 +215,4 @@
 def delete_document_status(user: User, status: DocumentStatus) -> None:
     """Изменение комментария версии документа."""
     can_change_document(user, status.document)
-    status.delete()
+    status.delete()