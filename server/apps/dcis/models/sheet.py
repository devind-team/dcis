--- conflicted
+++ resolved
@@ -1,12 +1,8 @@
-<<<<<<< HEAD
-=======
 from typing import List
 from openpyexcel.utils.cell import get_column_letter
->>>>>>> 8e05d043
 from django.contrib.contenttypes.fields import GenericForeignKey
 from django.contrib.contenttypes.models import ContentType
 from django.db import models
-from openpyexcel.utils.cell import get_column_letter
 
 from apps.core.models import User
 from .document import Document, Sheet
@@ -208,7 +204,12 @@
         (FILE, 'fl'),
     )
 
-    kind = models.PositiveIntegerField(default=NUMERIC, choices=KIND_VALUE, help_text='Тип значения')
+    kind = models.CharField(
+        max_length=10,
+        default=NUMERIC,
+        choices=KIND_VALUE,
+        help_text='Тип значения'
+    )
     formula = models.TextField(null=True, help_text='Формула')
     comment = models.TextField(null=True, help_text='Комментарий')
     default = models.TextField(null=True, help_text='Значение по умолчанию')
