--- conflicted
+++ resolved
@@ -1,5 +1,6 @@
 from typing import Type, cast
 
+from devind_core.models import File
 from devind_dictionaries.models import Department, Organization
 from django.contrib.contenttypes.models import ContentType
 from django.db import models
@@ -85,11 +86,8 @@
 
     user = models.ForeignKey(User, on_delete=models.SET_NULL, null=True, help_text='Организатор сборов')
     project = models.ForeignKey(Project, on_delete=models.CASCADE, help_text='Проект сборов')
-<<<<<<< HEAD
-=======
     methodical_support = models.ManyToManyField(File, help_text='Методическая поддержка')
     archive = models.BooleanField(default=False, help_text='Архивный период')
->>>>>>> 3fa68285
 
     class Meta:
         """Мета класс с описанием параметров периода."""
