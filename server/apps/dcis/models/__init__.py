--- conflicted
+++ resolved
@@ -2,8 +2,4 @@
 from .document import AddStatus, Attribute, AttributeValue, Document, DocumentStatus, Limitation, Sheet, Status
 from .privilege import PeriodGroup, PeriodPrivilege, Privilege
 from .project import Division, Period, Project
-<<<<<<< HEAD
-from .sheet import Cell, ColumnDimension, MergedCell, RowDimension, Value
-=======
-from .sheet import Cell, ColumnDimension, Limitation, MergedCell, RowDimension, Value, RelationshipCells
->>>>>>> 1df31269
+from .sheet import Cell, ColumnDimension, MergedCell, RowDimension, Value, RelationshipCells