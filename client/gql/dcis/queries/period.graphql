--- conflicted
+++ resolved
@@ -13,11 +13,6 @@
     user {
       ...UserFields
     }
-<<<<<<< HEAD
-    divisions {
-      id
-      objectId
-=======
     documents {
       id
       version
@@ -49,7 +44,10 @@
         __typename
       }
       __typename
->>>>>>> 83836621
+    }
+    divisions {
+      id
+      objectId
     }
   }
 }