#import "../fragments/period_fields.graphql"
<<<<<<< HEAD
=======
#import "../fragments/project_fields.graphql"
#import "../fragments/division_model_fields.graphql"
>>>>>>> 1f1039ad
#import "../../core/fragments/user_fields.graphql"

query Period($periodId: ID!) {
  period(periodId: $periodId) {
    ...PeriodFields
    canChangeDivisions
<<<<<<< HEAD
=======
    canChangeGroups
>>>>>>> 1f1039ad
    canChangeUsers
    canChangeSettings
    canChangeSheet
    canDelete
    canAddDocument
    project {
      ...ProjectFields
      __typename
    }
    user {
      ...UserFields
    }
<<<<<<< HEAD
    periodGroups {
      id
      name
      createdAt
      users {
        ...UserFields
      }
      privileges {
        id
        name
        key
        createdAt
        __typename
      }
      __typename
    }
=======
>>>>>>> 1f1039ad
    divisions {
      ...DivisionModelFields
    }
  }
}<|MERGE_RESOLUTION|>--- conflicted
+++ resolved
@@ -1,19 +1,13 @@
 #import "../fragments/period_fields.graphql"
-<<<<<<< HEAD
-=======
 #import "../fragments/project_fields.graphql"
 #import "../fragments/division_model_fields.graphql"
->>>>>>> 1f1039ad
 #import "../../core/fragments/user_fields.graphql"
 
 query Period($periodId: ID!) {
   period(periodId: $periodId) {
     ...PeriodFields
     canChangeDivisions
-<<<<<<< HEAD
-=======
     canChangeGroups
->>>>>>> 1f1039ad
     canChangeUsers
     canChangeSettings
     canChangeSheet
@@ -26,25 +20,6 @@
     user {
       ...UserFields
     }
-<<<<<<< HEAD
-    periodGroups {
-      id
-      name
-      createdAt
-      users {
-        ...UserFields
-      }
-      privileges {
-        id
-        name
-        key
-        createdAt
-        __typename
-      }
-      __typename
-    }
-=======
->>>>>>> 1f1039ad
     divisions {
       ...DivisionModelFields
     }
