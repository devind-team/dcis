--- conflicted
+++ resolved
@@ -56,11 +56,8 @@
     '~/plugins/vuetify',
     '~/plugins/vee-validate',
     '~/plugins/vue-i18n',
-<<<<<<< HEAD
-=======
     { src: '~/plugins/detect-browser', ssr: false },
     { src: '~/plugins/rx', ssr: false },
->>>>>>> 66689c34
     { src: '~/plugins/apex-chart', ssr: false }
   ],
 
