<template lang="pug">
  mutation-modal-form(
<<<<<<< HEAD
    :mutation="require('~/gql/dcis/mutations/document/add_document.graphql')"
    :variables="variables"
    :header="String($t('dcis.documents.addDocument.header'))"
    :button-text="String($t('dcis.documents.addDocument.buttonText'))"
=======
    :header="String($t('dcis.documents.addDocument.header'))"
    :subheader="period.name"
    :button-text="String($t('dcis.documents.addDocument.buttonText'))"
    :mutation="require('~/gql/dcis/mutations/document/add_document.graphql')"
    :variables="variables"
>>>>>>> 1f1039ad
    :update="update"
    mutation-name="addDocument"
    i18n-path="dcis.documents.addDocument"
    @close="close"
  )
    template(#activator="{ on }")
      slot(name="activator" :on="on")
    template(#form)
      validation-provider(
        v-slot="{ errors, valid }"
        :name="String($t('dcis.documents.addDocument.comment'))"
        rules="required"
      )
        v-text-field(
          v-model="comment"
          :error-messages="errors"
          :success="valid"
          :label="$t('dcis.documents.addDocument.comment')"
          autofocus
        )
      validation-provider(
        v-slot="{ errors, valid }"
        :name="String($t('dcis.documents.addDocument.status'))"
        rules="required"
      )
        v-select(
          v-model="status"
          :error-messages="errors"
          :success="valid"
          :items="statuses"
          :label="$t('dcis.documents.addDocument.status')"
          item-text="name"
          item-value="id"
<<<<<<< HEAD
          return-object
=======
>>>>>>> 1f1039ad
        )
      v-autocomplete(
        v-if="documents.length"
        v-model="document"
        :items="documents"
        :label="$t('dcis.documents.addDocument.lastDocument')"
        :filter="documentFilter"
        item-value="id"
        success
        clearable
      )
        template(#selection="{ item }") {{ $t('dcis.documents.addDocument.version', { version: item.version }) }}
        template(#item="{ item }")
          v-list-item-content
            v-list-item-title {{ $t('dcis.documents.addDocument.version', { version: item.version }) }}
            v-list-item-subtitle {{ item.comment }}
</template>

<script lang="ts">
import { DataProxy } from 'apollo-cache'
import type { PropType } from '#app'
import { computed, ref } from '#app'
import { useCommonQuery, useI18n } from '~/composables'
import {
  PeriodType,
  DocumentType,
  StatusType,
  StatusesQuery,
  StatusesQueryVariables,
  AddDocumentMutationPayload,
  AddDocumentMutationVariables
} from '~/types/graphql'
import statusesQuery from '~/gql/dcis/queries/statuses.graphql'
import MutationModalForm from '~/components/common/forms/MutationModalForm.vue'

export type AddDocumentMutationResultType = { data: { addDocument: AddDocumentMutationPayload } }

export default defineComponent({
  components: { MutationModalForm },
  props: {
    update: {
      type: Function as PropType<(cache: DataProxy, result: AddDocumentMutationResultType) => void>,
      required: true
    },
    period: { type: Object as PropType<PeriodType>, required: true },
    documents: { type: Array as PropType<DocumentType[]>, default: () => ([]) }
  },
  setup (props) {
    const { t } = useI18n()

    const comment = ref<string>('')
    const status = ref<StatusType | null>(null)
    const document = ref<DocumentType>(null)

    const { data: statuses, onResult } = useCommonQuery<StatusesQuery, StatusesQueryVariables>({
      document: statusesQuery
    })
    onResult(({ data: { statuses } }) => {
      status.value = statuses[0]
    })

    const variables = computed<AddDocumentMutationVariables>(() => ({
      comment: comment.value,
      periodId: Number(props.period.id),
      statusId: Number(status.value?.id),
      documentId: document.value?.id
    }))

    const close = () => {
      comment.value = ''
      status.value = statuses[0]
      document.value = null
    }

    const documentFilter = (item: DocumentType, queryText: string) => {
      const searchText = queryText.toLocaleLowerCase()
      return String(t('dcis.documents.addDocument.version', { version: item.version }))
        .toLocaleLowerCase()
        .includes(searchText) ||
        item.comment.toLocaleLowerCase().includes(searchText)
    }

    return { comment, status, document, statuses, variables, close, documentFilter }
  }
})
</script><|MERGE_RESOLUTION|>--- conflicted
+++ resolved
@@ -1,17 +1,10 @@
 <template lang="pug">
   mutation-modal-form(
-<<<<<<< HEAD
-    :mutation="require('~/gql/dcis/mutations/document/add_document.graphql')"
-    :variables="variables"
-    :header="String($t('dcis.documents.addDocument.header'))"
-    :button-text="String($t('dcis.documents.addDocument.buttonText'))"
-=======
     :header="String($t('dcis.documents.addDocument.header'))"
     :subheader="period.name"
     :button-text="String($t('dcis.documents.addDocument.buttonText'))"
     :mutation="require('~/gql/dcis/mutations/document/add_document.graphql')"
     :variables="variables"
->>>>>>> 1f1039ad
     :update="update"
     mutation-name="addDocument"
     i18n-path="dcis.documents.addDocument"
@@ -45,10 +38,7 @@
           :label="$t('dcis.documents.addDocument.status')"
           item-text="name"
           item-value="id"
-<<<<<<< HEAD
           return-object
-=======
->>>>>>> 1f1039ad
         )
       v-autocomplete(
         v-if="documents.length"
