--- conflicted
+++ resolved
@@ -1,30 +1,4 @@
 <template lang="pug">
-<<<<<<< HEAD
-mutation-modal-form(
-  :header="formHeader"
-  :subheader="itemName"
-  :button-text="buttonText"
-  :mutation="user ? changeGroupUsersPrivileges : changePeriodGroupPrivileges"
-  :update="user ? changeUsersPrivilegesUpdate : changeGroupPrivilegesUpdate"
-  :variables="formVariables"
-  :mutation-name="mutationName"
-  errors-in-alert
-  persistent
-)
-  template(#activator="{ on }")
-    slot(name="activator" :on="on")
-  template(#form)
-    v-data-table(
-      v-model="selectPrivileges"
-      :headers="headers"
-      :items="items"
-      :loading="loading"
-      item-key="id"
-      disable-pagination
-      show-select
-      hide-default-footer
-    )
-=======
   mutation-form(
     v-if="canChange"
     :button-text="String($t('dcis.periods.groups.changePrivileges.buttonText'))"
@@ -51,7 +25,6 @@
     :items="group.privileges"
     hide-default-footer
   )
->>>>>>> 1f1039ad
 </template>
 
 <script lang="ts">
