--- conflicted
+++ resolved
@@ -1,42 +1,4 @@
 <template lang="pug">
-<<<<<<< HEAD
-mutation-modal-form(
-  :header="String($t('dcis.periods.actions.copyGroups'))"
-  :button-text="String($t('dcis.periods.copyPeriodGroups.buttonText'))"
-  :mutation="copyPeriodGroups"
-  :variables="{ periodId: period.id, selectedPeriodId: selectPeriod && selectPeriod.id, periodGroupIds: selectGroups }"
-  :update="copyPeriodGroupsUpdate"
-  mutation-name="copyPeriodGroups"
-  errors-in-alert
-  persistent
-)
-  template(#activator="{ on }")
-    slot(name="activator" :on="on")
-  template(#form)
-    v-autocomplete(
-      v-model="selectPeriod"
-      :label="String($t('dcis.periods.copyPeriodGroups.period'))"
-      :items="periods"
-      :loading="loading"
-      item-text="name"
-      item-value="id"
-      return-object
-      hide-no-data
-      hide-selected
-    )
-    v-autocomplete(
-      v-model="selectGroups"
-      :label="String($t('dcis.periods.copyPeriodGroups.groups'))"
-      :items="selectPeriod ? periods.find(e => e.id === selectPeriod.id).periodGroups : []"
-      :loading="loading"
-      :disabled="!selectPeriod"
-      item-text="name"
-      item-value="id"
-      multiple
-      hide-no-data
-      hide-selected
-    )
-=======
   mutation-modal-form(
     :header="String($t('dcis.periods.groups.copyGroups.header'))"
     :subheader="period.name"
@@ -88,7 +50,6 @@
           multiple
           hide-selected
         )
->>>>>>> 1f1039ad
 </template>
 
 <script lang="ts">
