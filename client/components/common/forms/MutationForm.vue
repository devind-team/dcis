<template lang="pug">
<<<<<<< HEAD
apollo-mutation(
  v-slot="{ mutate, loading }"
  v-bind="$attrs"
  v-on="mutationListeners"
  tag
)
  validation-observer(v-slot="{ handleSubmit, invalid }" ref="validationObserver" slim)
    form(@submit.prevent="handleSubmit(mutate)")
      v-card(:flat="flat")
        v-card-title
          slot(name="header" :header="header") {{ header }}
        v-card-subtitle
          slot(name="subheader" :subheader="subheader")
            span {{ subheader }}
        v-card-text
          mutation-result-alert(
            ref="mutationResultAlert"
            :hide-timeout="hideAlertTimeout"
            :success-message="successMessage"
          )
          slot(name="form")
        v-card-actions
          slot(
            name="actions"
            :button-text="buttonText"
            :invalid="invalid"
            :loading="loading"
            :set-form-errors="setFormErrors"
            :set-error="setError"
            :set-success="setSuccess"
          )
            v-spacer
            v-btn(:disabled="invalid" :loading="loading" type="submit" color="primary") {{ buttonText }}
=======
  apollo-mutation(
    v-slot="{ mutate, loading }"
    v-bind="$attrs"
    v-on="mutationListeners"
    tag
  )
    validation-observer(v-slot="{ handleSubmit, invalid }" ref="validationObserver" slim)
      form(@submit.prevent="handleSubmit(mutate)")
        v-card(:flat="flat")
          v-card-title(v-if="header")
            slot(name="header" :header="header") {{ header }}
          v-card-subtitle(v-if="subheader")
            slot(name="subheader" :subheader="subheader")
              span {{ subheader }}
          v-card-text
            mutation-result-alert(
              ref="mutationResultAlert"
              :hide-timeout="hideAlertTimeout"
              :success-message="successMessage"
            )
            slot(name="form")
          v-card-actions
            slot(
              name="actions"
              :button-text="buttonText"
              :invalid="invalid"
              :loading="loading"
              :set-form-errors="setFormErrors"
              :set-error="setError"
              :set-success="setSuccess"
            )
              v-spacer
              v-btn(:disabled="invalid" :loading="loading" type="submit" color="primary") {{ buttonText }}
>>>>>>> 1f1039ad
</template>

<script lang="ts">
import { camelCase } from 'scule'
import { VueConstructor } from 'vue'
import { ApolloError } from 'apollo-client'
import { ValidationObserver } from 'vee-validate'
import { defineComponent, computed, getCurrentInstance, ref, nextTick } from '#app'
import { useI18n } from '~/composables'
import { ErrorFieldType } from '~/types/graphql'
import { ErrorType } from '~/types/devind'
import MutationResultAlert, { TableErrors } from '~/components/common/MutationResultAlert.vue'

type MutationResultAlertType = InstanceType<typeof MutationResultAlert> | null
type ValidationObserverType = InstanceType<typeof ValidationObserver> | null

export default defineComponent({
  components: { MutationResultAlert },
  inheritAttrs: false,
  props: {
    mutationName: { type: [String, Array], required: true },
    errorsInAlert: { type: Boolean, default: false },
    showSuccess: { type: Boolean, default: true },
    header: { type: String, default: '' },
    subheader: { type: String, default: '' },
    buttonText: { type: String, default: '' },
    i18nPath: { type: String, default: '' },
    hideAlertTimeout: { type: Number, default: 20000 },
    successMessage: { type: String, default: '' },
    flat: { type: Boolean, default: false }
  },
  setup (props, { emit }) {
    const { t } = useI18n()

    const instance = getCurrentInstance()
    const vm = instance?.proxy || instance as unknown as InstanceType<VueConstructor>
    const validationObserver = ref<ValidationObserverType>(null)
    // @ts-ignore: TS2322
    const mutationResultAlert = ref<MutationResultAlertType>(null)

    const setApolloError = (error: ApolloError): void => {
      mutationResultAlert.value.setApolloError(error)
    }

    const setError = (message: string, type: ErrorType): void => {
      mutationResultAlert.value.setError(message, type)
    }

    const setSuccess = (): void => {
      mutationResultAlert.value.setSuccess()
    }

    const setTableErrors = (tableErrors: TableErrors): void => {
      mutationResultAlert.value.setTableErrors(tableErrors)
    }

    const setFormErrors = (errors: ErrorFieldType[], showInAlert: boolean = false): void => {
      if (showInAlert) {
        const errorString: string = errors.reduce((a: string, c: ErrorFieldType) =>
          a ? `${a}, ${c.messages.join(', ')}` : c.messages.join(', '), '')
        setError(errorString, 'BusinessLogicError')
      } else {
        validationObserver.value.setErrors(errors.reduce(
          (a: { [key: string]: string[] }, c: ErrorFieldType) => {
            return {
              ...a,
              [t(`${props.i18nPath}.${camelCase(c.field)}`) as string]: c.messages
            }
          }, {}))
      }
    }

    const mutationDone = (result: any): void => {
      const mutationNames = (Array.isArray(props.mutationName) ? props.mutationName : [props.mutationName]) as string[]
      const mutationsErrors: ErrorFieldType[] = []
      for (const mutationName of mutationNames) {
        const { success, errors, table } = result.data[mutationName]
        if (!success) {
          const tableErrors = table ? { table, errors } : null
          if (tableErrors) {
            setTableErrors(tableErrors)
            return
          } else {
            mutationsErrors.push(...errors)
          }
        }
      }
      if (mutationsErrors.length) {
        setFormErrors(mutationsErrors, props.errorsInAlert)
      } else if (props.showSuccess) {
        setSuccess()
      }
    }

    const mutationListeners = computed(() => (Object.assign({}, vm.$listeners, {
      error (error: ApolloError): void {
        setApolloError(error)
        emit('error', error)
      },
      done (result: any): void {
        mutationDone(result)
        emit('done', result)
      }
    })))

    /**
     * Очистка валидатора и результата мутации
     */
    const clear = (): void => {
      mutationResultAlert.value.clear()
      nextTick(() => {
        validationObserver.value.reset()
      })
    }

    return { mutationListeners, setFormErrors, setError, setSuccess, clear, validationObserver, mutationResultAlert }
  }
})
</script><|MERGE_RESOLUTION|>--- conflicted
+++ resolved
@@ -1,39 +1,4 @@
 <template lang="pug">
-<<<<<<< HEAD
-apollo-mutation(
-  v-slot="{ mutate, loading }"
-  v-bind="$attrs"
-  v-on="mutationListeners"
-  tag
-)
-  validation-observer(v-slot="{ handleSubmit, invalid }" ref="validationObserver" slim)
-    form(@submit.prevent="handleSubmit(mutate)")
-      v-card(:flat="flat")
-        v-card-title
-          slot(name="header" :header="header") {{ header }}
-        v-card-subtitle
-          slot(name="subheader" :subheader="subheader")
-            span {{ subheader }}
-        v-card-text
-          mutation-result-alert(
-            ref="mutationResultAlert"
-            :hide-timeout="hideAlertTimeout"
-            :success-message="successMessage"
-          )
-          slot(name="form")
-        v-card-actions
-          slot(
-            name="actions"
-            :button-text="buttonText"
-            :invalid="invalid"
-            :loading="loading"
-            :set-form-errors="setFormErrors"
-            :set-error="setError"
-            :set-success="setSuccess"
-          )
-            v-spacer
-            v-btn(:disabled="invalid" :loading="loading" type="submit" color="primary") {{ buttonText }}
-=======
   apollo-mutation(
     v-slot="{ mutate, loading }"
     v-bind="$attrs"
@@ -67,7 +32,6 @@
             )
               v-spacer
               v-btn(:disabled="invalid" :loading="loading" type="submit" color="primary") {{ buttonText }}
->>>>>>> 1f1039ad
 </template>
 
 <script lang="ts">
