<template lang="pug">
<<<<<<< HEAD
v-dialog(v-model="active" :width="width" :fullscreen="fullscreen" :persistent="persistent" scrollable)
  template(#activator="{ on }")
    slot(name="activator" :on="on" :close="close")
  mutation-form(
    ref="mutationForm"
    v-bind="$attrs"
    :mutation-name="mutationName"
    :errors-in-alert="errorsInAlert"
    :header="header"
    :subheader="subheader"
    :button-text="buttonText"
    :i18n-path="i18nPath"
    :hide-alert-timeout="hideAlertTimeout"
    v-on="mutationListeners"
  )
    template(#header)
      slot(name="header" :header="header")
        span {{ header }}
      v-spacer
      v-btn(v-if="canMinimize" @click="active = false" icon)
        v-icon mdi-minus
      v-btn(@click="close" icon)
        v-icon mdi-close
    template(#subheader)
      slot(name="subheader" :subheader="subheader") {{ subheader }}
    template(#form)
      slot(name="form")
    template(#actions="{ invalid, loading, buttonText, setFormErrors, setError, setSuccess }")
      slot(
        name="actions"
        :button-text="buttonText"
        :invalid="invalid"
        :loading="loading"
        :set-form-errors="setFormErrors"
        :set-error="setError"
        :set-success="setSuccess"
      )
=======
  v-dialog(v-model="active" :width="width" :fullscreen="fullscreen" :persistent="persistent" scrollable)
    template(#activator="{ on }")
      slot(name="activator" :on="on" :close="close")
    mutation-form(
      ref="mutationForm"
      v-bind="$attrs"
      :mutation-name="mutationName"
      :errors-in-alert="errorsInAlert"
      :show-success="showSuccess"
      :header="header"
      :subheader="subheader"
      :button-text="buttonText"
      :i18n-path="i18nPath"
      :hide-alert-timeout="hideAlertTimeout"
      v-on="mutationListeners"
    )
      template(#header)
        slot(name="header" :header="header")
          span {{ header }}
>>>>>>> 1f1039ad
        v-spacer
        v-btn(:disabled="invalid" :loading="loading" type="submit" color="primary") {{ buttonText }}
</template>

<script lang="ts">
import { VueConstructor } from 'vue'
import type { Ref, ComputedRef } from '#app'
import { computed, defineComponent, getCurrentInstance, ref } from '#app'
import MutationForm from '~/components/common/forms/MutationForm.vue'

type MutateFormType = InstanceType<typeof MutationForm> | null

export default defineComponent({
  components: { MutationForm },
  inheritAttrs: false,
  props: {
    mutationName: { type: [String, Array], required: true },
    successClose: { type: Boolean, default: true },
    errorsInAlert: { type: Boolean, default: false },
    showSuccess: { type: Boolean, default: true },
    fullscreen: { type: Boolean, default: false },
    persistent: { type: Boolean, default: false },
    canMinimize: { type: Boolean, default: false },
    header: { type: String, default: '' },
    subheader: { type: String, default: '' },
    buttonText: { type: String, default: '' },
    i18nPath: { type: String, default: '' },
    width: { type: [String, Number], default: 600 },
    hideAlertTimeout: { type: Number, default: 5000 }
  },
  setup (props, { emit }) {
    const instance = getCurrentInstance()
    const vm = instance?.proxy || instance as unknown as InstanceType<VueConstructor>
    // @ts-ignore: TS2322
    const mutationForm: Ref<MutateFormType> = ref<MutateFormType>(null)
    const active: Ref<boolean> = ref<boolean>(false)

    const mutationListeners: ComputedRef = computed(() => (
      Object.assign({}, vm.$listeners, {
        done (result: any) {
          const mutationNames = (
            Array.isArray(props.mutationName)
              ? props.mutationName
              : [props.mutationName]
          ) as string[]
          const success = mutationNames.every((mutationName: string) => result.data[mutationName].success)
          if (success && props.successClose) {
            close()
          }
          emit('done', result)
        }
      })
    ))

    const close = () => {
      active.value = false
      mutationForm.value.clear()
      emit('close')
    }

    return { active, mutationForm, mutationListeners, close }
  }
})
</script><|MERGE_RESOLUTION|>--- conflicted
+++ resolved
@@ -1,43 +1,4 @@
 <template lang="pug">
-<<<<<<< HEAD
-v-dialog(v-model="active" :width="width" :fullscreen="fullscreen" :persistent="persistent" scrollable)
-  template(#activator="{ on }")
-    slot(name="activator" :on="on" :close="close")
-  mutation-form(
-    ref="mutationForm"
-    v-bind="$attrs"
-    :mutation-name="mutationName"
-    :errors-in-alert="errorsInAlert"
-    :header="header"
-    :subheader="subheader"
-    :button-text="buttonText"
-    :i18n-path="i18nPath"
-    :hide-alert-timeout="hideAlertTimeout"
-    v-on="mutationListeners"
-  )
-    template(#header)
-      slot(name="header" :header="header")
-        span {{ header }}
-      v-spacer
-      v-btn(v-if="canMinimize" @click="active = false" icon)
-        v-icon mdi-minus
-      v-btn(@click="close" icon)
-        v-icon mdi-close
-    template(#subheader)
-      slot(name="subheader" :subheader="subheader") {{ subheader }}
-    template(#form)
-      slot(name="form")
-    template(#actions="{ invalid, loading, buttonText, setFormErrors, setError, setSuccess }")
-      slot(
-        name="actions"
-        :button-text="buttonText"
-        :invalid="invalid"
-        :loading="loading"
-        :set-form-errors="setFormErrors"
-        :set-error="setError"
-        :set-success="setSuccess"
-      )
-=======
   v-dialog(v-model="active" :width="width" :fullscreen="fullscreen" :persistent="persistent" scrollable)
     template(#activator="{ on }")
       slot(name="activator" :on="on" :close="close")
@@ -57,9 +18,27 @@
       template(#header)
         slot(name="header" :header="header")
           span {{ header }}
->>>>>>> 1f1039ad
         v-spacer
-        v-btn(:disabled="invalid" :loading="loading" type="submit" color="primary") {{ buttonText }}
+        v-btn(v-if="canMinimize" @click="active = false" icon)
+          v-icon mdi-minus
+        v-btn(@click="close" icon)
+          v-icon mdi-close
+      template(#subheader)
+        slot(name="subheader" :subheader="subheader") {{ subheader }}
+      template(#form)
+        slot(name="form")
+      template(#actions="{ invalid, loading, buttonText, setFormErrors, setError, setSuccess }")
+        slot(
+          name="actions"
+          :button-text="buttonText"
+          :invalid="invalid"
+          :loading="loading"
+          :set-form-errors="setFormErrors"
+          :set-error="setError"
+          :set-success="setSuccess"
+        )
+          v-spacer
+          v-btn(:disabled="invalid" :loading="loading" type="submit" color="primary") {{ buttonText }}
 </template>
 
 <script lang="ts">
