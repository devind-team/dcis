--- conflicted
+++ resolved
@@ -1,13 +1,4 @@
 <template lang="pug">
-<<<<<<< HEAD
-bread-crumbs(:items="breadCrumbs" :fluid="fluid")
-  v-card
-    v-card-title
-      v-app-bar-nav-icon(v-if="$vuetify.breakpoint.smAndDown" @click="$emit('update-drawer')")
-      slot(name="header")
-    v-card-text
-      slot
-=======
   bread-crumbs(:items="breadCrumbs" :fluid="fluid")
     v-card
       v-card-title
@@ -17,7 +8,6 @@
         slot(name="subheader")
       v-card-text
         slot
->>>>>>> 1f1039ad
 </template>
 
 <script lang="ts">
