{
  "name": "eleden",
  "version": "1.3.2",
  "private": true,
  "scripts": {
    "dev": "nuxi dev",
    "build": "nuxi build",
    "start": "nuxi preview",
    "generate": "graphql-codegen --config codegen.yml && node ./schemaQuery.js",
    "generate-nuxt": "nuxt generate",
    "lint:js": "eslint --ext .js,.vue --ignore-path ../.gitignore .",
    "lint": "yarn lint:js",
    "test": "jest"
  },
  "dependencies": {
    "@nuxtjs/apollo": "^4.0.1-rc.5",
    "@nuxtjs/i18n": "^7.2.1",
    "@nuxtjs/tailwindcss": "^5.0.2",
    "@nuxtjs/vuetify": "^1.12.3",
    "@pinia/nuxt": "^0.1.8",
    "@tailwindcss/typography": "^0.5.2",
    "@vue/apollo-composable": "^4.0.0-alpha.16",
<<<<<<< HEAD
    "@vueuse/core": "^8.2.5",
=======
    "@vueuse/core": "^8.2.3",
>>>>>>> a465e058
    "@vueuse/integrations": "^8.2.5",
    "accounting": "^0.4.1",
    "apexcharts": "^3.35.0",
    "cookie-universal-nuxt": "^2.1.5",
    "graphql-tag": "^2.12.6",
    "moment": "^2.29.2",
    "nuxt-edge": "latest",
    "pinia": "^2.0.13",
    "scule": "^0.2.1",
    "v-viewer": "^1.6.4",
    "vee-validate": "^3.4.14",
    "vue-apexcharts": "^1.6.2",
    "vue-rx": "^6.2.0",
    "vue-server-renderer": "^2.6.14",
    "vue-template-compiler": "^2.6.14",
    "vuetify": "^2.6.4"
  },
  "devDependencies": {
    "@babel/core": "^7.17.9",
    "@babel/eslint-parser": "^7.17.0",
    "@babel/plugin-proposal-decorators": "^7.17.9",
    "@babel/plugin-proposal-optional-chaining": "^7.16.7",
    "@graphql-codegen/cli": "^2.6.2",
    "@graphql-codegen/schema-ast": "^2.4.1",
    "@graphql-codegen/typescript": "^2.4.8",
    "@graphql-codegen/typescript-operations": "^2.3.5",
    "@graphql-codegen/typescript-vue-apollo": "^3.2.9",
    "@mdi/font": "^6.6.96",
    "@nuxt/bridge": "npm:@nuxt/bridge-edge",
    "@nuxt/types": "^2.15.8",
    "@nuxtjs/color-mode": "^3.0.2",
    "@nuxtjs/eslint-config": "^9.0.0",
    "@nuxtjs/eslint-config-typescript": "^9.0.0",
    "@nuxtjs/eslint-module": "^3.0.2",
    "@tiptap/core": "^2.0.0-beta.174",
    "@tiptap/extension-bold": "^2.0.0-beta.26",
    "@tiptap/extension-bullet-list": "^2.0.0-beta.26",
    "@tiptap/extension-color": "^2.0.0-beta.9",
    "@tiptap/extension-document": "^2.0.0-beta.15",
    "@tiptap/extension-dropcursor": "^2.0.0-beta.25",
    "@tiptap/extension-font-family": "^2.0.0-beta.21",
    "@tiptap/extension-gapcursor": "^2.0.0-beta.34",
    "@tiptap/extension-hard-break": "^2.0.0-beta.30",
    "@tiptap/extension-heading": "^2.0.0-beta.26",
    "@tiptap/extension-highlight": "^2.0.0-beta.33",
    "@tiptap/extension-history": "^2.0.0-beta.21",
    "@tiptap/extension-image": "^2.0.0-beta.27",
    "@tiptap/extension-italic": "^2.0.0-beta.26",
    "@tiptap/extension-link": "^2.0.0-beta.36",
    "@tiptap/extension-list-item": "^2.0.0-beta.20",
    "@tiptap/extension-ordered-list": "^2.0.0-beta.27",
    "@tiptap/extension-paragraph": "^2.0.0-beta.23",
    "@tiptap/extension-strike": "^2.0.0-beta.27",
    "@tiptap/extension-table": "^2.0.0-beta.48",
    "@tiptap/extension-table-cell": "^2.0.0-beta.20",
    "@tiptap/extension-table-header": "^2.0.0-beta.22",
    "@tiptap/extension-table-row": "^2.0.0-beta.19",
    "@tiptap/extension-text": "^2.0.0-beta.15",
    "@tiptap/extension-text-align": "^2.0.0-beta.29",
    "@tiptap/extension-text-style": "^2.0.0-beta.23",
    "@tiptap/extension-underline": "^2.0.0-beta.23",
    "@tiptap/starter-kit": "^2.0.0-beta.183",
    "@tiptap/vue-2": "^2.0.0-beta.77",
    "@typescript-eslint/eslint-plugin": "^5.18.0",
    "@typescript-eslint/parser": "^5.18.0",
    "core-js": "^3.21.1",
    "eslint": "^8.10.0",
    "eslint-import-resolver-typescript": "^2.7.1",
    "eslint-plugin-import": "^2.26.0",
    "eslint-plugin-nuxt": "^3.1.0",
    "pug": "^3.0.2",
    "pug-plain-loader": "^1.1.0",
    "rxjs": "^7.4.0",
    "typescript": "^4.6.3",
    "vue-class-component": "^7.2.6",
    "vue-property-decorator": "^9.1.2"
  }
}<|MERGE_RESOLUTION|>--- conflicted
+++ resolved
@@ -20,11 +20,7 @@
     "@pinia/nuxt": "^0.1.8",
     "@tailwindcss/typography": "^0.5.2",
     "@vue/apollo-composable": "^4.0.0-alpha.16",
-<<<<<<< HEAD
     "@vueuse/core": "^8.2.5",
-=======
-    "@vueuse/core": "^8.2.3",
->>>>>>> a465e058
     "@vueuse/integrations": "^8.2.5",
     "accounting": "^0.4.1",
     "apexcharts": "^3.35.0",
