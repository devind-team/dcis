{
  "name": "dcis",
  "version": "1.3.2",
  "private": true,
  "scripts": {
    "dev": "nuxi dev",
    "build": "nuxi build",
    "start": "nuxi preview",
    "generate": "graphql-codegen --config codegen.yml && node ./schemaQuery.js",
    "generate-nuxt": "nuxt generate",
    "lint:js": "eslint --ext .js,.vue --ignore-path ../.gitignore .",
    "lint": "yarn lint:js",
    "test": "jest"
  },
  "dependencies": {
    "@nuxtjs/apollo": "^4.0.1-rc.5",
    "@nuxtjs/i18n": "^7.2.2",
    "@nuxtjs/vuetify": "^1.12.3",
    "@pinia/nuxt": "^0.1.9",
    "@vue/apollo-composable": "^4.0.0-alpha.17",
    "@vueuse/core": "^8.5.0",
    "@vueuse/integrations": "^8.5.0",
    "accounting": "^0.4.1",
    "apexcharts": "^3.35.2",
    "detect-browser": "^5.3.0",
    "graphql-tag": "^2.12.6",
    "moment": "^2.29.3",
    "nuxt-edge": "latest",
    "pinia": "^2.0.14",
    "scule": "^0.2.1",
    "v-viewer": "^1.6.4",
    "vee-validate": "^3.4.14",
    "vue-apexcharts": "^1.6.2",
    "vuetify": "^2.6.6"
  },
  "devDependencies": {
    "@babel/core": "^7.17.12",
    "@babel/eslint-parser": "^7.17.0",
    "@babel/plugin-proposal-decorators": "^7.17.12",
    "@babel/plugin-proposal-optional-chaining": "^7.17.12",
    "@graphql-codegen/cli": "^2.6.2",
    "@graphql-codegen/schema-ast": "^2.4.1",
    "@graphql-codegen/typescript": "^2.4.11",
    "@graphql-codegen/typescript-operations": "^2.4.0",
    "@graphql-codegen/typescript-vue-apollo": "^3.2.12",
    "@mdi/font": "^6.7.96",
    "@nuxt/bridge": "npm:@nuxt/bridge-edge",
    "@nuxt/types": "^2.15.8",
    "@nuxtjs/color-mode": "^3.0.3",
    "@nuxtjs/eslint-config-typescript": "^10.0.0",
    "@tiptap/core": "^2.0.0-beta.175",
    "@tiptap/extension-bold": "^2.0.0-beta.26",
    "@tiptap/extension-bullet-list": "^2.0.0-beta.26",
    "@tiptap/extension-color": "^2.0.0-beta.9",
    "@tiptap/extension-document": "^2.0.0-beta.15",
    "@tiptap/extension-dropcursor": "^2.0.0-beta.25",
    "@tiptap/extension-font-family": "^2.0.0-beta.21",
    "@tiptap/extension-gapcursor": "^2.0.0-beta.34",
    "@tiptap/extension-hard-break": "^2.0.0-beta.30",
    "@tiptap/extension-heading": "^2.0.0-beta.26",
    "@tiptap/extension-highlight": "^2.0.0-beta.33",
    "@tiptap/extension-history": "^2.0.0-beta.21",
    "@tiptap/extension-image": "^2.0.0-beta.27",
    "@tiptap/extension-italic": "^2.0.0-beta.26",
    "@tiptap/extension-link": "^2.0.0-beta.37",
    "@tiptap/extension-list-item": "^2.0.0-beta.20",
    "@tiptap/extension-ordered-list": "^2.0.0-beta.27",
    "@tiptap/extension-paragraph": "^2.0.0-beta.23",
    "@tiptap/extension-strike": "^2.0.0-beta.27",
    "@tiptap/extension-table": "^2.0.0-beta.48",
    "@tiptap/extension-table-cell": "^2.0.0-beta.20",
    "@tiptap/extension-table-header": "^2.0.0-beta.22",
    "@tiptap/extension-table-row": "^2.0.0-beta.19",
    "@tiptap/extension-text": "^2.0.0-beta.15",
    "@tiptap/extension-text-align": "^2.0.0-beta.29",
    "@tiptap/extension-text-style": "^2.0.0-beta.23",
    "@tiptap/extension-underline": "^2.0.0-beta.23",
    "@tiptap/starter-kit": "^2.0.0-beta.184",
    "@tiptap/vue-2": "^2.0.0-beta.78",
<<<<<<< HEAD
    "@typescript-eslint/eslint-plugin": "^5.24.0",
    "@typescript-eslint/parser": "^5.25.0",
=======
    "@typescript-eslint/eslint-plugin": "^5.25.0",
    "@typescript-eslint/parser": "^5.24.0",
>>>>>>> 59a86c1a
    "core-js": "^3.22.5",
    "eslint": "^8.15.0",
    "eslint-import-resolver-typescript": "^2.7.1",
    "eslint-plugin-import": "^2.26.0",
    "eslint-plugin-nuxt": "^3.2.0",
    "pug": "^3.0.2",
    "pug-plain-loader": "^1.1.0",
    "typescript": "^4.6.4",
    "vue-class-component": "^7.2.6",
    "vue-property-decorator": "^9.1.2"
  }
}<|MERGE_RESOLUTION|>--- conflicted
+++ resolved
@@ -77,13 +77,8 @@
     "@tiptap/extension-underline": "^2.0.0-beta.23",
     "@tiptap/starter-kit": "^2.0.0-beta.184",
     "@tiptap/vue-2": "^2.0.0-beta.78",
-<<<<<<< HEAD
-    "@typescript-eslint/eslint-plugin": "^5.24.0",
+    "@typescript-eslint/eslint-plugin": "^5.25.0",
     "@typescript-eslint/parser": "^5.25.0",
-=======
-    "@typescript-eslint/eslint-plugin": "^5.25.0",
-    "@typescript-eslint/parser": "^5.24.0",
->>>>>>> 59a86c1a
     "core-js": "^3.22.5",
     "eslint": "^8.15.0",
     "eslint-import-resolver-typescript": "^2.7.1",
