schema {
  query: Query
  mutation: Mutation
  subscription: Subscription
}

"""Токен."""
type AccessTokenType {
  application: ApplicationType
  created: DateTime!
  expires: DateTime!
  id: ID!
  scope: String!
  session: SessionType
  token: String!
  updated: DateTime!
  user: UserType
}

"""
Типы измнения связей между записями в базе данных
- ADD - Добавление
- DELETE - Удаление
"""
enum ActionRelationShip {
  ADD
  DELETE
}

input ActiveBudgetClassificationCodeFilterInputType {
  """`Exact` lookup"""
  exact: String
  """`Icontains` lookup"""
  icontains: String
}

input ActiveBudgetClassificationFilterInputType {
  """`And` field"""
  and: [ActiveBudgetClassificationFilterInputType]
  """`Code` field"""
  code: ActiveBudgetClassificationCodeFilterInputType
  """`Id` field"""
  id: ActiveBudgetClassificationIdFilterInputType
  """`Not` field"""
  not: ActiveBudgetClassificationFilterInputType
  """`Or` field"""
  or: [ActiveBudgetClassificationFilterInputType]
}

input ActiveBudgetClassificationIdFilterInputType {
  """`Exact` lookup"""
  exact: ID
  """`In` lookup"""
  in: [String]
}

"""Информация активности пользователей и времени ответа браузеров."""
type ActiveStatisticsType {
  """Запросы"""
  queries: [DateStatisticsType]!
  """Время ответа сервера"""
  times: [DateStatisticsType]!
}

"""Мутация для добавления КБК в словарь."""
type AddBudgetClassificationMutationPayload {
  """Добавленная КБК"""
  budgetClassification: BudgetClassificationType
}

input AddCategoryMutationInput {
  """Аватар"""
  avatar: Upload
  clientMutationId: String
  """Идентификатор родительской категории"""
  parentId: ID
  """Название категории"""
  text: String!
}

"""Мутация для добавления категории"""
type AddCategoryMutationPayload {
  """Добавленная котегория"""
  category: CategoryType
  clientMutationId: String
  """Ошибки мутации"""
  errors: [ErrorFieldType!]!
  """Успех мутации"""
  success: Boolean!
}

input AddDivisionsMutationInput {
  clientMutationId: String
  """Идентификаторы дивизионов"""
  divisionIds: [ID!]
  """Идентификатор периода"""
  periodId: ID!
}

"""Мутация на добавление дивизионов в период."""
type AddDivisionsMutationPayload {
  clientMutationId: String
  """Новые дивизионы"""
  divisions: [DivisionModelType]!
  """Ошибки мутации"""
  errors: [ErrorFieldType!]!
  """Успех мутации"""
  success: Boolean!
}

input AddDocumentMutationInput {
  clientMutationId: String
  """Комментарий"""
  comment: String!
  """Идентификатор дивизиона"""
  divisionId: Int
  """Идентификатор документа"""
  documentId: ID
  """Идентификатор периода"""
  periodId: Int!
  """Начальный статус документа"""
  statusId: Int!
}

"""Добавление документа."""
type AddDocumentMutationPayload {
  clientMutationId: String
  """Созданный документ"""
  document: DocumentType
  """Ошибки мутации"""
  errors: [ErrorFieldType!]!
  """Успех мутации"""
  success: Boolean!
}

input AddDocumentStatusMutationInput {
  clientMutationId: String
  """Комментарий"""
  comment: String
  """Документ"""
  documentId: ID!
  """Статус"""
  statusId: Int!
}

"""Добавление статуса документа."""
type AddDocumentStatusMutationPayload {
  clientMutationId: String
  """Статус документа"""
  documentStatus: DocumentStatusType
  """Ошибки мутации"""
  errors: [ErrorFieldType!]!
  """Успех мутации"""
  success: Boolean!
}

input AddFileMutationInput {
  clientMutationId: String
  """Загружаемые файлы"""
  files: [Upload!]!
  """Идентификатор пользователя"""
  userId: ID
}

"""Мутация для загрузки файлов"""
type AddFileMutationPayload {
  clientMutationId: String
  """Ошибки мутации"""
  errors: [ErrorFieldType!]!
  """Загруженные файлы"""
  files: [FileType]!
  """Успех мутации"""
  success: Boolean!
}

input AddGroupMutationInput {
  clientMutationId: String
  """Название группы"""
  name: String!
  permissionFrom: Int
}

"""Мутация для добавления группы."""
type AddGroupMutationPayload {
  clientMutationId: String
  """Ошибки мутации"""
  errors: [ErrorFieldType!]!
  """Добавленная группа"""
  group: GroupType
  """Успех мутации"""
  success: Boolean!
}

input AddPageMutationInput {
  """Аватар"""
  avatar: Upload
  """Категория страницы"""
  categoryId: ID!
  clientMutationId: String
  """Скрываем ли страницу"""
  hide: Boolean
  """Тип страницы"""
  kindId: Int
  """Показывать параллакс или нет"""
  parallax: Boolean
  """Приоритет"""
  priority: Boolean
  """Подпись страницы"""
  signature: String
  """Теги на странице"""
  tagNames: [String!]
  """Первоначальное добавление текста страницы"""
  text: String
  """Заголовок"""
  title: String!
}

"""Добавление страницы"""
type AddPageMutationPayload {
  clientMutationId: String
  """Ошибки мутации"""
  errors: [ErrorFieldType!]!
  """Добавленная страница"""
  page: PageType
  """Успех мутации"""
  success: Boolean!
}

"""Мутация на добавление группы периода."""
type AddPeriodGroupMutationPayload {
  """Ошибки мутации"""
  errors: [ErrorFieldType!]!
  periodGroup: PeriodGroupType
  """Успех мутации"""
  success: Boolean!
}

input AddPeriodMutationInput {
  clientMutationId: String
  """Xlsx файл с проектом"""
  file: Upload!
  """Множественность сбора"""
  multiple: Boolean!
  """Название периода"""
  name: String!
  """Идентификатор проекта"""
  projectId: ID!
}

"""Мутация для создания периода."""
type AddPeriodMutationPayload {
  clientMutationId: String
  """Ошибки мутации"""
  errors: [ErrorFieldType!]!
  """Добавленный период"""
  period: PeriodType
  """Успех мутации"""
  success: Boolean!
}

input AddProfileMutationInput {
  clientMutationId: String
  """Уникальный код настройки"""
  code: String!
  """Тип настройки: [0-3]"""
  kind: Int
  """Название настройки"""
  name: String!
  """Родительская настройка"""
  parentId: Int
}

"""Мутация для добавления записи профиля."""
type AddProfileMutationPayload {
  clientMutationId: String
  """Ошибки мутации"""
  errors: [ErrorFieldType!]!
  """Добавленный профайл"""
  profile: ProfileType
  """Успех мутации"""
  success: Boolean!
}

"""Мутация для добавления проекта."""
type AddProjectMutationPayload {
  """Ошибки мутации"""
  errors: [ErrorFieldType!]!
  """Добавленный проект"""
  project: ProjectType
  """Успех мутации"""
  success: Boolean!
}

input AddRowDimensionMutationInput {
  clientMutationId: String
  """Идентификатор документа"""
  documentId: ID
  """Индекс вставки в плоскую структуру"""
  globalIndex: Int!
  """Вспомогательные индексы в плоской структуре"""
  globalIndices: [GlobalIndicesInputType!]!
  """Индекс вставки"""
  index: Int!
  """Идентификатор родительской строки"""
  parentId: ID
  """Идентификатор листа"""
  sheetId: Int!
}

"""Добавление строки."""
type AddRowDimensionMutationPayload {
  clientMutationId: String
  """Ошибки мутации"""
  errors: [ErrorFieldType!]!
  """Добавленная строка"""
  rowDimension: RowDimensionType!
  """Успех мутации"""
  success: Boolean!
}

input AddSectionFilesMutationInput {
  clientMutationId: String
  """Загружаемые изображения"""
  files: [Upload!]!
  """Идентификатор страницы"""
  pageId: ID!
  """Текст страницы"""
  text: String!
}

"""Добавление секции"""
type AddSectionFilesMutationPayload {
  clientMutationId: String
  """Ошибки мутации"""
  errors: [ErrorFieldType!]!
  """Поле с файлами"""
  section: SectionFilesType
  """Успех мутации"""
  success: Boolean!
}

input AddSectionGalleryMutationInput {
  clientMutationId: String
  """Загружаемые изображения"""
  images: [Upload!]!
  """Идентификатор страницы"""
  pageId: ID!
  """Текст страницы"""
  text: String!
}

"""Добавление секции"""
type AddSectionGalleryMutationPayload {
  clientMutationId: String
  """Ошибки мутации"""
  errors: [ErrorFieldType!]!
  """Поле с файлами"""
  section: SectionGalleryType
  """Успех мутации"""
  success: Boolean!
}

input AddSectionTextMutationInput {
  clientMutationId: String
  """Идентификатор страницы"""
  pageId: ID!
  """Текст страницы"""
  text: String!
}

"""Добавление секции"""
type AddSectionTextMutationPayload {
  clientMutationId: String
  """Ошибки мутации"""
  errors: [ErrorFieldType!]!
  """Текстовое поле"""
  section: SectionTextType
  """Успех мутации"""
  success: Boolean!
}

input AddTagMutationInput {
  clientMutationId: String
  name: String!
}

"""Добавление тега"""
type AddTagMutationPayload {
  clientMutationId: String
  """Ошибки мутации"""
  errors: [ErrorFieldType!]!
  """Успех мутации"""
  success: Boolean!
  """Добавленный тег"""
  tag: TagType
}

"""An enumeration."""
enum ApplicationAlgorithm {
  """No OIDC support"""
  A_
  """HMAC with SHA-2 256"""
  HS256
  """RSA with SHA-2 256"""
  RS256
}

"""An enumeration."""
enum ApplicationAuthorizationGrantType {
  """Authorization code"""
  AUTHORIZATION_CODE
  """Client credentials"""
  CLIENT_CREDENTIALS
  """Implicit"""
  IMPLICIT
  """OpenID connect hybrid"""
  OPENID_HYBRID
  """Resource owner password-based"""
  PASSWORD
}

"""An enumeration."""
enum ApplicationClientType {
  """Confidential"""
  CONFIDENTIAL
  """Public"""
  PUBLIC
}

"""Приложение."""
type ApplicationType implements Node {
  accesstokenSet: [AccessTokenType!]!
  algorithm: ApplicationAlgorithm
  authorizationGrantType: ApplicationAuthorizationGrantType!
  clientId: String!
  clientSecret: String!
  clientType: ApplicationClientType!
  created: DateTime!
  """The ID of the object."""
  id: ID!
  name: String!
  """Allowed URIs list, space separated"""
  redirectUris: String!
  skipAuthorization: Boolean!
  updated: DateTime!
  user: UserType
}

input AuthCbiasMutationInput {
  """Открытый идентификатор приложения"""
  clientId: String
  """Секретный идентификатор приложения"""
  clientSecret: String
  """Тип авторизации"""
  grantType: String = "password"
  """Идентификатор пользователя"""
  uid: String!
}

type AuthCbiasMutationOutput {
  """Ошибки"""
  errors: [ErrorType]
  """Статус операции"""
  success: Boolean!
  """Информация о токене доступа"""
  token: AuthTokenInfoType
  """Авторизованный пользователь"""
  user: UserType
}

"""Информация о сгенерированном токене доступа."""
type AuthTokenInfoType {
  """Токен доступа"""
  accessToken: String
  """Время жизни токена"""
  expiresIn: Int
  """Переадресация при авторизации"""
  redirectUris: String
  """Токен обновления"""
  refreshToken: String
  """Разрешения"""
  scope: String
  """Тип токена"""
  tokenType: String
}

input BudgetClassificationCodeFilterInputType {
  """`Exact` lookup"""
  exact: String
  """`Icontains` lookup"""
  icontains: String
}

input BudgetClassificationFilterInputType {
  """`And` field"""
  and: [BudgetClassificationFilterInputType]
  """`Code` field"""
  code: BudgetClassificationCodeFilterInputType
  """`Id` field"""
  id: BudgetClassificationIdFilterInputType
  """`Not` field"""
  not: BudgetClassificationFilterInputType
  """`Or` field"""
  or: [BudgetClassificationFilterInputType]
}

input BudgetClassificationIdFilterInputType {
  """`Exact` lookup"""
  exact: ID
  """`In` lookup"""
  in: [String]
}

"""Graphene object type for budget classification codes."""
type BudgetClassificationType implements Node {
  """Active"""
  active: Boolean!
  """Code"""
  code: String!
  """Created date"""
  createdAt: DateTime!
  """Date of end activity"""
  end: DateTime
  """The ID of the object."""
  id: ID!
  """Name"""
  name: String!
  """Date of start activity"""
  start: DateTime!
  """Updated date"""
  updatedAt: DateTime!
}

type BudgetClassificationTypeConnection {
  """Contains the nodes in this connection."""
  edges: [BudgetClassificationTypeEdge]!
  """Pagination data for this connection."""
  pageInfo: PageInfo!
  """Number of items in the queryset."""
  totalCount: Int!
}

"""A Relay edge containing a `BudgetClassificationType` and its cursor."""
type BudgetClassificationTypeEdge {
  """A cursor for use in pagination"""
  cursor: String!
  """The item at the end of the edge"""
  node: BudgetClassificationType
}

"""Категория"""
type CategoryType implements Node {
  """Аватар"""
  avatar: String
  """Дочерние категории"""
  children: [CategoryType]!
  """Дата создания"""
  createdAt: DateTime!
  """The ID of the object."""
  id: ID!
  """Соседние категории"""
  nc: [CategoryType]!
  """Страницы"""
  pages(after: String, before: String, category_Id: ID, first: Int, kind_Id: ID, last: Int, offset: Int, title_Icontains: String): PageTypeConnection
  """Родительская категория"""
  parent: CategoryType
  """Позиция вывода"""
  position: Int!
  """Текст"""
  text: String!
  """Дата обновления"""
  updatedAt: DateTime!
  """Пользователь"""
  user: UserType
}

type CategoryTypeConnection {
  """Contains the nodes in this connection."""
  edges: [CategoryTypeEdge]!
  """Number of nodes."""
  nodeCount: Int!
  """Pagination data for this connection."""
  pageInfo: PageInfo!
  """Number of items in the queryset."""
  totalCount: Int!
}

"""A Relay edge containing a `CategoryType` and its cursor."""
type CategoryTypeEdge {
  """A cursor for use in pagination"""
  cursor: String!
  """The item at the end of the edge"""
  node: CategoryType
}

"""Тип ячейки."""
type CellType {
  """Цвет фона"""
  background: String!
  """Цвет границ"""
  borderColor: JSONString!
  """Стили границ"""
  borderStyle: JSONString!
  """Цвет индекса"""
  color: String!
  """Объединение колонок"""
  colspan: Int!
  """Идентификатор колонки"""
  columnId: ID
  """Комментарий"""
  comment: String
  """Редактируемая ячейка"""
  editable: Boolean!
  """Текст ошибки"""
  error: String
  """Формула"""
  formula: String
  """Позиция в плоской структуре"""
  globalPosition: String!
  """Горизонтальное выравнивание"""
  horizontalAlign: ID
  """Идентификатор"""
  id: Int!
  """Курсив"""
  italic: Boolean!
  """Тип значения"""
  kind: String!
  """Маска для ввода значений"""
  mask: String
  """Позиция относительно родительской строки"""
  position: String!
  """Связанные с объединением позиции в плоской структуре"""
  relatedGlobalPositions: [String!]!
  """Идентификатор строки"""
  rowId: ID
  """Объединение строк"""
  rowspan: Int!
  """Размер шрифта"""
  size: Int!
  """Зачеркнутый"""
  strike: Boolean!
  """Жирный шрифт"""
  strong: Boolean!
  """Подсказка"""
  tooltip: String
  """Тип подчеркивания"""
  underline: String
  """Значение"""
  value: String
  """Валидно ли поле"""
  verified: Boolean!
  """Вертикальное выравнивание"""
  verticalAlign: ID
}

input ChangeAvatarMutationInput {
  clientMutationId: String
  """Загружаемый файл аватара"""
  file: Upload!
  """Идентификатор пользователя"""
  userId: ID!
}

"""Мутация для изменения аватара пользователя."""
type ChangeAvatarMutationPayload {
  """Загруженный аватар"""
  avatar: String!
  clientMutationId: String
  """Ошибки мутации"""
  errors: [ErrorFieldType!]!
  """Успех мутации"""
  success: Boolean!
}

input ChangeCategoryAvatarMutationInput {
  """Аватар"""
  avatar: Upload
  """Идентификатор мутации"""
  categoryId: ID!
  clientMutationId: String
}

"""Мутация для изменения аватара категории"""
type ChangeCategoryAvatarMutationPayload {
  """Добавленная котегория"""
  category: CategoryType
  clientMutationId: String
  """Ошибки мутации"""
  errors: [ErrorFieldType!]!
  """Успех мутации"""
  success: Boolean!
}

input ChangeCategoryMutationInput {
  """Идентификатор мутации"""
  categoryId: ID!
  clientMutationId: String
  """Название категории"""
  text: String!
}

"""Мутации для изменения категории"""
type ChangeCategoryMutationPayload {
  """Добавленная котегория"""
  category: CategoryType
  clientMutationId: String
  """Ошибки мутации"""
  errors: [ErrorFieldType!]!
  """Успех мутации"""
  success: Boolean!
}

input ChangeCategoryParentMutationInput {
  """Идентификатор категории"""
  categoryId: ID!
  clientMutationId: String
  """Идентификатор родителя"""
  parentId: ID
}

"""Мутация для изменения родителя"""
type ChangeCategoryParentMutationPayload {
  clientMutationId: String
  """Ошибки мутации"""
  errors: [ErrorFieldType!]!
  """Успех мутации"""
  success: Boolean!
}

input ChangeCategoryPositionMutationInput {
  """Идентификаторы категорий"""
  categoriesId: [ID]!
  clientMutationId: String
}

"""Мутация для изменения порядка следования вывода категорий"""
type ChangeCategoryPositionMutationPayload {
  clientMutationId: String
  """Ошибки мутации"""
  errors: [ErrorFieldType!]!
  """Успех мутации"""
  success: Boolean!
}

input ChangeCellsOptionMutationInput {
  """Идентификаторы ячеек"""
  cellIds: [ID!]!
  clientMutationId: String
  """Идентификатор поля"""
  field: String!
  """Значение поля"""
  value: String
}

"""
Изменение свойств ячеек:

- strong - true, false
- italic - true, false
- strike - true, false
- underline - [None, 'single', 'double', 'single_accounting', 'double_accounting']
- horizontal_align - ['left', 'center', 'right']
- vertical_align - ['top', 'middle', 'bottom']
- size - число от 6 до 24
- kind - [
    'n', 's', 'f', 'b', 'inlineStr', 'e', 'str', 'd', 'text', 'money',
    'bigMoney', 'fl', 'user', 'department', 'organization', 'classification'
]
"""
type ChangeCellsOptionMutationPayload {
  """Измененные свойства ячеек"""
  changedOptions: [ChangedCellOption!]
  clientMutationId: String
  """Ошибки мутации"""
  errors: [ErrorFieldType!]!
  """Успех мутации"""
  success: Boolean!
}

input ChangeColumnDimensionMutationInput {
  clientMutationId: String
  """Идентификатор колонки"""
  columnDimensionId: ID!
  """Фиксация колонки"""
  fixed: Boolean!
  """Скрытие колонки"""
  hidden: Boolean!
  """Тип значения"""
  kind: String!
  """Ширина колонки"""
  width: Int
}

"""Изменение колонки."""
type ChangeColumnDimensionMutationPayload {
  clientMutationId: String
  """Идентификатор колонки"""
  columnDimensionId: ID!
  """Ошибки мутации"""
  errors: [ErrorFieldType!]!
  """Фиксация колонки"""
  fixed: Boolean!
  """Скрытие колонки"""
  hidden: Boolean!
  """Тип значения"""
  kind: String!
  """Успех мутации"""
  success: Boolean!
  """Дата обновления колонки"""
  updatedAt: DateTime!
  """Ширина колонки"""
  width: Int
}

"""Изменение комментария версии документа."""
type ChangeDocumentCommentMutationPayload {
  document: DocumentType
}

input ChangeFileMutationInput {
  clientMutationId: String
  """Поле файла"""
  field: String!
  """Идентификатор файла"""
  fileId: ID!
  """Значение поля файла"""
  value: String!
}

"""Мутация для изменения файла"""
type ChangeFileMutationPayload {
  clientMutationId: String
  """Ошибки мутации"""
  errors: [ErrorFieldType!]!
  """Измененный файл"""
  file: FileType
  """Успех мутации"""
  success: Boolean!
}

input ChangeFileValueMutationInput {
  clientMutationId: String
  """Идентификатор колонки"""
  columnId: Int!
  """Идентификатор документа"""
  documentId: ID!
  """Новые файлы"""
  newFiles: [Upload!]!
  """Оставшиеся файлы"""
  remainingFiles: [ID!]!
  """Идентификатор строки"""
  rowId: Int!
  """Идентификатор листа"""
  sheetId: Int!
  """Значение"""
  value: String!
}

"""Изменение значения ячейки типа `Файл`."""
type ChangeFileValueMutationPayload {
  clientMutationId: String
  """Ошибки мутации"""
  errors: [ErrorFieldType!]!
  """Успех мутации"""
  success: Boolean!
  """Дата изменения"""
  updatedAt: DateTime!
  """Измененное значение"""
  value: String!
  """Измененные файлы"""
  valueFiles: [FileType]
}

input ChangeGroupNameMutationInput {
  clientMutationId: String
  """Идентификатор группы"""
  groupId: Int!
  """Название группы"""
  name: String!
}

"""Мутация для изменения имени группы."""
type ChangeGroupNameMutationPayload {
  clientMutationId: String
  """Ошибки мутации"""
  errors: [ErrorFieldType!]!
  """Измененная группа"""
  group: GroupType
  """Успех мутации"""
  success: Boolean!
}

input ChangeGroupPermissionsMutationInput {
  """Действие"""
  action: ActionRelationShip!
  clientMutationId: String
  """Идентификатор группы"""
  groupId: Int!
  """Идентификаторы привилегий"""
  permissionsId: [Int]!
}

"""Мутация для изменения привилегий группы."""
type ChangeGroupPermissionsMutationPayload {
  """Действие"""
  action: ActionRelationShip!
  clientMutationId: String
  """Ошибки мутации"""
  errors: [ErrorFieldType!]!
  """Идентификаторы привилегий"""
  permissionsId: [Int]!
  """Успех мутации"""
  success: Boolean!
}

input ChangeNotificationMutationInput {
  clientMutationId: String
  """Название поля"""
  field: String!
  """Идентификатор уведомления"""
  notificationId: ID!
  """Значение"""
  value: Boolean!
}

"""Изменение уведомления"""
type ChangeNotificationMutationPayload {
  clientMutationId: String
  """Ошибки мутации"""
  errors: [ErrorFieldType!]!
  """Успех мутации"""
  success: Boolean!
}

input ChangeNotificationsMutationInput {
  clientMutationId: String
  """Название поля"""
  field: String!
  """Идентификаторы уведомлений"""
  notificationsId: [ID]!
  """Значение"""
  value: Boolean!
}

"""Изменение всех уведомлений"""
type ChangeNotificationsMutationPayload {
  clientMutationId: String
  """Ошибки мутации"""
  errors: [ErrorFieldType!]!
  """Успех мутации"""
  success: Boolean!
}

input ChangePageAvatarMutationInput {
  """Новый аватар страницы"""
  avatar: Upload
  clientMutationId: String
  """Идентификатор страницы"""
  pageId: ID!
}

"""Изменение аватара на странице"""
type ChangePageAvatarMutationPayload {
  clientMutationId: String
  """Ошибки мутации"""
  errors: [ErrorFieldType!]!
  """Измененная страница"""
  page: PageType
  """Успех мутации"""
  success: Boolean!
}

input ChangePageBooleanPropertyMutationInput {
  clientMutationId: String
  field: String!
  """Идентификатор страницы"""
  pageId: ID!
  """Значение"""
  value: Boolean!
}

"""Изменение boolean свойств страницы"""
type ChangePageBooleanPropertyMutationPayload {
  clientMutationId: String
  """Ошибки мутации"""
  errors: [ErrorFieldType!]!
  """Измененная страница"""
  page: PageType
  """Успех мутации"""
  success: Boolean!
}

input ChangePageCategoryMutationInput {
  """Идентификатор категории"""
  categoryId: ID!
  clientMutationId: String
  """Идентификатор страницы"""
  pageId: ID!
}

"""Изменение категории страницы"""
type ChangePageCategoryMutationPayload {
  clientMutationId: String
  """Ошибки мутации"""
  errors: [ErrorFieldType!]!
  """Измененная страница"""
  page: PageType
  """Успех мутации"""
  success: Boolean!
}

input ChangePageKindMutationInput {
  clientMutationId: String
  """Идентификатор страницы"""
  pageId: ID!
  """Идентификатор типа страницы"""
  pageKindId: Int
}

"""Изменение типа страницы"""
type ChangePageKindMutationPayload {
  clientMutationId: String
  """Ошибки мутации"""
  errors: [ErrorFieldType!]!
  """Измененная страница"""
  page: PageType
  """Успех мутации"""
  success: Boolean!
}

input ChangePageTagsMutationInput {
  clientMutationId: String
  """Идентификатор страницы"""
  pageId: ID!
  """Теги"""
  tagNames: [String!]!
}

"""Изменения тегов страницы"""
type ChangePageTagsMutationPayload {
  clientMutationId: String
  """Ошибки мутации"""
  errors: [ErrorFieldType!]!
  """Измененная страница"""
  page: PageType
  """Успех мутации"""
  success: Boolean!
}

input ChangePageTitleMutationInput {
  clientMutationId: String
  """Идентификатор страницы"""
  pageId: ID!
  """Заголовок страницы"""
  title: String!
}

"""Изменение названия страницы"""
type ChangePageTitleMutationPayload {
  clientMutationId: String
  """Ошибки мутации"""
  errors: [ErrorFieldType!]!
  """Измененная страница"""
  page: PageType
  """Успех мутации"""
  success: Boolean!
}

input ChangePasswordMutationInput {
  clientMutationId: String
  """Старый пароль"""
  password: String!
  """Новый пароль"""
  passwordNew: String!
}

"""Мутация для изменения пароля пользователя."""
type ChangePasswordMutationPayload {
  clientMutationId: String
  """Ошибки мутации"""
  errors: [ErrorFieldType!]!
  """Успех мутации"""
  success: Boolean!
}

input ChangePeriodGroupPrivilegesMutationInput {
  clientMutationId: String
  """Идентификатор группы периода"""
  periodGroupId: ID!
  """Идентификаторы привилегий"""
  privilegesIds: [ID!]
}

"""Мутация на изменение привилегий группы."""
type ChangePeriodGroupPrivilegesMutationPayload {
  clientMutationId: String
  """Ошибки мутации"""
  errors: [ErrorFieldType!]!
  """Привилегии группы"""
  privileges: [PrivilegeType]!
  """Успех мутации"""
  success: Boolean!
}

"""Мутация на изменение настроек периода."""
type ChangePeriodMutationPayload {
  """Ошибки мутации"""
  errors: [ErrorFieldType!]!
  """Измененный период"""
  period: PeriodType
  """Успех мутации"""
  success: Boolean!
}

input ChangeProfileValueMutationInput {
  clientMutationId: String
  """Идентификатор записи профиля"""
  profileId: ID!
  """Идентификатор пользователя"""
  userId: ID!
  """Значение записи"""
  value: String!
}

"""Мутация на изменение значения профиля."""
type ChangeProfileValueMutationPayload {
  clientMutationId: String
  """Ошибки мутации"""
  errors: [ErrorFieldType!]!
  """Добавленное значение профиля"""
  profileValue: ProfileValueType
  """Успех мутации"""
  success: Boolean!
}

input ChangeProfileVisibilityMutationInput {
  clientMutationId: String
  """Идентификатор записи"""
  profileValueId: ID!
  """Значение доступности"""
  visibility: Boolean!
}

"""Матция для изменения видимости."""
type ChangeProfileVisibilityMutationPayload {
  clientMutationId: String
  """Ошибки мутации"""
  errors: [ErrorFieldType!]!
  """Измененное значение поля"""
  profileValue: ProfileValueType
  """Успех мутации"""
  success: Boolean!
}

"""Мутация изменения настроек проекта."""
type ChangeProjectMutationPayload {
  """Ошибки мутации"""
  errors: [ErrorFieldType!]!
  """Измененный проект"""
  project: ProjectType
  """Успех мутации"""
  success: Boolean!
}

input ChangeRowDimensionMutationInput {
  clientMutationId: String
  """Динамическая ли строка"""
  dynamic: Boolean!
  """Фиксация строки"""
  fixed: Boolean!
  """Высота строки"""
  height: Int
  """Скрытие строки"""
  hidden: Boolean!
  """Идентификатор строки"""
  rowDimensionId: ID!
}

"""Изменение строки."""
type ChangeRowDimensionMutationPayload {
  clientMutationId: String
  """Динамическая ли строка"""
  dynamic: Boolean!
  """Ошибки мутации"""
  errors: [ErrorFieldType!]!
  """Фиксация строки"""
  fixed: Boolean!
  """Высота строки"""
  height: Int
  """Скрытие строки"""
  hidden: Boolean!
  """Идентификатор строки"""
  rowDimensionId: ID!
  """Успех мутации"""
  success: Boolean!
  """Дата обновления строки"""
  updatedAt: DateTime!
}

input ChangeSectionFilesMutationInput {
  clientMutationId: String
  """Загружаемые изображения"""
  newFiles: [Upload!]
  """Изображения"""
  oldFiles: [ID!]!
  """Идентификатор секции"""
  sectionId: ID!
  """Текст мутации"""
  text: String!
}

"""Изменение текста секции"""
type ChangeSectionFilesMutationPayload {
  clientMutationId: String
  """Ошибки мутации"""
  errors: [ErrorFieldType!]!
  """Секция галереи"""
  section: SectionFilesType
  """Успех мутации"""
  success: Boolean!
}

input ChangeSectionGalleryMutationInput {
  clientMutationId: String
  """Загружаемые изображения"""
  newImages: [Upload!]
  """Изображения"""
  oldImages: [ID!]!
  """Идентификатор секции"""
  sectionId: ID!
  """Текст мутации"""
  text: String!
}

"""Изменение текста секции"""
type ChangeSectionGalleryMutationPayload {
  clientMutationId: String
  """Ошибки мутации"""
  errors: [ErrorFieldType!]!
  """Секция галереи"""
  section: SectionGalleryType
  """Успех мутации"""
  success: Boolean!
}

input ChangeSectionTextMutationInput {
  clientMutationId: String
  """Идентификатор секции"""
  sectionId: ID!
  """Текст мутации"""
  text: String!
}

"""Изменение текста секции"""
type ChangeSectionTextMutationPayload {
  clientMutationId: String
  """Ошибки мутации"""
  errors: [ErrorFieldType!]!
  """Текстовая секция"""
  section: SectionTextType
  """Успех мутации"""
  success: Boolean!
}

input ChangeSettingsMutationInput {
  clientMutationId: String
  """Идентификатор настройки"""
  key: String!
  """Идентификатор пользователя"""
  userId: ID!
  """Значение настройки"""
  value: String!
}

"""Мутация для изменения настроек"""
type ChangeSettingsMutationPayload {
  clientMutationId: String
  """Ошибки мутации"""
  errors: [ErrorFieldType!]!
  """Измененная настройка"""
  setting: SettingType
  """Успех мутации"""
  success: Boolean!
}

input ChangeUserGroupsMutationInput {
  clientMutationId: String
  """Идентификатор групп"""
  groupsId: [Int]!
  """Идентификатор пользователя"""
  userId: ID!
}

"""Мутация для изменения групп конкретного пользователя."""
type ChangeUserGroupsMutationPayload {
  clientMutationId: String
  """Ошибки мутации"""
  errors: [ErrorFieldType!]!
  """Новые группы"""
  groups: [GroupType]
  """Успех мутации"""
  success: Boolean!
}

input ChangeUserPeriodGroupsMutationInput {
  clientMutationId: String
  """Идентификаторы групп пользователя в периоде"""
  periodGroupIds: [ID!]
  """Идентификатор пользователя"""
  userId: ID!
}

"""Мутация на изменение групп пользователя в периоде."""
type ChangeUserPeriodGroupsMutationPayload {
  clientMutationId: String
  """Ошибки мутации"""
  errors: [ErrorFieldType!]!
  """Группы пользователя"""
  periodGroups: [PeriodGroupType]!
  """Успех мутации"""
  success: Boolean!
  """Пользователь"""
  user: UserType!
}

input ChangeUserPeriodPrivilegesInput {
  clientMutationId: String
  """Идентификатор периода"""
  periodId: ID!
  """Идентификаторы привилегий пользователя в периоде"""
  privilegesIds: [ID!]
  """Идентификатор пользователя"""
  userId: ID!
}

"""Мутация на изменение отдельных привилегий пользователя в периоде."""
type ChangeUserPeriodPrivilegesPayload {
  clientMutationId: String
  """Ошибки мутации"""
  errors: [ErrorFieldType!]!
  """Привилегии пользователя в периоде"""
  privileges: [PrivilegeType]!
  """Успех мутации"""
  success: Boolean!
  """Пользователь"""
  user: UserType!
}

input ChangeUserPropsMutationInput {
  """Дата рождения"""
  birthday: Date!
  clientMutationId: String
  """Email"""
  email: String!
  """Имя"""
  firstName: String!
  """Фамилия"""
  lastName: String!
  """Отчество"""
  sirName: String!
  """Идентификатор пользователя"""
  userId: ID!
}

"""Мутация для изменения полей пользователя."""
type ChangeUserPropsMutationPayload {
  clientMutationId: String
  """Ошибки мутации"""
  errors: [ErrorFieldType!]!
  """Успех мутации"""
  success: Boolean!
  """Измененный пользователь"""
  user: UserType!
}

input ChangeValueMutationInput {
  """Идентификатор ячейки"""
  cellId: Int!
  clientMutationId: String
  """Идентификатор документа"""
  documentId: ID!
  """Идентификатор листа"""
  sheetId: Int!
  """Значение"""
  value: String!
}

"""Изменение значения ячейки."""
type ChangeValueMutationPayload {
  clientMutationId: String
  """Ошибки мутации"""
  errors: [ErrorFieldType!]!
  """Успех мутации"""
  success: Boolean!
  """Дата изменения"""
  updatedAt: DateTime!
  """Измененные ячейки"""
  values: [ValueType]
}

"""Измененное свойство ячейки."""
type ChangedCellOption {
  """Идентификаторы ячеек"""
  cellId: ID!
  """Идентификатор поля"""
  field: String!
  """Значение поля"""
  value: String
}

"""Тип колонки."""
type ColumnDimensionType {
  """Дата добавления"""
  createdAt: DateTime!
  """Фиксация колонки"""
  fixed: Boolean!
  """Скрытие колонки"""
  hidden: Boolean!
  """Идентификатор"""
  id: ID!
  """Индекс колонки"""
  index: Int!
  """Тип значений"""
  kind: String!
  """Название колонки"""
  name: String!
  """Дата обновления"""
  updatedAt: DateTime!
  """Пользователь"""
  user: [UserType]
  """Ширина колонки"""
  width: Int
}

"""Комментарии"""
type CommentType implements Node {
  """Дочерние комментарии"""
  children: [CategoryType]!
  """Дата создания"""
  createdAt: DateTime!
  """The ID of the object."""
  id: ID!
  """Страница"""
  page: PageType!
  """Рейтинг"""
  rating: Int!
  """Текст"""
  text: String!
  """Дата обновления"""
  updatedAt: DateTime!
  """Пользователь, оставивший комментарий"""
  user: UserType!
}

type CommentTypeConnection {
  """Contains the nodes in this connection."""
  edges: [CommentTypeEdge]!
  """Number of nodes."""
  nodeCount: Int!
  """Pagination data for this connection."""
  pageInfo: PageInfo!
  """Number of items in the queryset."""
  totalCount: Int!
}

"""A Relay edge containing a `CommentType` and its cursor."""
type CommentTypeEdge {
  """A cursor for use in pagination"""
  cursor: String!
  """The item at the end of the edge"""
  node: CommentType
}

input ConfirmEmailMutationInput {
  clientMutationId: String
  """Код, полученный по Email"""
  code: String!
  """Email адрес"""
  email: String!
}

"""Подтверждение кода."""
type ConfirmEmailMutationPayload {
  clientMutationId: String
  """Ошибки мутации"""
  errors: [ErrorFieldType!]!
  """Успех мутации"""
  success: Boolean!
  """Пользователь"""
  user: UserType
}

"""
Типы уведомления пользователей
- CONNECT - Присоединился
- DISCONNECT - Отсоединился
- ADD - Пользователь добавил данные (по умолчанию)
- CHANGE - Пользователь изменил данные
- DELETE - Удаление объекта
- ERROR - Ошибка ввода данных
- TYPING - Печатет, готовиться отправить сообщение
- TYPING_FINISH - Закончил печатать
- EXCEPTION - Пользователь исключен из потока уведомлений
"""
enum ConsumerActionType {
  ADD
  CHANGE
  CONNECT
  DELETE
  DISCONNECT
  ERROR
  EXCEPTION
  TYPING
  TYPING_FINISH
}

"""Тип модели Django."""
type ContentTypeType {
  appLabel: String!
  id: ID!
  model: String!
  permissionSet: [PermissionType!]!
  """Тип дивизиона"""
  projectSet(after: String, before: String, first: Int, last: Int, name_Icontains: String, offset: Int, user: ID, user_In: [ID]): ProjectTypeConnection!
}

input CopyPeriodGroupsMutationInput {
  clientMutationId: String
  """Выбранные группы"""
  periodGroupIds: [ID!]!
  """Идентификатор текущего периода"""
  periodId: ID!
  """Идентификатор выбранного периода"""
  selectedPeriodId: ID!
}

"""Мутация на перенос групп с пользователями из другого периода."""
type CopyPeriodGroupsMutationPayload {
  clientMutationId: String
  """Ошибки мутации"""
  errors: [ErrorFieldType!]!
  """Новые группы периода"""
  periodGroups: [PeriodGroupType]!
  """Успех мутации"""
  success: Boolean!
}

input CreateBudgetClassificationInput {
  """Active"""
  active: Boolean
  """Code"""
  code: String!
  """Date of end activity"""
  end: DateTime
  """Name"""
  name: String!
}

input CreatePeriodGroupInput {
  """Наименование группы периода привилегии"""
  name: String!
  """Период"""
  period: ID!
}

input CreateProjectInput {
  """Архив"""
  archive: Boolean
  contentType: String!
  """Описание проекта"""
  description: String!
  """Наименование проекта"""
  name: String!
  periodSet: [ID]
  """Сокращенное наименование проекта"""
  short: String!
  """Организатор сборов"""
  user: ID
  """Видимость проекта"""
  visibility: Boolean
}

"""
The `Date` scalar type represents a Date
value as specified by
[iso8601](https://en.wikipedia.org/wiki/ISO_8601).
"""
scalar Date

"""Информация по показателям во временной развертке."""
type DateStatisticsType {
  """Дата"""
  date: Date!
  """Значение"""
  value: Float!
}

"""
The `DateTime` scalar type represents a DateTime
value as specified by
[iso8601](https://en.wikipedia.org/wiki/ISO_8601).
"""
scalar DateTime

input DeleteCategoryMutationInput {
  """Идентификатор мутации"""
  categoryId: ID!
  clientMutationId: String
}

"""Мутация для удаления категории"""
type DeleteCategoryMutationPayload {
  clientMutationId: String
  """Ошибки мутации"""
  errors: [ErrorFieldType!]!
  """Успех мутации"""
  success: Boolean!
}

input DeleteDivisionMutationInput {
  clientMutationId: String
  """Идентификатор дивизиона"""
  divisionId: ID!
  """Идентификатор периода"""
  periodId: ID!
}

"""Мутация на удаление дивизиона из периода."""
type DeleteDivisionMutationPayload {
  clientMutationId: String
  """Идентификатор удаленного дивизиона"""
  deleteId: ID!
  """Ошибки мутации"""
  errors: [ErrorFieldType!]!
  """Успех мутации"""
  success: Boolean!
}

input DeleteDocumentStatusMutationInput {
  clientMutationId: String
  """Идентификатор статуса документа"""
  documentStatusId: ID!
}

"""Удаление статуса документа."""
type DeleteDocumentStatusMutationPayload {
  clientMutationId: String
  """Ошибки мутации"""
  errors: [ErrorFieldType!]!
  """Идентификатор статуса документа"""
  id: ID!
  """Успех мутации"""
  success: Boolean!
}

input DeleteFileMutationInput {
  clientMutationId: String
  """Идентификатор файла"""
  fileId: ID!
}

"""Мутация для полного удаления файла"""
type DeleteFileMutationPayload {
  clientMutationId: String
  """Ошибки мутации"""
  errors: [ErrorFieldType!]!
  """Идентификатор удаляемого файла"""
  id: ID!
  """Успех мутации"""
  success: Boolean!
}

input DeleteGroupMutationInput {
  clientMutationId: String
  """Идентификатор группы"""
  groupId: Int!
}

"""Мутация для удаления группы."""
type DeleteGroupMutationPayload {
  clientMutationId: String
  """Ошибки мутации"""
  errors: [ErrorFieldType!]!
  """Идентификатор группы"""
  id: ID!
  """Успех мутации"""
  success: Boolean!
}

input DeleteNoticeMutationInput {
  clientMutationId: String
  """Идентификатор уведомления"""
  noticeId: ID!
}

"""Удаление всех уведомлений"""
type DeleteNoticeMutationPayload {
  clientMutationId: String
  """Ошибки мутации"""
  errors: [ErrorFieldType!]!
  """Успех мутации"""
  success: Boolean!
}

input DeletePageMutationInput {
  clientMutationId: String
  pageId: ID!
}

"""Удаление страницы"""
type DeletePageMutationPayload {
  clientMutationId: String
  """Ошибки мутации"""
  errors: [ErrorFieldType!]!
  """Успех мутации"""
  success: Boolean!
}

"""Мутация на удаление группы периода."""
type DeletePeriodGroupMutationPayload {
  deletedId: ID
  deletedInputId: ID
  deletedRawId: ID
  """Ошибки мутации"""
  errors: [ErrorFieldType!]!
  found: Boolean
  """Успех мутации"""
  success: Boolean!
}

"""Мутация на удаление периода."""
type DeletePeriodMutationPayload {
  deletedId: ID
  deletedInputId: ID
  deletedRawId: ID
  """Ошибки мутации"""
  errors: [ErrorFieldType!]!
  found: Boolean
  """Успех мутации"""
  success: Boolean!
}

input DeleteProfileMutationInput {
  clientMutationId: String
  """Идентификатор записи"""
  profileId: Int!
}

"""Мутация для удаления записи профиля."""
type DeleteProfileMutationPayload {
  clientMutationId: String
  """Ошибки мутации"""
  errors: [ErrorFieldType!]!
  """Успех мутации"""
  success: Boolean!
}

"""Мутация на удаление проекта."""
type DeleteProjectMutationPayload {
  deletedId: ID
  deletedInputId: ID
  deletedRawId: ID
  """Ошибки мутации"""
  errors: [ErrorFieldType!]!
  found: Boolean
  """Успех мутации"""
  success: Boolean!
}

input DeleteRowDimensionMutationInput {
  clientMutationId: String
  """Идентификатор строки"""
  rowDimensionId: ID!
}

"""Удаление строки."""
type DeleteRowDimensionMutationPayload {
  clientMutationId: String
  """Ошибки мутации"""
  errors: [ErrorFieldType!]!
  """Идентификатор удаленной строки"""
  rowDimensionId: ID!
  """Успех мутации"""
  success: Boolean!
}

input DeleteSectionMutationInput {
  clientMutationId: String
  """Идентификатор секции"""
  sectionId: ID!
}

"""Удаление секции"""
type DeleteSectionMutationPayload {
  clientMutationId: String
  """Ошибки мутации"""
  errors: [ErrorFieldType!]!
  """Успех мутации"""
  success: Boolean!
}

input DeleteSessionsMutationInput {
  clientMutationId: String
}

"""Мутация для удаления всех сессий кроме текущей."""
type DeleteSessionsMutationPayload {
  clientMutationId: String
  """Ошибки мутации"""
  errors: [ErrorFieldType!]!
  """Успех мутации"""
  success: Boolean!
}

"""Graphene object type for Department."""
type DepartmentType {
  """Code of department"""
  code: Int
  """Created date"""
  createdAt: DateTime!
  id: ID!
  """Responsible Minister."""
  minister: UserType!
  """Department name"""
  name: String!
  """Organizations."""
  organizations: [OrganizationType]
  """Updated date"""
  updatedAt: DateTime!
  """Director of department."""
  user: UserType!
  """Department staff."""
  users: [UserType]
}

"""Graphene object type for District."""
type DistrictType {
  """Created date"""
  createdAt: DateTime!
  id: ID!
  """District name"""
  name: String!
  """List of regions."""
  regions: [RegionType]
  """Updated date"""
  updatedAt: DateTime!
}

"""Описание обобщенного типа дивизиона."""
type DivisionModelType {
  """Идентификатор модели дивизиона"""
  id: Int!
  """Модель дивизиона: department, organization"""
  model: String!
  """Название дивизиона"""
  name: String!
}

"""Debugging information for the current query."""
type DjangoDebug {
  """Executed SQL queries for this API query."""
  sql: [DjangoDebugSQL]
}

"""Represents a single database query made to a Django managed DB."""
type DjangoDebugSQL {
  """The Django database alias (e.g. 'default')."""
  alias: String!
  """Duration of this database query in seconds."""
  duration: Float!
  """Postgres connection encoding if available."""
  encoding: String
  """Whether this database query was a SELECT."""
  isSelect: Boolean!
  """Whether this database query took more than 10 seconds."""
  isSlow: Boolean!
  """Postgres isolation level if available."""
  isoLevel: String
  """JSON encoded database query parameters."""
  params: String!
  """The raw SQL of this query, without params."""
  rawSql: String!
  """The actual SQL sent to this database."""
  sql: String
  """Start time of this database query."""
  startTime: Float!
  """Stop time of this database query."""
  stopTime: Float!
  """Postgres transaction ID if available."""
  transId: String
  """Postgres transaction status if available."""
  transStatus: String
  """The type of database being used (e.g. postrgesql, mysql, sqlite)."""
  vendor: String!
}

"""Тип статусов для документов."""
type DocumentStatusType {
  """Комментарий"""
  comment: String!
  """Дата создания"""
  createdAt: DateTime!
  """Документ"""
  document: DocumentType
  id: ID!
  """Установленный статус"""
  status: StatusType!
  """Пользователь"""
  user: UserType!
}

"""Тип моделей документа."""
type DocumentType implements Node {
  """Может ли пользователь изменять документ"""
  canChange: Boolean!
  """Может ли пользователь удалять документ"""
  canDelete: Boolean!
  """Комментарий"""
  comment: String!
  """Дата создания"""
  createdAt: DateTime!
  """The ID of the object."""
  id: ID!
  """Последний статус документа"""
  lastStatus: DocumentStatusType
  """Идентификатор дивизиона"""
  objectId: Int
  """Период сбора"""
  period: PeriodType
  """Листы"""
  sheets: [SheetType]!
  """Дата обновления"""
  updatedAt: DateTime!
  """Версия документа"""
  version: Int!
}

type DocumentTypeConnection {
  """Contains the nodes in this connection."""
  edges: [DocumentTypeEdge]!
  """Pagination data for this connection."""
  pageInfo: PageInfo!
  """Number of items in the queryset."""
  totalCount: Int!
}

"""A Relay edge containing a `DocumentType` and its cursor."""
type DocumentTypeEdge {
  """A cursor for use in pagination"""
  cursor: String!
  """The item at the end of the edge"""
  node: DocumentType
}

"""Ошибка в поле формы"""
type ErrorFieldType {
  """Поле формы"""
  field: String!
  """Ошибки"""
  messages: [String!]!
}

type ErrorType {
  field: String!
  messages: [String!]!
}

"""Файл пользователя."""
type FileType implements Node {
  """Дата добавления файла"""
  createdAt: DateTime!
  """Помечаем удаленный файл"""
  deleted: Boolean!
  """Расширение файла"""
  ext: String
  """The ID of the object."""
  id: ID!
  """Название файла"""
  name: String!
  """Размер файла в байтах"""
  size: Int
  """Путь к файлу"""
  src: String!
  """Дата обновления файла"""
  updatedAt: DateTime!
  """Пользователь, добавивший файл"""
  user: UserType
}

type FileTypeConnection {
  """Contains the nodes in this connection."""
  edges: [FileTypeEdge]!
  """Number of nodes."""
  nodeCount: Int!
  """Pagination data for this connection."""
  pageInfo: PageInfo!
  """Number of items in the queryset."""
  totalCount: Int!
}

"""A Relay edge containing a `FileType` and its cursor."""
type FileTypeEdge {
  """A cursor for use in pagination"""
  cursor: String!
  """The item at the end of the edge"""
  node: FileType
}

input GetTokenMutationInput {
  """Открытый идентификатор приложения"""
  clientId: String
  clientMutationId: String
  """Секретный идентификатор приложения"""
  clientSecret: String
  """Тип авторизации"""
  grantType: String
  """Пароль"""
  password: String
  """Имя пользователя"""
  username: String
}

"""Мутация для получения токена авторизации."""
type GetTokenMutationPayload {
  """Токен доступа"""
  accessToken: String
  clientMutationId: String
  """Ошибки мутации"""
  errors: [ErrorFieldType!]!
  """Время жизни токена"""
  expiresIn: Int
  """Токен обновления"""
  refreshToken: String
  """Разрешения"""
  scope: String
  """Успех мутации"""
  success: Boolean!
  """Тип токена"""
  tokenType: String
  """Авторизованный пользователь"""
  user: UserType
}

"""Индекс строки в плоской структуре."""
input GlobalIndicesInputType {
  """Индекс в плоской структуре"""
  globalIndex: Int!
  """Идентификатор строки"""
  rowId: ID!
}

"""Группа пользователей."""
type GroupType {
  id: ID!
  name: String!
  permissions: [PermissionType!]!
  """Группы, к которым принадлежит данный пользователь. Пользователь получит все права, указанные в каждой из его/её групп."""
  userSet(after: String, before: String, email_Icontains: String, first: Int, firstName_Icontains: String, last: Int, lastName_Icontains: String, offset: Int, sirName_Icontains: String, username_Icontains: String): UserTypeConnection!
}

"""
Allows use of a JSON String for input / output from the GraphQL schema.

Use of this type is *not recommended* as you lose the benefits of having a defined, static
schema (one of the key benefits of GraphQL).
"""
scalar JSONString

"""An enumeration."""
enum LogEntryAction {
  """create"""
  A_0
  """update"""
  A_1
  """delete"""
  A_2
}

"""Логирование действия пользователя."""
type LogEntryType implements Node {
  action: LogEntryAction!
  """Модель, связанная с действием"""
  contentType: ContentTypeType
  """Дата и время действия"""
  createdAt: DateTime
  """The ID of the object."""
  id: ID!
  objectId: Int
  """Измененные данные"""
  payload: String
  """Сессия пользователя"""
  session: SessionType
}

type LogEntryTypeConnection {
  """Contains the nodes in this connection."""
  edges: [LogEntryTypeEdge]!
  """Number of nodes."""
  nodeCount: Int!
  """Pagination data for this connection."""
  pageInfo: PageInfo!
  """Number of items in the queryset."""
  totalCount: Int!
}

"""A Relay edge containing a `LogEntryType` and its cursor."""
type LogEntryTypeEdge {
  """A cursor for use in pagination"""
  cursor: String!
  """The item at the end of the edge"""
  node: LogEntryType
}

"""Лог запроса."""
type LogRequestType implements Node {
  """Дата и время запроса"""
  createdAt: DateTime!
  """The ID of the object."""
  id: ID!
  """Страница, с которой отправлен запрос"""
  page: String
  """Сессия пользователя"""
  session: SessionType
  """Время работы страницы"""
  time: Float!
}

type LogRequestTypeConnection {
  """Contains the nodes in this connection."""
  edges: [LogRequestTypeEdge]!
  """Number of nodes."""
  nodeCount: Int!
  """Pagination data for this connection."""
  pageInfo: PageInfo!
  """Number of items in the queryset."""
  totalCount: Int!
}

"""A Relay edge containing a `LogRequestType` and its cursor."""
type LogRequestTypeEdge {
  """A cursor for use in pagination"""
  cursor: String!
  """The item at the end of the edge"""
  node: LogRequestType
}

input LogoutMutationInput {
  clientMutationId: String
  """Идентификатор сессии"""
  sessionId: ID!
}

"""Мутация выхода"""
type LogoutMutationPayload {
  clientMutationId: String
  """Ошибки мутации"""
  errors: [ErrorFieldType!]!
  """Успех мутации"""
  success: Boolean!
}

"""Оповещение"""
type MailingType {
  """Адрес отправки"""
  address: String!
  """Массив прикрепленных файлов"""
  attachments: JSONString
  """Дата добавления"""
  createdAt: DateTime!
  """Средства отправки"""
  dispatchers: JSONString!
  """Заголовок сообщения"""
  header: String!
  id: ID!
  """Текст сообщения"""
  text: String!
  """Пользователь"""
  user: UserType!
}

"""Мутации на изменение чего-либо."""
type Mutation {
  """Добавление нового КБК"""
  addBudgetClassification(input: CreateBudgetClassificationInput!): AddBudgetClassificationMutationPayload!
  """Мутация для добавления категории"""
  addCategory(input: AddCategoryMutationInput!): AddCategoryMutationPayload!
  """Мутация на добавление дивизионов в период."""
  addDivisions(input: AddDivisionsMutationInput!): AddDivisionsMutationPayload!
  """Добавление документа."""
  addDocument(input: AddDocumentMutationInput!): AddDocumentMutationPayload!
  """Добавление статуса документа."""
  addDocumentStatus(input: AddDocumentStatusMutationInput!): AddDocumentStatusMutationPayload!
  """Мутация для загрузки файлов"""
  addFile(input: AddFileMutationInput!): AddFileMutationPayload!
  """Мутация для добавления группы."""
  addGroup(input: AddGroupMutationInput!): AddGroupMutationPayload!
  """Добавление страницы"""
  addPage(input: AddPageMutationInput!): AddPageMutationPayload!
  """Мутация для создания периода."""
  addPeriod(input: AddPeriodMutationInput!): AddPeriodMutationPayload!
  """Мутация на добавление группы периода."""
  addPeriodGroup(input: CreatePeriodGroupInput!): AddPeriodGroupMutationPayload!
  """Мутация для добавления записи профиля."""
  addProfile(input: AddProfileMutationInput!): AddProfileMutationPayload!
  """Мутация для добавления проекта."""
  addProject(input: CreateProjectInput!): AddProjectMutationPayload!
  """Добавление строки"""
  addRowDimension(input: AddRowDimensionMutationInput!): AddRowDimensionMutationPayload!
  """Добавление секции"""
  addSectionFiles(input: AddSectionFilesMutationInput!): AddSectionFilesMutationPayload!
  """Добавление секции"""
  addSectionGallery(input: AddSectionGalleryMutationInput!): AddSectionGalleryMutationPayload!
  """Добавление секции"""
  addSectionText(input: AddSectionTextMutationInput!): AddSectionTextMutationPayload!
  """Добавление тега"""
  addTag(input: AddTagMutationInput!): AddTagMutationPayload!
  """Авторизация через портал https://cbias.ru"""
  authCbias(payload: AuthCbiasMutationInput!): AuthCbiasMutationOutput
  """Мутация для изменения аватара пользователя."""
  changeAvatar(input: ChangeAvatarMutationInput!): ChangeAvatarMutationPayload!
  """Мутации для изменения категории"""
  changeCategory(input: ChangeCategoryMutationInput!): ChangeCategoryMutationPayload!
  """Мутация для изменения аватара категории"""
  changeCategoryAvatar(input: ChangeCategoryAvatarMutationInput!): ChangeCategoryAvatarMutationPayload!
  """Мутация для изменения родителя"""
  changeCategoryParent(input: ChangeCategoryParentMutationInput!): ChangeCategoryParentMutationPayload!
  """Мутация для изменения порядка следования вывода категорий"""
  changeCategoryPosition(input: ChangeCategoryPositionMutationInput!): ChangeCategoryPositionMutationPayload!
  """Изменения опций ячейки"""
  changeCellsOption(input: ChangeCellsOptionMutationInput!): ChangeCellsOptionMutationPayload!
  """Изменение колонки"""
  changeColumnDimension(input: ChangeColumnDimensionMutationInput!): ChangeColumnDimensionMutationPayload!
  """Изменение комментария версии документа."""
  changeDocumentComment(id: ID!, input: UpdateDocumentInput!): ChangeDocumentCommentMutationPayload!
  """Мутация для изменения файла"""
  changeFile(input: ChangeFileMutationInput!): ChangeFileMutationPayload!
  """Изменение значения ячейки типа `Файл`"""
  changeFileValue(input: ChangeFileValueMutationInput!): ChangeFileValueMutationPayload!
  """Мутация для изменения имени группы."""
  changeGroupName(input: ChangeGroupNameMutationInput!): ChangeGroupNameMutationPayload!
  """Мутация для изменения привилегий группы."""
  changeGroupPermissions(input: ChangeGroupPermissionsMutationInput!): ChangeGroupPermissionsMutationPayload!
  """Изменение свойств уведомления"""
  changeNotification(input: ChangeNotificationMutationInput!): ChangeNotificationMutationPayload!
  """Изменение свойств уведомлений"""
  changeNotifications(input: ChangeNotificationsMutationInput!): ChangeNotificationsMutationPayload!
  """Изменение аватара на странице"""
  changePageAvatar(input: ChangePageAvatarMutationInput!): ChangePageAvatarMutationPayload!
  """Изменение boolean свойств страницы"""
  changePageBooleanProperty(input: ChangePageBooleanPropertyMutationInput!): ChangePageBooleanPropertyMutationPayload!
  """Изменение категории страницы"""
  changePageCategory(input: ChangePageCategoryMutationInput!): ChangePageCategoryMutationPayload!
  """Изменение типа страницы"""
  changePageKind(input: ChangePageKindMutationInput!): ChangePageKindMutationPayload!
  """Изменения тегов страницы"""
  changePageTags(input: ChangePageTagsMutationInput!): ChangePageTagsMutationPayload!
  """Изменение названия страницы"""
  changePageTitle(input: ChangePageTitleMutationInput!): ChangePageTitleMutationPayload!
  """Мутация для изменения пароля пользователя."""
  changePassword(input: ChangePasswordMutationInput!): ChangePasswordMutationPayload!
  """Мутация на изменение настроек периода."""
  changePeriod(id: ID!, input: UpdatePeriodInput!): ChangePeriodMutationPayload!
  """Мутация на изменение привилегий группы."""
  changePeriodGroupPrivileges(input: ChangePeriodGroupPrivilegesMutationInput!): ChangePeriodGroupPrivilegesMutationPayload!
  """Мутация на изменение значения профиля."""
  changeProfileValue(input: ChangeProfileValueMutationInput!): ChangeProfileValueMutationPayload!
  """Матция для изменения видимости."""
  changeProfileVisibility(input: ChangeProfileVisibilityMutationInput!): ChangeProfileVisibilityMutationPayload!
  """Мутация изменения настроек проекта."""
  changeProject(id: ID!, input: UpdateProjectInput!): ChangeProjectMutationPayload!
  """Изменение строки"""
  changeRowDimension(input: ChangeRowDimensionMutationInput!): ChangeRowDimensionMutationPayload!
  """Изменение текста секции"""
  changeSectionFiles(input: ChangeSectionFilesMutationInput!): ChangeSectionFilesMutationPayload!
  """Изменение текста секции"""
  changeSectionGallery(input: ChangeSectionGalleryMutationInput!): ChangeSectionGalleryMutationPayload!
  """Изменение текста секции"""
  changeSectionText(input: ChangeSectionTextMutationInput!): ChangeSectionTextMutationPayload!
  """Мутация для изменения настроек"""
  changeSettings(input: ChangeSettingsMutationInput!): ChangeSettingsMutationPayload!
  """Мутация для изменения групп конкретного пользователя."""
  changeUserGroups(input: ChangeUserGroupsMutationInput!): ChangeUserGroupsMutationPayload!
  """Мутация на изменение групп пользователя в периоде."""
  changeUserPeriodGroups(input: ChangeUserPeriodGroupsMutationInput!): ChangeUserPeriodGroupsMutationPayload!
  """Мутация на изменение отдельных привилегий пользователя в периоде."""
  changeUserPeriodPrivileges(input: ChangeUserPeriodPrivilegesInput!): ChangeUserPeriodPrivilegesPayload!
  """Мутация для изменения полей пользователя."""
  changeUserProps(input: ChangeUserPropsMutationInput!): ChangeUserPropsMutationPayload!
  """Изменение значения ячейки"""
  changeValue(input: ChangeValueMutationInput!): ChangeValueMutationPayload!
  """Подтверждение кода."""
  confirmEmail(input: ConfirmEmailMutationInput!): ConfirmEmailMutationPayload!
  """Мутация на перенос групп с пользователями из другого периода."""
  copyPeriodGroups(input: CopyPeriodGroupsMutationInput!): CopyPeriodGroupsMutationPayload!
  """Мутация для удаления категории"""
  deleteCategory(input: DeleteCategoryMutationInput!): DeleteCategoryMutationPayload!
  """Мутация на удаление дивизиона из периода."""
  deleteDivision(input: DeleteDivisionMutationInput!): DeleteDivisionMutationPayload!
  """Удаление статуса документа."""
  deleteDocumentStatus(input: DeleteDocumentStatusMutationInput!): DeleteDocumentStatusMutationPayload!
  """Мутация для полного удаления файла"""
  deleteFile(input: DeleteFileMutationInput!): DeleteFileMutationPayload!
  """Мутация для удаления группы."""
  deleteGroup(input: DeleteGroupMutationInput!): DeleteGroupMutationPayload!
  """Удаление уведомления"""
  deleteNotice(input: DeleteNoticeMutationInput!): DeleteNoticeMutationPayload!
  """Удаление страницы"""
  deletePage(input: DeletePageMutationInput!): DeletePageMutationPayload!
  """Мутация на удаление периода."""
  deletePeriod(id: ID!): DeletePeriodMutationPayload!
  """Мутация на удаление группы периода."""
  deletePeriodGroup(id: ID!): DeletePeriodGroupMutationPayload!
  """Мутация для удаления записи профиля."""
  deleteProfile(input: DeleteProfileMutationInput!): DeleteProfileMutationPayload!
  """Мутация на удаление проекта."""
  deleteProject(id: ID!): DeleteProjectMutationPayload!
  """Удаление строки"""
  deleteRowDimension(input: DeleteRowDimensionMutationInput!): DeleteRowDimensionMutationPayload!
  """Удаление секции"""
  deleteSection(input: DeleteSectionMutationInput!): DeleteSectionMutationPayload!
  """Мутация для удаления всех сессий кроме текущей."""
  deleteSessions(input: DeleteSessionsMutationInput!): DeleteSessionsMutationPayload!
  """Мутация для получения токена авторизации."""
  getToken(input: GetTokenMutationInput!): GetTokenMutationPayload!
  """Мутация выхода"""
  logout(input: LogoutMutationInput!): LogoutMutationPayload!
  """Мутация для сброса пароля пользователя."""
  recoveryPassword(input: RecoveryPasswordMutationInput!): RecoveryPasswordMutationPayload!
  """Мутация регистрации новых пользователей."""
  register(input: RegisterMutationInput!): RegisterMutationPayload!
  """Изменение названия листа"""
  renameSheet(input: RenameSheetMutationInput!): RenameSheetMutationPayload!
  """Отправка email с кодом на электронную почту."""
  requestCode(input: RequestCodeMutationInput!): RequestCodeMutationPayload!
  """Мутация для сброса настроек по умолчанию"""
  resetSettings(input: ResetSettingsMutationInput!): ResetSettingsMutationPayload!
  """Мутация для сброса пароля пользователя."""
  restorePassword(input: RestorePasswordMutationInput!): RestorePasswordMutationPayload!
  """Отправка письма поддержки"""
  supportSubmit(input: SupportSubmitMutationInput!): SupportSubmitMutationPayload!
  """Выгрузка документа."""
  unloadDocument(input: UnloadDocumentMutationInput!): UnloadDocumentMutationPayload!
  """Выгрузка архива значения ячейки типа `Файл`"""
  unloadFileValueArchive(input: UnloadFileValueArchiveMutationInput!): UnloadFileValueArchiveMutationPayload!
  """Мутация для загрузки пользователей из файла excel | csv."""
  uploadUsers(input: UploadUsersMutationInput!): UploadUsersMutationPayload!
}

"""An object with an ID"""
interface Node {
  """The ID of the object."""
  id: ID!
}

"""Уведомление без дополнительного содержимого"""
type NoticeEmptyType implements NoticeInterface {
  """Дата создания"""
  createdAt: DateTime!
  """The ID of the object."""
  id: ID!
  """Тип уведомления"""
  kind: Int!
  """Идентификатор объекта"""
  objectId: String!
  """Полезная нагрузка"""
  payload: String!
  """Пользователь"""
  user: UserType
}

"""Переопределение стандартного интерфейса уведомлений."""
interface NoticeInterface {
  """Дата создания"""
  createdAt: DateTime!
  """The ID of the object."""
  id: ID!
  """Тип уведомления"""
  kind: Int!
  """Идентификатор объекта"""
  objectId: String!
  """Полезная нагрузка"""
  payload: String!
  """Пользователь"""
  user: UserType
}

"""An enumeration."""
enum NoticeKind {
  """info"""
  A_0
  """page"""
  A_1
  """comment"""
  A_2
  """message"""
  A_3
  """task"""
  A_4
  """billing"""
  A_5
  """paid"""
  A_6
  """mailing"""
  A_7
  """happy_birthday"""
  A_8
}

"""Уведомление типа 'Пришло уведомление'."""
type NoticeMailingType implements NoticeInterface {
  """Дата создания"""
  createdAt: DateTime!
  """The ID of the object."""
  id: ID!
  """Тип уведомления"""
  kind: Int!
  """Оповещение пользователя"""
  mailing: MailingType
  """Идентификатор объекта"""
  objectId: String!
  """Полезная нагрузка"""
  payload: String!
  """Пользователь"""
  user: UserType
}

"""Уведомление типа 'Добавлена новая страница'"""
type NoticePageType implements NoticeInterface {
  """Дата создания"""
  createdAt: DateTime!
  """The ID of the object."""
  id: ID!
  """Тип уведомления"""
  kind: Int!
  """Идентификатор объекта"""
  objectId: String!
  """Страница"""
  page: PageType
  """Полезная нагрузка"""
  payload: String!
  """Пользователь"""
  user: UserType
}

"""Уведомление"""
type NoticeType implements Node {
  """Дата добавления"""
  createdAt: DateTime!
  """The ID of the object."""
  id: ID!
  """Тип уведомления"""
  kind: NoticeKind!
  """Идентификатор объекта"""
  objectId: String!
  """Полезная нагрузка"""
  payload: String!
  """Пользователь"""
  user: UserType
}

type NoticeTypeConnection {
  """Contains the nodes in this connection."""
  edges: [NoticeTypeEdge]!
  """Number of nodes."""
  nodeCount: Int!
  """Pagination data for this connection."""
  pageInfo: PageInfo!
  """Number of items in the queryset."""
  totalCount: Int!
}

"""A Relay edge containing a `NoticeType` and its cursor."""
type NoticeTypeEdge {
  """A cursor for use in pagination"""
  cursor: String!
  """The item at the end of the edge"""
  node: NoticeType
}

"""Оповещение пользователей"""
type NotificationType implements Node {
  """Дата добавления"""
  createdAt: DateTime!
  """Скрыть уведомление"""
  hide: Boolean!
  """The ID of the object."""
  id: ID!
  """Уведомление"""
  notice: NoticeInterface!
  """Прочитано ли уведомление"""
  read: Boolean!
  """Пользователь"""
  user: UserType!
}

type NotificationTypeConnection {
  """Contains the nodes in this connection."""
  edges: [NotificationTypeEdge]!
  """Number of nodes."""
  nodeCount: Int!
  """Pagination data for this connection."""
  pageInfo: PageInfo!
  """Number of items in the queryset."""
  totalCount: Int!
}

"""A Relay edge containing a `NotificationType` and its cursor."""
type NotificationTypeEdge {
  """A cursor for use in pagination"""
  cursor: String!
  """The item at the end of the edge"""
  node: NotificationType
}

"""Подписка на обновление событий."""
type NotificationsSubscription {
  """Действие пользователя"""
  action: ConsumerActionType!
  """Идентификатор объекта"""
  id: ID!
  notification: NotificationType
}

input OrganizationAddressFilterInputType {
  """`Exact` lookup"""
  exact: String
  """`Icontains` lookup"""
  icontains: String
}

input OrganizationDepartmentFilterInputType {
  """`Exact` lookup"""
  exact: [ID]
  """`In` lookup"""
  in: [String]
}

input OrganizationFilterInputType {
  """`Address` field"""
  address: OrganizationAddressFilterInputType
  """`And` field"""
  and: [OrganizationFilterInputType]
  """`Department` field"""
  department: OrganizationDepartmentFilterInputType
  """`Id` field"""
  id: OrganizationIdFilterInputType
  """`Inn` field"""
  inn: OrganizationInnFilterInputType
  """`Kind` field"""
  kind: OrganizationKindFilterInputType
  """`Kodbuhg` field"""
  kodbuhg: OrganizationKodbuhgFilterInputType
  """`Kpp` field"""
  kpp: OrganizationKppFilterInputType
  """`Mail` field"""
  mail: OrganizationMailFilterInputType
  """`Name` field"""
  name: OrganizationNameFilterInputType
  """`Not` field"""
  not: OrganizationFilterInputType
  """`Okpo` field"""
  okpo: OrganizationOkpoFilterInputType
  """`Or` field"""
  or: [OrganizationFilterInputType]
  """`Parent` field"""
  parent: OrganizationParentFilterInputType
  """`Phone` field"""
  phone: OrganizationPhoneFilterInputType
  """`Region` field"""
  region: OrganizationRegionFilterInputType
  """`Rubpnubp` field"""
  rubpnubp: OrganizationRubpnubpFilterInputType
  """`Site` field"""
  site: OrganizationSiteFilterInputType
}

input OrganizationIdFilterInputType {
  """`Exact` lookup"""
  exact: ID
  """`In` lookup"""
  in: [String]
}

input OrganizationInnFilterInputType {
  """`Exact` lookup"""
  exact: String
  """`Icontains` lookup"""
  icontains: String
}

input OrganizationKindFilterInputType {
  """`Exact` lookup"""
  exact: String
  """`Icontains` lookup"""
  icontains: String
}

input OrganizationKodbuhgFilterInputType {
  """`Exact` lookup"""
  exact: String
  """`Icontains` lookup"""
  icontains: String
}

input OrganizationKppFilterInputType {
  """`Exact` lookup"""
  exact: String
  """`Icontains` lookup"""
  icontains: String
}

input OrganizationMailFilterInputType {
  """`Exact` lookup"""
  exact: String
  """`Icontains` lookup"""
  icontains: String
}

input OrganizationNameFilterInputType {
  """`Exact` lookup"""
  exact: String
  """`Icontains` lookup"""
  icontains: String
}

input OrganizationOkpoFilterInputType {
  """`Exact` lookup"""
  exact: String
  """`Icontains` lookup"""
  icontains: String
}

"""Описание списка организаций."""
type OrganizationOriginalType {
  """Address"""
  address: String
  """Additional fields"""
  attributes: JSONString!
  """Created date"""
  createdAt: DateTime!
  """Департаменты"""
  departments: [DepartmentType]
  id: ID!
  """Individual taxpayer number"""
  inn: String
  """Type"""
  kind: String
  """Accounting code"""
  kodbuhg: String
  """Code of reason"""
  kpp: String
  """Email"""
  mail: String
  """Name"""
  name: String!
  """Russian classifier of enterprises and organizations"""
  okpo: String
  """Parent"""
  parent: OrganizationOriginalType
  """Phone number"""
  phone: String
  """Name for view"""
  presentName: String!
  """Region"""
  region: RegionType
  """Rubpnubp code"""
  rubpnubp: String
  """Site url"""
  site: String
  """Updated date"""
  updatedAt: DateTime!
  """Пользователи"""
  users: [UserType]
}

input OrganizationParentFilterInputType {
  """`Exact` lookup"""
  exact: ID
  """`Isnull` lookup"""
  isnull: Boolean
}

input OrganizationPhoneFilterInputType {
  """`Exact` lookup"""
  exact: String
  """`Icontains` lookup"""
  icontains: String
}

input OrganizationRegionFilterInputType {
  """`Exact` lookup"""
  exact: ID
  """`In` lookup"""
  in: [ID]
}

input OrganizationRubpnubpFilterInputType {
  """`Exact` lookup"""
  exact: String
  """`Icontains` lookup"""
  icontains: String
}

input OrganizationSiteFilterInputType {
  """`Exact` lookup"""
  exact: String
  """`Icontains` lookup"""
  icontains: String
}

"""Optimized type for Organizations."""
type OrganizationType implements Node {
  """Address"""
  address: String
  """Additional fields"""
  attributes: JSONString!
  """Created date"""
  createdAt: DateTime!
  """Departments."""
  departments: [DepartmentType]
  """The ID of the object."""
  id: ID!
  """Individual taxpayer number"""
  inn: String
  """Type"""
  kind: String
  """Accounting code"""
  kodbuhg: String
  """Code of reason"""
  kpp: String
  """Email"""
  mail: String
  """Name"""
  name: String!
  """Russian classifier of enterprises and organizations"""
  okpo: String
  """Parent"""
  parent: OrganizationOriginalType
  """Phone number"""
  phone: String
  """Name for view"""
  presentName: String!
  """Region"""
  region: RegionType
  """Rubpnubp code"""
  rubpnubp: String
  """Site url"""
  site: String
  """Updated date"""
  updatedAt: DateTime!
}

type OrganizationTypeConnection {
  """Contains the nodes in this connection."""
  edges: [OrganizationTypeEdge]!
  """Pagination data for this connection."""
  pageInfo: PageInfo!
  """Number of items in the queryset."""
  totalCount: Int!
}

"""A Relay edge containing a `OrganizationType` and its cursor."""
type OrganizationTypeEdge {
  """A cursor for use in pagination"""
  cursor: String!
  """The item at the end of the edge"""
  node: OrganizationType
}

"""The Relay compliant `PageInfo` type, containing data necessary to paginate this connection."""
type PageInfo {
  """When paginating forwards, the cursor to continue."""
  endCursor: String
  """When paginating forwards, are there more items?"""
  hasNextPage: Boolean!
  """When paginating backwards, are there more items?"""
  hasPreviousPage: Boolean!
  """When paginating backwards, the cursor to continue."""
  startCursor: String
}

"""Тип страницы"""
type PageKindType {
  id: ID!
  """Название"""
  name: String!
  """Странички"""
  pages: [PageType]!
  """Сегментные элементы"""
  segmentElements: [SegmentElementType]!
}

"""Страница"""
type PageType implements Node {
  """Аватар"""
  avatar: String
  """Категория"""
  category: CategoryType!
  """Комментарии"""
  comments(after: String, before: String, first: Int, last: Int, offset: Int, text_Icontains: String): CommentTypeConnection!
  """Дата создания"""
  createdAt: DateTime!
  """Скрываем ли страницу"""
  hide: Boolean!
  """The ID of the object."""
  id: ID!
  """Тип"""
  kind: PageKindType
  """Показывать параллакс или нет"""
  parallax: Boolean!
  """Первая текстовая секция"""
  preview: String
  """Приоритет"""
  priority: Boolean!
  """Секции"""
  sections: [SectionInterface]!
  """Подпись страницы"""
  signature: String
  """Теги на странице"""
  tags: [TagType]!
  """Заголовок"""
  title: String!
  """Дата обновления"""
  updatedAt: DateTime!
  """Пользователь, создавший страницу"""
  user: UserType
  """Количество просмотров"""
  views: Int!
}

type PageTypeConnection {
  """Contains the nodes in this connection."""
  edges: [PageTypeEdge]!
  """Number of nodes."""
  nodeCount: Int!
  """Pagination data for this connection."""
  pageInfo: PageInfo!
  """Number of items in the queryset."""
  totalCount: Int!
}

"""A Relay edge containing a `PageType` and its cursor."""
type PageTypeEdge {
  """A cursor for use in pagination"""
  cursor: String!
  """The item at the end of the edge"""
  node: PageType
}

"""Группы с содержанием привилегий."""
type PeriodGroupType {
  """Дата создания"""
  createdAt: DateTime!
  id: ID!
  """Наименование группы периода привилегии"""
  name: String!
  """Период сбора"""
  period: PeriodType!
  """Привилегии группы"""
  privileges: [PrivilegeType!]
  """Пользователи в группе"""
  users: [UserType!]
}

"""Тип периода."""
type PeriodType {
  """Может ли пользователь добавлять документы в период"""
  canAddDocument: Boolean!
  """Может ли пользователь изменять дивизионы периода"""
  canChangeDivisions: Boolean!
<<<<<<< HEAD
=======
  """Может ли пользователь изменять группы периода"""
  canChangeGroups: Boolean!
>>>>>>> 1f1039ad
  """Может ли пользователь изменять настройки периода"""
  canChangeSettings: Boolean!
  """Может ли пользователь изменять структуру листа периода"""
  canChangeSheet: Boolean!
  """Может ли пользователь изменять пользователей периода"""
  canChangeUsers: Boolean!
  """Может ли пользователь удалять период"""
  canDelete: Boolean!
  """Дата создания"""
  createdAt: DateTime!
  """Участвующие дивизионы"""
<<<<<<< HEAD
  divisions: [DivisionType]
=======
  divisions: [DivisionModelType]
>>>>>>> 1f1039ad
  """Дата окончания"""
  expiration: Date
  id: ID!
  """Методическая поддержка"""
  methodicalSupport: [FileType!]
  """Множественное заполнение"""
  multiple: Boolean!
  """Наименование периода"""
  name: String!
  """Группы пользователей назначенных в сборе"""
  periodGroups: [PeriodGroupType]
  """Приватность полей"""
  privately: Boolean!
  """Проект"""
  project: ProjectType
  """Дата начала"""
  start: Date
  """Статус проекта"""
  status: String!
  """Дата обновления"""
  updatedAt: DateTime!
  """Пользователь"""
  user: UserType!
}

"""Привилегия пользователя или группы пользователей."""
type PermissionType {
  codename: String!
  """Тип модели Django"""
  contentType: ContentTypeType!
  """Группы"""
  groups: GroupType
  id: ID!
  name: String!
}

"""Информация по показателям для типов различных показателей."""
type PointStatisticsType {
  """Название"""
  name: String!
  """Текущее значение"""
  value: Int!
}

"""Описание сквозных привилегий."""
type PrivilegeType {
  """Дата создания"""
  createdAt: DateTime!
  id: ID!
  """Ключ привилегии"""
  key: String!
  """Наименование привилегии"""
  name: String!
}

"""An enumeration."""
enum ProfileKind {
  """text"""
  A_0
  """date"""
  A_1
  """bool"""
  A_2
  """file"""
  A_3
  """choice"""
  A_4
}

"""Тип параметров пользователей."""
type ProfileType {
  """Доступные дочерние поля"""
  available: [ProfileType!]!
  """Дочерние"""
  children: [ProfileType!]!
  """Уникальный код настройки"""
  code: String!
  id: ID!
  """Тип настройки"""
  kind: ProfileKind!
  """Название настройки"""
  name: String!
  """Позиция"""
  position: Int!
  """Значение пользователя"""
  value: ProfileValueType
}

"""Значение параметров пользователей."""
type ProfileValueType {
  """Дата создания"""
  createdAt: DateTime!
  id: ID!
  """Профиль"""
  profile: ProfileType!
  """Дата обновления"""
  updatedAt: DateTime!
  """Пользователь"""
  user: UserType!
  """Значение хранимой информации"""
  value: String!
  """Доступность настройки"""
  visibility: Boolean!
}

input ProjectFilterInputType {
  """`And` field"""
  and: [ProjectFilterInputType]
  """`Name` field"""
  name: ProjectNameFilterInputType
  """`Not` field"""
  not: ProjectFilterInputType
  """`Or` field"""
  or: [ProjectFilterInputType]
  """`User` field"""
  user: ProjectUserFilterInputType
}

input ProjectNameFilterInputType {
  """`Icontains` lookup"""
  icontains: String
}

"""Тип модели проектов."""
type ProjectType implements Node {
  """Архив"""
  archive: Boolean!
  """Может ли пользователь добавлять периоды в проект"""
  canAddPeriod: Boolean!
  """Может ли пользователь изменять проект"""
  canChange: Boolean!
  """Может ли пользователь удалять проект"""
  canDelete: Boolean!
  """Дивизион: Department, Organizations"""
  contentType: ContentTypeType!
  """Дата создания"""
  createdAt: DateTime!
  """Описание проекта"""
  description: String!
  """The ID of the object."""
  id: ID!
  """Наименование проекта"""
  name: String!
  """Периоды"""
  periods: [PeriodType]
  """Сокращенное наименование проекта"""
  short: String!
  """Дата обновления"""
  updatedAt: DateTime!
  """Пользователь"""
  user: UserType
  """Видимость проекта"""
  visibility: Boolean!
}

type ProjectTypeConnection {
  """Contains the nodes in this connection."""
  edges: [ProjectTypeEdge]!
  """Pagination data for this connection."""
  pageInfo: PageInfo!
  """Number of items in the queryset."""
  totalCount: Int!
}

"""A Relay edge containing a `ProjectType` and its cursor."""
type ProjectTypeEdge {
  """A cursor for use in pagination"""
  cursor: String!
  """The item at the end of the edge"""
  node: ProjectType
}

input ProjectUserFilterInputType {
  """`Exact` lookup"""
  exact: ID
  """`In` lookup"""
  in: [ID]
}

"""Схема запросов данных."""
type Query {
  _debug: DjangoDebug
  activeBudgetClassifications(
    after: String
    before: String
    """Advanced filter field"""
    filter: ActiveBudgetClassificationFilterInputType
    first: Int
    last: Int
    offset: Int
  ): BudgetClassificationTypeConnection
  """Статистика активности"""
  activeStatistics: ActiveStatisticsType!
  """Приложения"""
  applications: [ApplicationType!]!
  budgetClassifications(
    after: String
    before: String
    """Advanced filter field"""
    filter: BudgetClassificationFilterInputType
    first: Int
    last: Int
    offset: Int
  ): BudgetClassificationTypeConnection
  """Категории"""
  categories(after: String, before: String, first: Int, last: Int, offset: Int, parent: ID, parent_Isnull: Boolean, text_Icontains: String): CategoryTypeConnection!
  """Категория"""
  category(categoryId: ID!): CategoryType!
  department(
    """Department ID"""
    departmentId: Int!
  ): DepartmentType
  departments: [DepartmentType!]
  district(
    """District ID"""
    districtId: Int!
  ): DistrictType
  districts: [DistrictType!]
  """Документ"""
  document(
    """Идентификатор документа"""
    documentId: ID
  ): DocumentType
  """Статусы документов"""
  documentStatuses(
    """Идентификатор документа"""
    documentId: ID
  ): [DocumentStatusType!]
  """Документы"""
  documents(
    after: String
    before: String
    first: Int
    last: Int
    offset: Int
    """Идентификатор периода"""
    periodId: ID!
  ): DocumentTypeConnection!
  files(after: String, before: String, first: Int, last: Int, name_Icontains: String, offset: Int, userId: ID): FileTypeConnection!
  groups: [GroupType!]!
  """Установлены ли настройки приложения"""
  hasSettings: Boolean!
  logEntry(action_Contains: String, after: String, before: String, contentType_Model_Icontains: String, first: Int, last: Int, objectId_Icontains: Int, offset: Int, userId: ID): LogEntryTypeConnection!
  logRequests(after: String, before: String, createdAt_Gt: DateTime, createdAt_Gte: DateTime, createdAt_Lt: DateTime, createdAt_Lte: DateTime, first: Int, last: Int, offset: Int, page_Icontains: String, userId: ID): LogRequestTypeConnection!
  """Информация обо мне"""
  me: UserType
  """Источник уведомлений"""
  notices(after: String, before: String, first: Int, last: Int, offset: Int, user: ID): NoticeTypeConnection!
  """Детализация уведомления"""
  notification(
    """Идентификатор уведомления"""
    notificationId: ID!
  ): NotificationType!
  """Уведомления пользователя"""
  notifications(after: String, before: String, first: Int, hide: Boolean, last: Int, notice: ID, offset: Int, user: ID): NotificationTypeConnection!
  organization(
    """Organization ID"""
    organizationId: Int!
  ): OrganizationType
  organizations(
    after: String
    before: String
    """Advanced filter field"""
    filter: OrganizationFilterInputType
    first: Int
    last: Int
    offset: Int
  ): OrganizationTypeConnection
  """Страница"""
  page(pageId: ID!): PageType!
  """Получение типа страницы"""
  pageKind(pageKindId: ID!): PageKindType!
  """Типы страниц"""
  pageKinds: [PageKindType!]!
  """Страницы"""
  pages(after: String, before: String, category_Id: ID, first: Int, kind_Id: ID, last: Int, offset: Int, title_Icontains: String): PageTypeConnection!
  """Период"""
  period(
    """Идентификатор периода"""
    periodId: ID!
  ): PeriodType!
  """Пользователи, связанные периодом"""
  periodUsers(
    """Идентификатор периода"""
    periodId: ID!
  ): [UserType!]!
  """Периоды"""
  periods(
    """Идентификатор периода"""
    projectId: ID!
  ): [PeriodType!]!
  permissions: [PermissionType!]!
  """Привилегии"""
  privileges: [PrivilegeType!]!
  """Доступные значения профиля пользователя"""
  profileInformation(
    """Идентификатор пользователя"""
    userId: ID!
  ): [ProfileType!]!
  """Список настроек профиля"""
  profiles: [ProfileType!]!
  """Значение профиля пользователя"""
  profilesValue(
    """Идентификатор пользователя"""
    userId: ID!
  ): [ProfileValueType!]!
  """Проект"""
  project(
    """Идентификатор проекта"""
    projectId: ID!
  ): ProjectType!
<<<<<<< HEAD
=======
  """Возможные дивизионы проекта"""
  projectDivisions(
    """Идентификатор проекта"""
    projectId: ID!
  ): [DivisionModelType]
>>>>>>> 1f1039ad
  """Проекты"""
  projects(
    after: String
    before: String
    """Advanced filter field"""
    filter: ProjectFilterInputType
    first: Int
    last: Int
    offset: Int
  ): ProjectTypeConnection
  region(
    """Region ID"""
    regionId: Int!
  ): RegionType
  regions: [RegionType!]
  """Статистика запросов"""
  requestStatistics: RequestStatisticsType!
  """Сегменты страницы"""
  segments: [SegmentType!]!
  """Доступные сессии"""
  sessions(userId: ID): [SessionType!]!
  """Настройки приложения"""
  settings: [SettingType!]!
  """Выгрузка листа"""
  sheet(
    """Идентификатор документа"""
    documentId: ID
    """Идентификатор листа"""
    sheetId: Int!
  ): SheetType!
  """Статусы"""
  statuses: [StatusType!]
  """Теги"""
  tags(after: String, before: String, first: Int, last: Int, name_Icontains: String, offset: Int): TagTypeConnection!
  """Информация о указанном пользователе"""
  user(userId: ID!): UserType
  """Привилегии пользователя в группе периода"""
  userGroupPrivileges(
    """Идентификатор группы периода"""
    periodGroupId: ID!
    """Идентификатор пользователя"""
    userId: ID
  ): [PrivilegeType!]!
  """Доступная информация о пользователе"""
  userInformation(
    """Идентификатор пользователя"""
    userId: ID!
  ): UserType
  """Отдельные привилегии пользователя для периода"""
  userPeriodPrivileges(
    """Идентификатор периода"""
    periodId: ID!
    """Идентификатор пользователя"""
    userId: ID
  ): [PrivilegeType!]!
  """Пользователи приложения"""
  users(after: String, before: String, email_Icontains: String, first: Int, firstName_Icontains: String, last: Int, lastName_Icontains: String, offset: Int, sirName_Icontains: String, username_Icontains: String): UserTypeConnection!
  """Файлы значения ячейки типа `Файл`"""
  valueFiles(
    """Идентификатор колонки"""
    columnId: Int!
    """Идентификатор документа"""
    documentId: ID!
    """Идентификатор строки"""
    rowId: Int!
    """Идентификатор листа"""
    sheetId: Int!
  ): [FileType!]
}

input RecoveryPasswordMutationInput {
  clientMutationId: String
  """Email адрес"""
  email: String!
}

"""Мутация для сброса пароля пользователя."""
type RecoveryPasswordMutationPayload {
  clientMutationId: String
  """Ошибки мутации"""
  errors: [ErrorFieldType!]!
  """Успех мутации"""
  success: Boolean!
}

"""Graphene object type for Regions."""
type RegionType {
  """Real code of region"""
  commonId: Int
  """Created date"""
  createdAt: DateTime!
  district: DistrictType
  id: ID!
  """Region name"""
  name: String!
  """Updated date"""
  updatedAt: DateTime!
}

input RegisterMutationInput {
  """Согласие на обработку персональных данных"""
  agreement: Boolean!
  """Дата рождения"""
  birthday: Date!
  clientMutationId: String
  """Email"""
  email: String!
  """Имя"""
  firstName: String!
  """Фамилия"""
  lastName: String!
  """Пароль"""
  password: String!
  """Отчество"""
  sirName: String
  """Логин"""
  username: String!
}

"""Мутация регистрации новых пользователей."""
type RegisterMutationPayload {
  clientMutationId: String
  """Ошибки мутации"""
  errors: [ErrorFieldType!]!
  """Успех мутации"""
  success: Boolean!
}

input RenameSheetMutationInput {
  clientMutationId: String
  """Новое название листа"""
  name: String!
  """Идентификатор листа"""
  sheetId: ID!
}

"""
Изменение названия листа.

Во время мутации изменяем только формулы и ничего не пересчитываем.
"""
type RenameSheetMutationPayload {
  """Измененные ячейки"""
  cells: [CellType]
  clientMutationId: String
  """Ошибки мутации"""
  errors: [ErrorFieldType!]!
  """Лист"""
  sheet: SheetType
  """Успех мутации"""
  success: Boolean!
}

input RequestCodeMutationInput {
  clientMutationId: String
  """Email адрес"""
  email: String!
}

"""Отправка email с кодом на электронную почту."""
type RequestCodeMutationPayload {
  clientMutationId: String
  """Ошибки мутации"""
  errors: [ErrorFieldType!]!
  """Успех мутации"""
  success: Boolean!
}

"""Информация по клиентам, с которых делаются запросы."""
type RequestStatisticsType {
  """Клиенты"""
  browsers: [PointStatisticsType]!
  """Устройства"""
  device: [PointStatisticsType]!
  """Операционные системы"""
  os: [PointStatisticsType]!
}

input ResetSettingsMutationInput {
  clientMutationId: String
  """Идентификатор пользователя"""
  userId: ID!
}

"""Мутация для сброса настроек по умолчанию"""
type ResetSettingsMutationPayload {
  clientMutationId: String
  """Ошибки мутации"""
  errors: [ErrorFieldType!]!
  """Лист настроек"""
  settings: [SettingType!]
  """Успех мутации"""
  success: Boolean!
}

input RestorePasswordMutationInput {
  clientMutationId: String
  """Пароль"""
  password: String!
  """Токен"""
  token: String!
}

"""Мутация для сброса пароля пользователя."""
type RestorePasswordMutationPayload {
  clientMutationId: String
  """Ошибки мутации"""
  errors: [ErrorFieldType!]!
  """Успех мутации"""
  success: Boolean!
}

"""Тип строки."""
type RowDimensionType {
  """Агрегирование перечисление (мин, макс) для динамических строк"""
  aggregation: String
  """Ячейки"""
  cells: [CellType!]!
  """Дочерние строки"""
  children: [RowDimensionType!]!
  """Дата добавления"""
  createdAt: DateTime!
  """Идентификатор документа"""
  documentId: ID
  """Динамическая ли строка"""
  dynamic: Boolean!
  """Фиксация строки"""
  fixed: Boolean!
  """Индекс строки в плоской структуре"""
  globalIndex: Int!
  """Высота строки"""
  height: Int
  """Скрытие строки"""
  hidden: Boolean!
  """Идентификатор"""
  id: ID!
  """Индекс строки относительно родителя"""
  index: Int!
  """Название строки"""
  name: String!
  """Родительская строка"""
  parent: RowDimensionType
  """Дата обновления"""
  updatedAt: DateTime!
  """Пользователь"""
  user: [UserType]
}

"""Ошибка в строке."""
type RowFieldErrorType {
  """Ошибки, возникающие в строке"""
  errors: [ErrorFieldType]!
  """Номер строки с ошибкой"""
  row: Int!
}

type SectionFilesType implements SectionInterface {
  """Файлы"""
  files: [FileType]!
  """Идентификатор"""
  id: Int!
  """Тип страницы"""
  kind: Int!
  """Страница"""
  page: PageType!
  """Конструкции"""
  payload: JSONString
  """Порядок вывода"""
  position: Int!
  """Текст страницы"""
  text: String!
  """Пользователь"""
  user: UserType!
}

type SectionGalleryType implements SectionInterface {
  """Идентификатор"""
  id: Int!
  """Изображения"""
  images: [FileType]!
  """Тип страницы"""
  kind: Int!
  """Страница"""
  page: PageType!
  """Конструкции"""
  payload: JSONString
  """Порядок вывода"""
  position: Int!
  """Текст страницы"""
  text: String!
  """Пользователь"""
  user: UserType!
}

interface SectionInterface {
  """Идентификатор"""
  id: Int!
  """Тип страницы"""
  kind: Int!
  """Страница"""
  page: PageType!
  """Порядок вывода"""
  position: Int!
  """Текст страницы"""
  text: String!
  """Пользователь"""
  user: UserType!
}

"""Секции"""
type SectionTextType implements SectionInterface {
  """Идентификатор"""
  id: Int!
  """Тип страницы"""
  kind: Int!
  """Страница"""
  page: PageType!
  """Порядок вывода"""
  position: Int!
  """Текст страницы"""
  text: String!
  """Пользователь"""
  user: UserType!
}

type SectionUsersType implements SectionInterface {
  """Идентификатор"""
  id: Int!
  """Тип страницы"""
  kind: Int!
  """Страница"""
  page: PageType!
  """Конструкции"""
  payload: JSONString
  """Порядок вывода"""
  position: Int!
  """Текст страницы"""
  text: String!
  """Пользователь"""
  user: UserType!
  """Пользователи"""
  users: [UserType]!
}

"""An enumeration."""
enum SegmentAlign {
  """Left"""
  A_0
  """Center"""
  A_1
  """Right"""
  A_2
}

"""An enumeration."""
enum SegmentElementRepresent {
  """grid"""
  A_0
  """card"""
  A_1
  """list"""
  A_2
  """slider"""
  A_3
}

"""Элемент сегмента"""
type SegmentElementType {
  """Колонок в элементе"""
  columns: Int!
  """Дата создания"""
  createdAt: DateTime!
  id: ID!
  """Тип страницы"""
  pageKind: PageKindType!
  """Количество страниц в запросе"""
  pageSize: Int!
  """Позиция в сортировке"""
  position: Int!
  """Представление"""
  represent: SegmentElementRepresent
  """Дата обновления"""
  updatedAt: DateTime!
  """Пользователь"""
  user: UserType!
  """Тип элемента для рендера"""
  view: SegmentElementView
  """Ширина колонки"""
  width: Int!
}

"""An enumeration."""
enum SegmentElementView {
  """empty"""
  A_0
  """card"""
  A_1
}

"""Сегмент"""
type SegmentType {
  """Выравнивание заголовка"""
  align: SegmentAlign!
  """Дата создания"""
  createdAt: DateTime!
  """Элементы сегмента страницы"""
  elements: [SegmentElementType]!
  id: ID!
  """Заголовок страницы"""
  name: String
  """Позиция в сортировке"""
  position: Int!
  """Дата обновления"""
  updatedAt: DateTime!
  """Тип элемента для рендера"""
  view: SegmentView
}

"""An enumeration."""
enum SegmentView {
  """empty"""
  A_0
  """card"""
  A_1
}

"""Сессия пользователя."""
type SessionType implements Node {
  """Количество действий в сессии пользователя"""
  activity: Int!
  """Браузер пользователя"""
  browser: String!
  """Дата сессии пользователя"""
  date: DateTime
  """Устройство пользователя"""
  device: String!
  """Количество запросов в сессии пользователя"""
  history: Int!
  """The ID of the object."""
  id: ID!
  """ip-адрес сессии"""
  ip: String!
  """Операционная система пользователя"""
  os: String!
  """Пользователь"""
  user: UserType!
}

"""An enumeration."""
enum SettingKindValue {
  """text"""
  A_0
  """file"""
  A_1
  """json"""
  A_2
  """bool"""
  A_4
}

"""Настройка приложения."""
type SettingType {
  id: ID!
  """Ключ настройки"""
  key: String!
  """Тип значения настройки"""
  kindValue: SettingKindValue!
  """Может ли поле быть изменено"""
  readonly: Boolean!
  """Значение"""
  value: String!
}

"""Тип листа."""
type SheetType {
  """Колонки"""
  columns: [ColumnDimensionType]
  """Комментарий"""
  comment: String!
  """Дата добавления"""
  createdAt: DateTime!
  """Идентификатор"""
  id: Int!
  """Наименование"""
  name: String!
  """Период"""
  period: PeriodType
  """Позиция"""
  position: Int!
  """Строки"""
  rows: [RowDimensionType]
  """Дата обновления"""
  updatedAt: DateTime!
}

"""Тип статусов документов."""
type StatusType {
  """Комментарий"""
  comment: String
  """Можно ли редактировать"""
  edit: Boolean!
  id: ID!
  """Наименование статуса"""
  name: String!
}

"""Подписки на сокеты."""
type Subscription {
  """Поток новых уведомлений"""
  notifications: NotificationsSubscription!
}

input SupportSubmitMutationInput {
  clientMutationId: String
  """Загружаемые файлы"""
  files: [Upload!]
  """Текст"""
  text: String!
  """Тема"""
  topic: String!
}

"""Отправка письма поддержки"""
type SupportSubmitMutationPayload {
  clientMutationId: String
  """Ошибки мутации"""
  errors: [ErrorFieldType!]!
  """Успех мутации"""
  success: Boolean!
}

"""Ячейка документа."""
type TableCellType {
  """Выравнивание"""
  align: String
  """Заголовок ячейки"""
  header: String!
  """Тип ячейки"""
  type: String
  """Значение ячейки"""
  value: String
}

"""Строка документа."""
type TableRowType {
  """Строка документа"""
  cells: [TableCellType]!
  """Индекс строки"""
  index: Int!
}

"""Документ, представлющий собой таблицу."""
type TableType {
  """Заголовки документа"""
  headers: [String]!
  """Строки документа"""
  rows: [TableRowType]!
}

"""Тег"""
type TagType implements Node {
  """Дата создания"""
  createdAt: DateTime!
  """The ID of the object."""
  id: ID!
  """Название"""
  name: String!
  """Пользователь, создавший тег"""
  user: UserType
}

type TagTypeConnection {
  """Contains the nodes in this connection."""
  edges: [TagTypeEdge]!
  """Number of nodes."""
  nodeCount: Int!
  """Pagination data for this connection."""
  pageInfo: PageInfo!
  """Number of items in the queryset."""
  totalCount: Int!
}

"""A Relay edge containing a `TagType` and its cursor."""
type TagTypeEdge {
  """A cursor for use in pagination"""
  cursor: String!
  """The item at the end of the edge"""
  node: TagType
}

input UnloadDocumentMutationInput {
  """Дополнительные параметры"""
  additional: [String!]
  clientMutationId: String
  """Документ"""
  documentId: ID!
}

"""Выгрузка документа."""
type UnloadDocumentMutationPayload {
  clientMutationId: String
  """Ошибки мутации"""
  errors: [ErrorFieldType!]!
  """Ссылка на сгенерированный файл"""
  src: String
  """Успех мутации"""
  success: Boolean!
}

input UnloadFileValueArchiveMutationInput {
  clientMutationId: String
  """Идентификатор колонки"""
  columnId: Int!
  """Идентификатор документа"""
  documentId: ID!
  """Название архива"""
  name: String!
  """Идентификатор строки"""
  rowId: Int!
  """Идентификатор листа"""
  sheetId: Int!
}

"""Выгрузка архива значения ячейки типа `Файл`."""
type UnloadFileValueArchiveMutationPayload {
  clientMutationId: String
  """Ошибки мутации"""
  errors: [ErrorFieldType!]!
  """Ссылка на сгенерированный архив"""
  src: String
  """Успех мутации"""
  success: Boolean!
}

input UpdateDocumentInput {
  """Комментарий"""
  comment: String!
}

input UpdatePeriodInput {
  attributeSet: [ID]
  divisionSet: [ID]
  documentSet: [ID]
  """Дата окончания"""
  expiration: Date
  """Множественное заполнение"""
  multiple: Boolean
  """Наименование периода"""
  name: String!
  periodgroupSet: [ID]
  periodprivilegeSet: [ID]
  """Приватность полей"""
  privately: Boolean
  sheetSet: [ID]
  """Дата начала"""
  start: Date
  """Статус проекта"""
  status: String
  """Организатор сборов"""
  user: ID
}

input UpdateProjectInput {
  """Архив"""
  archive: Boolean
  """Описание проекта"""
  description: String!
  """Наименование проекта"""
  name: String!
  periodSet: [ID]
  """Сокращенное наименование проекта"""
  short: String!
  """Организатор сборов"""
  user: ID
  """Видимость проекта"""
  visibility: Boolean
}

"""
Create scalar that ignores normal serialization/deserialization, since
that will be handled by the multipart request spec
"""
scalar Upload

input UploadUsersMutationInput {
  clientMutationId: String
  """Источник данных, файл xlsx или csv"""
  file: Upload!
  """Для загрузки пользователей"""
  groupsId: [Int]
}

"""Мутация для загрузки пользователей из файла excel | csv."""
type UploadUsersMutationPayload {
  clientMutationId: String
  """Ошибки валидации"""
  errors: [RowFieldErrorType]!
  """Успех мутации"""
  success: Boolean!
  """Валидируемый документ"""
  table: TableType
  """Загруженные пользователи"""
  users: [UserType]
}

"""Описание пользовательского типа."""
type UserType implements Node {
  """Пользовательское соглашение"""
  agreement: DateTime
  """Аватар"""
  avatar: String
  """День рождения"""
  birthday: Date
  """Дата добавления"""
  createdAt: DateTime!
  divisions: [DivisionModelType]
  """email"""
  email: String!
  """Имя"""
  firstName: String!
  """Группы пользователя"""
  groups: [GroupType]!
  """The ID of the object."""
  id: ID!
  """Является ли пользователь активным"""
  isActive: Boolean!
  """Фамилия"""
  lastName: String!
  notices(after: String, before: String, first: Int, last: Int, offset: Int, user: ID): NoticeTypeConnection
  notifications(after: String, before: String, first: Int, hide: Boolean, last: Int, notice: ID, offset: Int, user: ID): NotificationTypeConnection
  """Привилегии пользователя"""
  permissions: [String]!
  profileValues: [ProfileValueType]
  """Сессия пользователя"""
  session: SessionType
  """Отчество"""
  sirName: String
  """login"""
  username: String!
}

type UserTypeConnection {
  """Contains the nodes in this connection."""
  edges: [UserTypeEdge]!
  """Number of nodes."""
  nodeCount: Int!
  """Pagination data for this connection."""
  pageInfo: PageInfo!
  """Number of items in the queryset."""
  totalCount: Int!
}

"""A Relay edge containing a `UserType` and its cursor."""
type UserTypeEdge {
  """A cursor for use in pagination"""
  cursor: String!
  """The item at the end of the edge"""
  node: UserType
}

"""Тип значений"""
type ValueType {
  """Идентификатор колонки"""
  columnId: Int!
  """Документ"""
  document: DocumentType
  """Текст ошибки"""
  error: String
  id: ID!
  """Дополнительное поле"""
  payload: String
  """Идентификатор строки"""
  rowId: Int!
  """Идентификатор листа"""
  sheetId: Int!
  """Значение"""
  value: String!
  """Валидно ли поле"""
  verified: Boolean!
}<|MERGE_RESOLUTION|>--- conflicted
+++ resolved
@@ -2868,11 +2868,8 @@
   canAddDocument: Boolean!
   """Может ли пользователь изменять дивизионы периода"""
   canChangeDivisions: Boolean!
-<<<<<<< HEAD
-=======
   """Может ли пользователь изменять группы периода"""
   canChangeGroups: Boolean!
->>>>>>> 1f1039ad
   """Может ли пользователь изменять настройки периода"""
   canChangeSettings: Boolean!
   """Может ли пользователь изменять структуру листа периода"""
@@ -2884,11 +2881,7 @@
   """Дата создания"""
   createdAt: DateTime!
   """Участвующие дивизионы"""
-<<<<<<< HEAD
-  divisions: [DivisionType]
-=======
   divisions: [DivisionModelType]
->>>>>>> 1f1039ad
   """Дата окончания"""
   expiration: Date
   id: ID!
@@ -3200,14 +3193,11 @@
     """Идентификатор проекта"""
     projectId: ID!
   ): ProjectType!
-<<<<<<< HEAD
-=======
   """Возможные дивизионы проекта"""
   projectDivisions(
     """Идентификатор проекта"""
     projectId: ID!
   ): [DivisionModelType]
->>>>>>> 1f1039ad
   """Проекты"""
   projects(
     after: String
