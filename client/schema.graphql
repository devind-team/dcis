--- conflicted
+++ resolved
@@ -3326,16 +3326,6 @@
   sessions(userId: ID): [SessionType!]!
   """Настройки приложения"""
   settings: [SettingType!]!
-<<<<<<< HEAD
-=======
-  """Выгрузка листа"""
-  sheet(
-    """Идентификатор документа"""
-    documentId: ID
-    """Идентификатор листа"""
-    sheetId: ID!
-  ): SheetType!
->>>>>>> 53a81bfa
   """Статусы"""
   statuses: [StatusType!]
   """Теги"""
