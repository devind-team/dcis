schema {
  query: Query
  mutation: Mutation
  subscription: Subscription
}

"""Токен."""
type AccessTokenType {
  application: ApplicationType
  created: DateTime!
  expires: DateTime!
  id: ID!
  scope: String!
  session: SessionType
  token: String!
  updated: DateTime!
  user: UserType
}

"""
Типы измнения связей между записями в базе данных
- ADD - Добавление
- DELETE - Удаление
"""
enum ActionRelationShip {
  ADD
  DELETE
}

"""Информация активности пользователей и времени ответа браузеров."""
type ActiveStatisticsType {
  """Запросы"""
  queries: [DateStatisticsType]!
  """Время ответа сервера"""
  times: [DateStatisticsType]!
}

input AddCategoryMutationInput {
  """Аватар"""
  avatar: Upload
  clientMutationId: String
  """Идентификатор родительской категории"""
  parentId: ID
  """Название категории"""
  text: String!
}

"""Мутация для добавления категории"""
type AddCategoryMutationPayload {
  """Добавленная котегория"""
  category: CategoryType
  clientMutationId: String
  """Ошибки мутации"""
  errors: [ErrorFieldType!]!
  """Успех мутации"""
  success: Boolean!
}

input AddFileMutationInput {
  clientMutationId: String
  """Загружаемые файлы"""
  files: [Upload!]!
  """Идентификатор пользователя"""
  userId: ID
}

"""Мутация для загрузки файлов"""
type AddFileMutationPayload {
  clientMutationId: String
  """Ошибки мутации"""
  errors: [ErrorFieldType!]!
  """Загруженные файлы"""
  files: [FileType]!
  """Успех мутации"""
  success: Boolean!
}

input AddGroupMutationInput {
  clientMutationId: String
  """Название группы"""
  name: String!
  permissionFrom: Int
}

"""Мутация для добавления группы."""
type AddGroupMutationPayload {
  clientMutationId: String
  """Ошибки мутации"""
  errors: [ErrorFieldType!]!
  """Добавленная группа"""
  group: GroupType
  """Успех мутации"""
  success: Boolean!
}

input AddPageMutationInput {
  """Аватар"""
  avatar: Upload
  """Категория страницы"""
  categoryId: ID!
  clientMutationId: String
  """Скрываем ли страницу"""
  hide: Boolean
  """Тип страницы"""
  kindId: Int
  """Показывать параллакс или нет"""
  parallax: Boolean
  """Приоритет"""
  priority: Boolean
  """Подпись страницы"""
  signature: String
  """Теги на странице"""
  tagNames: [String!]
  """Первоначальное добавление текста страницы"""
  text: String
  """Заголовок"""
  title: String!
}

"""Добавление страницы"""
type AddPageMutationPayload {
  clientMutationId: String
  """Ошибки мутации"""
  errors: [ErrorFieldType!]!
  """Добавленная страница"""
  page: PageType
  """Успех мутации"""
  success: Boolean!
}

input AddProfileMutationInput {
  clientMutationId: String
  """Уникальный код настройки"""
  code: String!
  """Тип настройки: [0-3]"""
  kind: Int
  """Название настройки"""
  name: String!
  """Родительская настройка"""
  parentId: Int
}

"""Мутация для добавления записи профиля."""
type AddProfileMutationPayload {
  clientMutationId: String
  """Ошибки мутации"""
  errors: [ErrorFieldType!]!
  """Добавленный профайл"""
  profile: ProfileType
  """Успех мутации"""
  success: Boolean!
}

input AddSectionFilesMutationInput {
  clientMutationId: String
  """Загружаемые изображения"""
  files: [Upload!]!
  """Идентификатор страницы"""
  pageId: ID!
  """Текст страницы"""
  text: String!
}

"""Добавление секции"""
type AddSectionFilesMutationPayload {
  clientMutationId: String
  """Ошибки мутации"""
  errors: [ErrorFieldType!]!
  """Поле с файлами"""
  section: SectionFilesType
  """Успех мутации"""
  success: Boolean!
}

input AddSectionGalleryMutationInput {
  clientMutationId: String
  """Загружаемые изображения"""
  images: [Upload!]!
  """Идентификатор страницы"""
  pageId: ID!
  """Текст страницы"""
  text: String!
}

"""Добавление секции"""
type AddSectionGalleryMutationPayload {
  clientMutationId: String
  """Ошибки мутации"""
  errors: [ErrorFieldType!]!
  """Поле с файлами"""
  section: SectionGalleryType
  """Успех мутации"""
  success: Boolean!
}

input AddSectionTextMutationInput {
  clientMutationId: String
  """Идентификатор страницы"""
  pageId: ID!
  """Текст страницы"""
  text: String!
}

"""Добавление секции"""
type AddSectionTextMutationPayload {
  clientMutationId: String
  """Ошибки мутации"""
  errors: [ErrorFieldType!]!
  """Текстовое поле"""
  section: SectionTextType
  """Успех мутации"""
  success: Boolean!
}

input AddTagMutationInput {
  clientMutationId: String
  name: String!
}

"""Добавление тега"""
type AddTagMutationPayload {
  clientMutationId: String
  """Ошибки мутации"""
  errors: [ErrorFieldType!]!
  """Успех мутации"""
  success: Boolean!
  """Добавленный тег"""
  tag: TagType
}

"""An enumeration."""
enum ApplicationAlgorithm {
  """No OIDC support"""
  A_
  """HMAC with SHA-2 256"""
  HS256
  """RSA with SHA-2 256"""
  RS256
}

"""An enumeration."""
enum ApplicationAuthorizationGrantType {
  """Authorization code"""
  AUTHORIZATION_CODE
  """Client credentials"""
  CLIENT_CREDENTIALS
  """Implicit"""
  IMPLICIT
  """OpenID connect hybrid"""
  OPENID_HYBRID
  """Resource owner password-based"""
  PASSWORD
}

"""An enumeration."""
enum ApplicationClientType {
  """Confidential"""
  CONFIDENTIAL
  """Public"""
  PUBLIC
}

"""Приложение."""
type ApplicationType implements Node {
  accesstokenSet: [AccessTokenType!]!
  algorithm: ApplicationAlgorithm
  authorizationGrantType: ApplicationAuthorizationGrantType!
  clientId: String!
  clientSecret: String!
  clientType: ApplicationClientType!
  created: DateTime!
  """The ID of the object."""
  id: ID!
  name: String!
  """Allowed URIs list, space separated"""
  redirectUris: String!
  skipAuthorization: Boolean!
  updated: DateTime!
  user: UserType
}

input AuthCbiasMutationInput {
  """Открытый идентификатор приложения"""
  clientId: String
  """Секретный идентификатор приложения"""
  clientSecret: String
  """Тип авторизации"""
  grantType: String = "password"
  """Идентификатор пользователя"""
  uid: String!
}

type AuthCbiasMutationOutput {
  """Ошибки"""
  errors: [ErrorType]
  """Статус операции"""
  success: Boolean!
  """Информация о токене доступа"""
  token: AuthTokenInfoType
  """Авторизованный пользователь"""
  user: UserType
}

"""Информация о сгенерированном токене доступа."""
type AuthTokenInfoType {
  """Токен доступа"""
  accessToken: String
  """Время жизни токена"""
  expiresIn: Int
  """Переадресация при авторизации"""
  redirectUris: String
  """Токен обновления"""
  refreshToken: String
  """Разрешения"""
  scope: String
  """Тип токена"""
  tokenType: String
}

"""Категория"""
type CategoryType implements Node {
  """Аватар"""
  avatar: String
  """Дочерние категории"""
  children: [CategoryType]!
  """Дата создания"""
  createdAt: DateTime!
  """The ID of the object."""
  id: ID!
  """Соседние категории"""
  nc: [CategoryType]!
  """Страницы"""
  pages(after: String, before: String, category_Id: ID, first: Int, kind_Id: ID, last: Int, offset: Int, title_Icontains: String): PageTypeConnection
  """Родительская категория"""
  parent: CategoryType
  """Позиция вывода"""
  position: Int!
  """Текст"""
  text: String!
  """Дата обновления"""
  updatedAt: DateTime!
  """Пользователь"""
  user: UserType
}

type CategoryTypeConnection {
  """Contains the nodes in this connection."""
  edges: [CategoryTypeEdge]!
  """Number of nodes."""
  nodeCount: Int!
  """Pagination data for this connection."""
  pageInfo: PageInfo!
  """Number of items in the queryset."""
  totalCount: Int!
}

"""A Relay edge containing a `CategoryType` and its cursor."""
type CategoryTypeEdge {
  """A cursor for use in pagination"""
  cursor: String!
  """The item at the end of the edge"""
  node: CategoryType
}

"""An enumeration."""
enum CellKind {
<<<<<<< HEAD
  """b"""
  B
  """d"""
  D
  """e"""
  E
  """f"""
  F
  """fl"""
  FL
  """inlineStr"""
  INLINESTR
  """n"""
  N
  """s"""
  S
  """str"""
  STR
=======
  """text"""
  A_0
  """computing"""
  A_1
  """money"""
  A_2
  """date"""
  A_3
  """datetime"""
  A_4
  """file"""
  A_5
>>>>>>> 2af966da
}

"""Тип ячейки."""
type CellType {
  """Колонка"""
  column: ColumnDimensionType
  """Комментарий"""
  comment: String
  """Значение по умолчанию"""
  default: String
  """Формула"""
  formula: String
<<<<<<< HEAD
=======
  id: ID!
>>>>>>> 2af966da
  """Тип значения"""
  kind: CellKind!
  """Ограничения на ячейку"""
  limitations: [LimitationType]
  """Маска для ввода значений"""
  mask: String
  """Строка"""
  row: RowDimensionType
  """Подсказка"""
  tooltip: String
}

input ChangeAvatarMutationInput {
  clientMutationId: String
  """Загружаемый файл аватара"""
  file: Upload!
  """Идентификатор пользователя"""
  userId: ID!
}

"""Мутация для изменения аватара пользователя."""
type ChangeAvatarMutationPayload {
  """Загруженный аватар"""
  avatar: String!
  clientMutationId: String
  """Ошибки мутации"""
  errors: [ErrorFieldType!]!
  """Успех мутации"""
  success: Boolean!
}

input ChangeCategoryAvatarMutationInput {
  """Аватар"""
  avatar: Upload
  """Идентификатор мутации"""
  categoryId: ID!
  clientMutationId: String
}

"""Мутация для изменения аватара категории"""
type ChangeCategoryAvatarMutationPayload {
  """Добавленная котегория"""
  category: CategoryType
  clientMutationId: String
  """Ошибки мутации"""
  errors: [ErrorFieldType!]!
  """Успех мутации"""
  success: Boolean!
}

input ChangeCategoryMutationInput {
  """Идентификатор мутации"""
  categoryId: ID!
  clientMutationId: String
  """Название категории"""
  text: String!
}

"""Мутации для изменения категории"""
type ChangeCategoryMutationPayload {
  """Добавленная котегория"""
  category: CategoryType
  clientMutationId: String
  """Ошибки мутации"""
  errors: [ErrorFieldType!]!
  """Успех мутации"""
  success: Boolean!
}

input ChangeCategoryParentMutationInput {
  """Идентификатор категории"""
  categoryId: ID!
  clientMutationId: String
  """Идентификатор родителя"""
  parentId: ID
}

"""Мутация для изменения родителя"""
type ChangeCategoryParentMutationPayload {
  clientMutationId: String
  """Ошибки мутации"""
  errors: [ErrorFieldType!]!
  """Успех мутации"""
  success: Boolean!
}

input ChangeCategoryPositionMutationInput {
  """Идентификаторы категорий"""
  categoriesId: [ID]!
  clientMutationId: String
}

"""Мутация для изменения порядка следования вывода категорий"""
type ChangeCategoryPositionMutationPayload {
  clientMutationId: String
  """Ошибки мутации"""
  errors: [ErrorFieldType!]!
  """Успех мутации"""
  success: Boolean!
}

input ChangeFileMutationInput {
  clientMutationId: String
  """Поле файла"""
  field: String!
  """Идентификатор файла"""
  fileId: ID!
  """Значение поля файла"""
  value: String!
}

"""Мутация для изменения файла"""
type ChangeFileMutationPayload {
  clientMutationId: String
  """Ошибки мутации"""
  errors: [ErrorFieldType!]!
  """Измененный файл"""
  file: FileType
  """Успех мутации"""
  success: Boolean!
}

input ChangeGroupNameMutationInput {
  clientMutationId: String
  """Идентификатор группы"""
  groupId: Int!
  """Название группы"""
  name: String!
}

"""Мутация для изменения имени группы."""
type ChangeGroupNameMutationPayload {
  clientMutationId: String
  """Ошибки мутации"""
  errors: [ErrorFieldType!]!
  """Измененная группа"""
  group: GroupType
  """Успех мутации"""
  success: Boolean!
}

input ChangeGroupPermissionsMutationInput {
  """Действие"""
  action: ActionRelationShip!
  clientMutationId: String
  """Идентификатор группы"""
  groupId: Int!
  """Идентификаторы привилегий"""
  permissionsId: [Int]!
}

"""Мутация для изменения привилегий группы."""
type ChangeGroupPermissionsMutationPayload {
  """Действие"""
  action: ActionRelationShip!
  clientMutationId: String
  """Ошибки мутации"""
  errors: [ErrorFieldType!]!
  """Идентификаторы привилегий"""
  permissionsId: [Int]!
  """Успех мутации"""
  success: Boolean!
}

input ChangeNotificationMutationInput {
  clientMutationId: String
  """Название поля"""
  field: String!
  """Идентификатор уведомления"""
  notificationId: ID!
  """Значение"""
  value: Boolean!
}

"""Изменение уведомления"""
type ChangeNotificationMutationPayload {
  clientMutationId: String
  """Ошибки мутации"""
  errors: [ErrorFieldType!]!
  """Успех мутации"""
  success: Boolean!
}

input ChangeNotificationsMutationInput {
  clientMutationId: String
  """Название поля"""
  field: String!
  """Идентификаторы уведомлений"""
  notificationsId: [ID]!
  """Значение"""
  value: Boolean!
}

"""Изменение всех уведомлений"""
type ChangeNotificationsMutationPayload {
  clientMutationId: String
  """Ошибки мутации"""
  errors: [ErrorFieldType!]!
  """Успех мутации"""
  success: Boolean!
}

input ChangePageAvatarMutationInput {
  """Новый аватар страницы"""
  avatar: Upload
  clientMutationId: String
  """Идентификатор страницы"""
  pageId: ID!
}

"""Изменение аватара на странице"""
type ChangePageAvatarMutationPayload {
  clientMutationId: String
  """Ошибки мутации"""
  errors: [ErrorFieldType!]!
  """Измененная страница"""
  page: PageType
  """Успех мутации"""
  success: Boolean!
}

input ChangePageBooleanPropertyMutationInput {
  clientMutationId: String
  field: String!
  """Идентификатор страницы"""
  pageId: ID!
  """Значение"""
  value: Boolean!
}

"""Изменение boolean свойств страницы"""
type ChangePageBooleanPropertyMutationPayload {
  clientMutationId: String
  """Ошибки мутации"""
  errors: [ErrorFieldType!]!
  """Измененная страница"""
  page: PageType
  """Успех мутации"""
  success: Boolean!
}

input ChangePageCategoryMutationInput {
  """Идентификатор категории"""
  categoryId: ID!
  clientMutationId: String
  """Идентификатор страницы"""
  pageId: ID!
}

"""Изменение категории страницы"""
type ChangePageCategoryMutationPayload {
  clientMutationId: String
  """Ошибки мутации"""
  errors: [ErrorFieldType!]!
  """Измененная страница"""
  page: PageType
  """Успех мутации"""
  success: Boolean!
}

input ChangePageKindMutationInput {
  clientMutationId: String
  """Идентификатор страницы"""
  pageId: ID!
  """Идентификатор типа страницы"""
  pageKindId: Int
}

"""Изменение типа страницы"""
type ChangePageKindMutationPayload {
  clientMutationId: String
  """Ошибки мутации"""
  errors: [ErrorFieldType!]!
  """Измененная страница"""
  page: PageType
  """Успех мутации"""
  success: Boolean!
}

input ChangePageTagsMutationInput {
  clientMutationId: String
  """Идентификатор страницы"""
  pageId: ID!
  """Теги"""
  tagNames: [String!]!
}

"""Изменения тегов страницы"""
type ChangePageTagsMutationPayload {
  clientMutationId: String
  """Ошибки мутации"""
  errors: [ErrorFieldType!]!
  """Измененная страница"""
  page: PageType
  """Успех мутации"""
  success: Boolean!
}

input ChangePageTitleMutationInput {
  clientMutationId: String
  """Идентификатор страницы"""
  pageId: ID!
  """Заголовок страницы"""
  title: String!
}

"""Изменение названия страницы"""
type ChangePageTitleMutationPayload {
  clientMutationId: String
  """Ошибки мутации"""
  errors: [ErrorFieldType!]!
  """Измененная страница"""
  page: PageType
  """Успех мутации"""
  success: Boolean!
}

input ChangePasswordMutationInput {
  clientMutationId: String
  """Старый пароль"""
  password: String!
  """Новый пароль"""
  passwordNew: String!
}

"""Мутация для изменения пароля пользователя."""
type ChangePasswordMutationPayload {
  clientMutationId: String
  """Ошибки мутации"""
  errors: [ErrorFieldType!]!
  """Успех мутации"""
  success: Boolean!
}

input ChangeProfileValueMutationInput {
  clientMutationId: String
  """Идентификатор записи профиля"""
  profileId: ID!
  """Идентификатор пользователя"""
  userId: ID!
  """Значение записи"""
  value: String!
}

"""Мутация на изменение значения профиля."""
type ChangeProfileValueMutationPayload {
  clientMutationId: String
  """Ошибки мутации"""
  errors: [ErrorFieldType!]!
  """Добавленное значение профиля"""
  profileValue: ProfileValueType
  """Успех мутации"""
  success: Boolean!
}

input ChangeProfileVisibilityMutationInput {
  clientMutationId: String
  """Идентификатор записи"""
  profileValueId: ID!
  """Значение доступности"""
  visibility: Boolean!
}

"""Матция для изменения видимости."""
type ChangeProfileVisibilityMutationPayload {
  clientMutationId: String
  """Ошибки мутации"""
  errors: [ErrorFieldType!]!
  """Измененное значение поля"""
  profileValue: ProfileValueType
  """Успех мутации"""
  success: Boolean!
}

input ChangeSectionFilesMutationInput {
  clientMutationId: String
  """Загружаемые изображения"""
  newFiles: [Upload!]
  """Изображения"""
  oldFiles: [ID!]!
  """Идентификатор секции"""
  sectionId: ID!
  """Текст мутации"""
  text: String!
}

"""Изменение текста секции"""
type ChangeSectionFilesMutationPayload {
  clientMutationId: String
  """Ошибки мутации"""
  errors: [ErrorFieldType!]!
  """Секция галереи"""
  section: SectionFilesType
  """Успех мутации"""
  success: Boolean!
}

input ChangeSectionGalleryMutationInput {
  clientMutationId: String
  """Загружаемые изображения"""
  newImages: [Upload!]
  """Изображения"""
  oldImages: [ID!]!
  """Идентификатор секции"""
  sectionId: ID!
  """Текст мутации"""
  text: String!
}

"""Изменение текста секции"""
type ChangeSectionGalleryMutationPayload {
  clientMutationId: String
  """Ошибки мутации"""
  errors: [ErrorFieldType!]!
  """Секция галереи"""
  section: SectionGalleryType
  """Успех мутации"""
  success: Boolean!
}

input ChangeSectionTextMutationInput {
  clientMutationId: String
  """Идентификатор секции"""
  sectionId: ID!
  """Текст мутации"""
  text: String!
}

"""Изменение текста секции"""
type ChangeSectionTextMutationPayload {
  clientMutationId: String
  """Ошибки мутации"""
  errors: [ErrorFieldType!]!
  """Текстовая секция"""
  section: SectionTextType
  """Успех мутации"""
  success: Boolean!
}

input ChangeSettingsMutationInput {
  clientMutationId: String
  """Идентификатор настройки"""
  key: String!
  """Идентификатор пользователя"""
  userId: ID!
  """Значение настройки"""
  value: String!
}

"""Мутация для изменения настроек"""
type ChangeSettingsMutationPayload {
  clientMutationId: String
  """Ошибки мутации"""
  errors: [ErrorFieldType!]!
  """Измененная настройка"""
  setting: SettingType
  """Успех мутации"""
  success: Boolean!
}

input ChangeUserGroupsMutationInput {
  clientMutationId: String
  """Идентификатор групп"""
  groupsId: [Int]!
  """Идентификатор пользователя"""
  userId: ID!
}

"""Мутация для изменения групп конкретного пользователя."""
type ChangeUserGroupsMutationPayload {
  clientMutationId: String
  """Ошибки мутации"""
  errors: [ErrorFieldType!]!
  """Новые группы"""
  groups: [GroupType]
  """Успех мутации"""
  success: Boolean!
}

input ChangeUserPropsMutationInput {
  """Дата рождения"""
  birthday: Date!
  clientMutationId: String
  """Email"""
  email: String!
  """Имя"""
  firstName: String!
  """Фамилия"""
  lastName: String!
  """Отчество"""
  sirName: String!
  """Идентификатор пользователя"""
  userId: ID!
}

"""Мутация для изменения полей пользователя."""
type ChangeUserPropsMutationPayload {
  clientMutationId: String
  """Ошибки мутации"""
  errors: [ErrorFieldType!]!
  """Успех мутации"""
  success: Boolean!
  """Измененный пользователь"""
  user: UserType!
}

<<<<<<< HEAD
=======
input ChangeValueInput {
  clientMutationId: String
  """Значение"""
  value: String!
  """Идентификатор значения"""
  valueId: ID!
}

"""Изменение значения."""
type ChangeValuePayload {
  clientMutationId: String
  """Ошибки мутации"""
  errors: [ErrorFieldType!]!
  """Успех мутации"""
  success: Boolean!
  """Измененное значение"""
  value: ValueType
}

>>>>>>> 2af966da
"""Тип колонок."""
type ColumnDimensionType {
  """Дивизион"""
  contentType: ContentTypeType
  """Фиксация колонки"""
  fixed: Boolean!
  id: ID!
  """Индекс колонки"""
  index: Int!
  objectId: Int
<<<<<<< HEAD
  """Лист"""
  sheet: SheetType!
  """Листы"""
  sheets: [SheetType!]
  """Пользователь"""
  user: [UserType]
  """Ширина колонки"""
  width: Int!
=======
  """Листы"""
  sheet: SheetType
  """Пользователь"""
  user: [UserType]
  """Ширина колонки"""
  width: Int
>>>>>>> 2af966da
}

"""Комментарии"""
type CommentType implements Node {
  """Дочерние комментарии"""
  children: [CategoryType]!
  """Дата создания"""
  createdAt: DateTime!
  """The ID of the object."""
  id: ID!
  """Страница"""
  page: PageType!
  """Рейтинг"""
  rating: Int!
  """Текст"""
  text: String!
  """Дата обновления"""
  updatedAt: DateTime!
  """Пользователь, оставивший комментарий"""
  user: UserType!
}

type CommentTypeConnection {
  """Contains the nodes in this connection."""
  edges: [CommentTypeEdge]!
  """Number of nodes."""
  nodeCount: Int!
  """Pagination data for this connection."""
  pageInfo: PageInfo!
  """Number of items in the queryset."""
  totalCount: Int!
}

"""A Relay edge containing a `CommentType` and its cursor."""
type CommentTypeEdge {
  """A cursor for use in pagination"""
  cursor: String!
  """The item at the end of the edge"""
  node: CommentType
}

input ConfirmEmailMutationInput {
  clientMutationId: String
  """Код, полученный по Email"""
  code: String!
  """Email адрес"""
  email: String!
}

"""Подтверждение кода."""
type ConfirmEmailMutationPayload {
  clientMutationId: String
  """Ошибки мутации"""
  errors: [ErrorFieldType!]!
  """Успех мутации"""
  success: Boolean!
  """Пользователь"""
  user: UserType
}

"""
Типы уведомления пользователей
- CONNECT - Присоединился
- DISCONNECT - Отсоединился
- ADD - Пользователь добавил данные (по умолчанию)
- CHANGE - Пользователь изменил данные
- DELETE - Удаление объекта
- ERROR - Ошибка ввода данных
- TYPING - Печатет, готовиться отправить сообщение
- TYPING_FINISH - Закончил печатать
- EXCEPTION - Пользователь исключен из потока уведомлений
"""
enum ConsumerActionType {
  ADD
  CHANGE
  CONNECT
  DELETE
  DISCONNECT
  ERROR
  EXCEPTION
  TYPING
  TYPING_FINISH
}

"""Тип модели Django."""
type ContentTypeType {
  appLabel: String!
  columndimensionSet: [ColumnDimensionType!]!
<<<<<<< HEAD
  divisionSet(after: String, before: String, first: Int, last: Int, offset: Int): DivisionTypeConnection!
  documentSet(after: String, before: String, first: Int, last: Int, offset: Int): DocumentTypeConnection!
=======
  divisionSet: [DivisionType!]!
  documentSet: [DocumentType!]!
>>>>>>> 2af966da
  id: ID!
  """Модель, связанная с действием"""
  logentrySet(action_Contains: String, after: String, before: String, contentType_Model_Icontains: String, createdAt_Gt: DateTime, createdAt_Gte: DateTime, createdAt_Lt: DateTime, createdAt_Lte: DateTime, first: Int, last: Int, objectId_Icontains: String, offset: Int): LogEntryTypeConnection!
  model: String!
  permissionSet: [PermissionType!]!
  rowdimensionSet: [RowDimensionType!]!
<<<<<<< HEAD
}

input CreatePeriodInput {
  attributeSet: [ID]
  divisionSet: [ID]
  """Дата окончания"""
  expiration: DateTime
  """Методическая поддержка"""
  methodicalSupport: [ID]!
  """Множественное заполнение"""
  multiple: Boolean
  """Наименование периода"""
  name: String!
  periodgroupSet: [ID]
  periodprivilegeSet: [ID]
  """Приватность полей"""
  privately: Boolean
  """Проект сборов"""
  project: ID!
  sheetSet: [ID]
  """Дата начала"""
  start: DateTime
  """Статус проекта"""
  status: PeriodStatus
  """Организатор сборов"""
  user: ID
}

"""Мутация для создания периода."""
type CreatePeriodMutation {
  """Добавленный период"""
  period: PeriodType
}

input CreateProjectInput {
  """Описание проекта"""
  description: String!
  """Наименование проекта"""
  name: String!
  periodSet: [ID]
  """Сокращенное наименование проекта"""
  short: String!
  """Организатор сборов"""
  user: ID
  """Видимость проекта"""
  visibility: Boolean
}

"""Мутация для создания проекта."""
type CreateProjectMutation {
  """Добавленный проект"""
  project: ProjectType
=======
>>>>>>> 2af966da
}

"""
The `Date` scalar type represents a Date
value as specified by
[iso8601](https://en.wikipedia.org/wiki/ISO_8601).
"""
scalar Date

"""Информация по показателям во временной развертке."""
type DateStatisticsType {
  """Дата"""
  date: Date!
  """Значение"""
  value: Float!
}

"""
The `DateTime` scalar type represents a DateTime
value as specified by
[iso8601](https://en.wikipedia.org/wiki/ISO_8601).
"""
scalar DateTime

input DeleteCategoryMutationInput {
  """Идентификатор мутации"""
  categoryId: ID!
  clientMutationId: String
}

"""Мутация для удаления категории"""
type DeleteCategoryMutationPayload {
  clientMutationId: String
  """Ошибки мутации"""
  errors: [ErrorFieldType!]!
  """Успех мутации"""
  success: Boolean!
}

input DeleteFileMutationInput {
  clientMutationId: String
  """Идентификатор файла"""
  fileId: ID!
}

"""Мутация для полного удаления файла"""
type DeleteFileMutationPayload {
  clientMutationId: String
  """Ошибки мутации"""
  errors: [ErrorFieldType!]!
  """Идентификатор удаляемого файла"""
  id: ID!
  """Успех мутации"""
  success: Boolean!
}

input DeleteGroupMutationInput {
  clientMutationId: String
  """Идентификатор группы"""
  groupId: Int!
}

"""Мутация для удаления группы."""
type DeleteGroupMutationPayload {
  clientMutationId: String
  """Ошибки мутации"""
  errors: [ErrorFieldType!]!
  """Успех мутации"""
  success: Boolean!
}

input DeleteNoticeMutationInput {
  clientMutationId: String
  """Идентификатор уведомления"""
  noticeId: ID!
}

"""Удаление всех уведомлений"""
type DeleteNoticeMutationPayload {
  clientMutationId: String
  """Ошибки мутации"""
  errors: [ErrorFieldType!]!
  """Успех мутации"""
  success: Boolean!
}

input DeletePageMutationInput {
  clientMutationId: String
  pageId: ID!
}

"""Удаление страницы"""
type DeletePageMutationPayload {
  clientMutationId: String
  """Ошибки мутации"""
  errors: [ErrorFieldType!]!
  """Успех мутации"""
  success: Boolean!
}

input DeleteProfileMutationInput {
  clientMutationId: String
  """Идентификатор записи"""
  profileId: Int!
}

"""Мутация для удаления записи профиля."""
type DeleteProfileMutationPayload {
  clientMutationId: String
  """Ошибки мутации"""
  errors: [ErrorFieldType!]!
  """Успех мутации"""
  success: Boolean!
}

"""Мутация для удаления проекта."""
type DeleteProjectMutation {
  deletedId: ID
  deletedInputId: ID
  deletedRawId: ID
  found: Boolean
}

input DeleteSectionMutationInput {
  clientMutationId: String
  """Идентификатор секции"""
  sectionId: ID!
}

"""Удаление секции"""
type DeleteSectionMutationPayload {
  clientMutationId: String
  """Ошибки мутации"""
  errors: [ErrorFieldType!]!
  """Успех мутации"""
  success: Boolean!
}

input DeleteSessionsMutationInput {
  clientMutationId: String
}

"""Мутация для удаления всех сессий кроме текущей."""
type DeleteSessionsMutationPayload {
  clientMutationId: String
  """Ошибки мутации"""
  errors: [ErrorFieldType!]!
  """Успех мутации"""
  success: Boolean!
}

"""Список участвующих дивизионов в сборе."""
<<<<<<< HEAD
type DivisionType implements Node {
  """Дивизион: Department, Organizations"""
  contentType: ContentTypeType!
  """The ID of the object."""
=======
type DivisionType {
  """Дивизион: Department, Organizations"""
  contentType: ContentTypeType!
>>>>>>> 2af966da
  id: ID!
  objectId: Int!
  """Период"""
  period: PeriodType!
}

<<<<<<< HEAD
type DivisionTypeConnection {
  """Contains the nodes in this connection."""
  edges: [DivisionTypeEdge]!
  """Pagination data for this connection."""
  pageInfo: PageInfo!
  """Number of items in the queryset."""
  totalCount: Int!
}

"""A Relay edge containing a `DivisionType` and its cursor."""
type DivisionTypeEdge {
  """A cursor for use in pagination"""
  cursor: String!
  """The item at the end of the edge"""
  node: DivisionType
}

=======
>>>>>>> 2af966da
"""Debugging information for the current query."""
type DjangoDebug {
  """Executed SQL queries for this API query."""
  sql: [DjangoDebugSQL]
}

"""Represents a single database query made to a Django managed DB."""
type DjangoDebugSQL {
  """The Django database alias (e.g. 'default')."""
  alias: String!
  """Duration of this database query in seconds."""
  duration: Float!
  """Postgres connection encoding if available."""
  encoding: String
  """Whether this database query was a SELECT."""
  isSelect: Boolean!
  """Whether this database query took more than 10 seconds."""
  isSlow: Boolean!
  """Postgres isolation level if available."""
  isoLevel: String
  """JSON encoded database query parameters."""
  params: String!
  """The raw SQL of this query, without params."""
  rawSql: String!
  """The actual SQL sent to this database."""
  sql: String
  """Start time of this database query."""
  startTime: Float!
  """Stop time of this database query."""
  stopTime: Float!
  """Postgres transaction ID if available."""
  transId: String
  """Postgres transaction status if available."""
  transStatus: String
  """The type of database being used (e.g. postrgesql, mysql, sqlite)."""
  vendor: String!
}

"""Тип моделей документа."""
<<<<<<< HEAD
type DocumentType implements Node {
=======
type DocumentType {
>>>>>>> 2af966da
  """Комментарий"""
  comment: String!
  contentType: ContentTypeType!
  """Дата создания"""
  createdAt: DateTime!
<<<<<<< HEAD
  """The ID of the object."""
=======
>>>>>>> 2af966da
  id: ID!
  objectId: Int!
  """Листы"""
  sheets: [SheetType!]
  """Дата обновления"""
  updatedAt: DateTime!
  """Версия документа"""
  version: Int!
}

<<<<<<< HEAD
type DocumentTypeConnection {
  """Contains the nodes in this connection."""
  edges: [DocumentTypeEdge]!
  """Pagination data for this connection."""
  pageInfo: PageInfo!
  """Number of items in the queryset."""
  totalCount: Int!
}

"""A Relay edge containing a `DocumentType` and its cursor."""
type DocumentTypeEdge {
  """A cursor for use in pagination"""
  cursor: String!
  """The item at the end of the edge"""
  node: DocumentType
}

=======
>>>>>>> 2af966da
"""Ошибка в поле формы"""
type ErrorFieldType {
  """Поле формы"""
  field: String!
  """Ошибки"""
  messages: [String!]!
}

type ErrorType {
  field: String!
  messages: [String!]!
}

"""Файл пользователя."""
type FileType implements Node {
  """Дата добавления файла"""
  createdAt: DateTime!
  """Помечаем удаленный файл"""
  deleted: Boolean!
  """Расширение файла"""
  ext: String
  """The ID of the object."""
  id: ID!
  """Название файла"""
  name: String!
  """Размер файла в байтах"""
  size: Int
  """Путь к файлу"""
  src: String!
  """Дата обновления файла"""
  updatedAt: DateTime!
  """Пользователь, добавивший файл"""
  user: UserType
}

type FileTypeConnection {
  """Contains the nodes in this connection."""
  edges: [FileTypeEdge]!
  """Number of nodes."""
  nodeCount: Int!
  """Pagination data for this connection."""
  pageInfo: PageInfo!
  """Number of items in the queryset."""
  totalCount: Int!
}

"""A Relay edge containing a `FileType` and its cursor."""
type FileTypeEdge {
  """A cursor for use in pagination"""
  cursor: String!
  """The item at the end of the edge"""
  node: FileType
}

input GetTokenMutationInput {
  """Открытый идентификатор приложения"""
  clientId: String
  clientMutationId: String
  """Секретный идентификатор приложения"""
  clientSecret: String
  """Тип авторизации"""
  grantType: String
  """Пароль"""
  password: String
  """Имя пользователя"""
  username: String
}

"""Мутация для получения токена авторизации."""
type GetTokenMutationPayload {
  """Токен доступа"""
  accessToken: String
  clientMutationId: String
  """Ошибки мутации"""
  errors: [ErrorFieldType!]!
  """Время жизни токена"""
  expiresIn: Int
  """Токен обновления"""
  refreshToken: String
  """Разрешения"""
  scope: String
  """Успех мутации"""
  success: Boolean!
  """Тип токена"""
  tokenType: String
  """Авторизованный пользователь"""
  user: UserType
}

"""Группа пользователей."""
type GroupType {
  id: ID!
  name: String!
  permissions: [PermissionType!]!
  """Группы, к которым принадлежит данный пользователь. Пользователь получит все права, указанные в каждой из его/её групп."""
  userSet(after: String, before: String, email_Icontains: String, first: Int, firstName_Icontains: String, last: Int, lastName_Icontains: String, offset: Int, sirName_Icontains: String, username_Icontains: String): UserTypeConnection!
}

"""
Allows use of a JSON String for input / output from the GraphQL schema.

Use of this type is *not recommended* as you lose the benefits of having a defined, static
schema (one of the key benefits of GraphQL).
"""
scalar JSONString

"""An enumeration."""
enum LimitationCondition {
  """<"""
  A_0
  """>"""
  A_1
  """="""
  A_2
  """<="""
  A_3
  """>="""
  A_4
}

"""An enumeration."""
enum LimitationOperator {
  """and"""
  AND
  """or"""
  OR
}

"""Ограничения на ячейку."""
type LimitationType {
  """Ячейка"""
  cell: CellType
  """Состояние"""
  condition: LimitationCondition!
  id: ID!
  """Оператор"""
  operator: LimitationOperator!
  """Значение"""
  value: String!
}

"""An enumeration."""
enum LogEntryAction {
  """addition"""
  A_1
  """change"""
  A_2
  """deletion"""
  A_3
}

"""Логирование действия пользователя."""
type LogEntryType implements Node {
  """Действие пользователя"""
  action: LogEntryAction!
  """Модель, связанная с действием"""
  contentType: ContentTypeType
  """Дата и время действия"""
  createdAt: DateTime!
  """The ID of the object."""
  id: ID!
  """Идентификатор модели"""
  objectId: String
  """Измененные данные"""
  payload: JSONString!
  """Сессия пользователя"""
  session: SessionType
}

type LogEntryTypeConnection {
  """Contains the nodes in this connection."""
  edges: [LogEntryTypeEdge]!
  """Number of nodes."""
  nodeCount: Int!
  """Pagination data for this connection."""
  pageInfo: PageInfo!
  """Number of items in the queryset."""
  totalCount: Int!
}

"""A Relay edge containing a `LogEntryType` and its cursor."""
type LogEntryTypeEdge {
  """A cursor for use in pagination"""
  cursor: String!
  """The item at the end of the edge"""
  node: LogEntryType
}

"""Лог запроса."""
type LogRequestType implements Node {
  """Дата и время запроса"""
  createdAt: DateTime!
  """The ID of the object."""
  id: ID!
  """Страница, с которой отправлен запрос"""
  page: String
  """Сессия пользователя"""
  session: SessionType
  """Время работы страницы"""
  time: Float!
}

type LogRequestTypeConnection {
  """Contains the nodes in this connection."""
  edges: [LogRequestTypeEdge]!
  """Number of nodes."""
  nodeCount: Int!
  """Pagination data for this connection."""
  pageInfo: PageInfo!
  """Number of items in the queryset."""
  totalCount: Int!
}

"""A Relay edge containing a `LogRequestType` and its cursor."""
type LogRequestTypeEdge {
  """A cursor for use in pagination"""
  cursor: String!
  """The item at the end of the edge"""
  node: LogRequestType
}

input LogoutMutationInput {
  clientMutationId: String
  """Идентификатор сессии"""
  sessionId: ID!
}

"""Мутация выхода"""
type LogoutMutationPayload {
  clientMutationId: String
  """Ошибки мутации"""
  errors: [ErrorFieldType!]!
  """Успех мутации"""
  success: Boolean!
}

"""Оповещение"""
type MailingType {
  """Адрес отправки"""
  address: String!
  """Массив прикрепленных файлов"""
  attachments: [String!]
  """Дата добавления"""
  createdAt: DateTime!
  """Средства отправки"""
  dispatchers: [String!]!
  """Заголовок сообщения"""
  header: String!
  id: ID!
  """Текст сообщения"""
  text: String!
  """Пользователь"""
  user: UserType!
}

"""Тип для объединенных ячеек."""
type MergedCellType {
  id: ID!
  """Конечная позиция в колонке"""
  maxCol: Int!
  """Конечная позиция в строке"""
  maxRow: Int!
  """Начальная позиция в колонке"""
  minCol: Int!
  """Начальная позиция в строке"""
  minRow: Int!
  """Объединенный диапазон"""
  range: String!
}

"""Мутации на изменение чего-либо."""
type Mutation {
  """Мутация для добавления категории"""
  addCategory(input: AddCategoryMutationInput!): AddCategoryMutationPayload!
  """Мутация для загрузки файлов"""
  addFile(input: AddFileMutationInput!): AddFileMutationPayload!
  """Мутация для добавления группы."""
  addGroup(input: AddGroupMutationInput!): AddGroupMutationPayload!
  """Добавление страницы"""
  addPage(input: AddPageMutationInput!): AddPageMutationPayload!
  """Мутация для добавления записи профиля."""
  addProfile(input: AddProfileMutationInput!): AddProfileMutationPayload!
  """Добавление секции"""
  addSectionFiles(input: AddSectionFilesMutationInput!): AddSectionFilesMutationPayload!
  """Добавление секции"""
  addSectionGallery(input: AddSectionGalleryMutationInput!): AddSectionGalleryMutationPayload!
  """Добавление секции"""
  addSectionText(input: AddSectionTextMutationInput!): AddSectionTextMutationPayload!
  """Добавление тега"""
  addTag(input: AddTagMutationInput!): AddTagMutationPayload!
  """Авторизация через портал https://cbias.ru"""
  authCbias(payload: AuthCbiasMutationInput!): AuthCbiasMutationOutput
  """Мутация для изменения аватара пользователя."""
  changeAvatar(input: ChangeAvatarMutationInput!): ChangeAvatarMutationPayload!
  """Мутации для изменения категории"""
  changeCategory(input: ChangeCategoryMutationInput!): ChangeCategoryMutationPayload!
  """Мутация для изменения аватара категории"""
  changeCategoryAvatar(input: ChangeCategoryAvatarMutationInput!): ChangeCategoryAvatarMutationPayload!
  """Мутация для изменения родителя"""
  changeCategoryParent(input: ChangeCategoryParentMutationInput!): ChangeCategoryParentMutationPayload!
  """Мутация для изменения порядка следования вывода категорий"""
  changeCategoryPosition(input: ChangeCategoryPositionMutationInput!): ChangeCategoryPositionMutationPayload!
  """Мутация для изменения файла"""
  changeFile(input: ChangeFileMutationInput!): ChangeFileMutationPayload!
  """Мутация для изменения имени группы."""
  changeGroupName(input: ChangeGroupNameMutationInput!): ChangeGroupNameMutationPayload!
  """Мутация для изменения привилегий группы."""
  changeGroupPermissions(input: ChangeGroupPermissionsMutationInput!): ChangeGroupPermissionsMutationPayload!
  """Изменение свойств уведомления"""
  changeNotification(input: ChangeNotificationMutationInput!): ChangeNotificationMutationPayload!
  """Изменение свойств уведомлений"""
  changeNotifications(input: ChangeNotificationsMutationInput!): ChangeNotificationsMutationPayload!
  """Изменение аватара на странице"""
  changePageAvatar(input: ChangePageAvatarMutationInput!): ChangePageAvatarMutationPayload!
  """Изменение boolean свойств страницы"""
  changePageBooleanProperty(input: ChangePageBooleanPropertyMutationInput!): ChangePageBooleanPropertyMutationPayload!
  """Изменение категории страницы"""
  changePageCategory(input: ChangePageCategoryMutationInput!): ChangePageCategoryMutationPayload!
  """Изменение типа страницы"""
  changePageKind(input: ChangePageKindMutationInput!): ChangePageKindMutationPayload!
  """Изменения тегов страницы"""
  changePageTags(input: ChangePageTagsMutationInput!): ChangePageTagsMutationPayload!
  """Изменение названия страницы"""
  changePageTitle(input: ChangePageTitleMutationInput!): ChangePageTitleMutationPayload!
  """Мутация для изменения пароля пользователя."""
  changePassword(input: ChangePasswordMutationInput!): ChangePasswordMutationPayload!
  """Мутация на изменение значения профиля."""
  changeProfileValue(input: ChangeProfileValueMutationInput!): ChangeProfileValueMutationPayload!
  """Матция для изменения видимости."""
  changeProfileVisibility(input: ChangeProfileVisibilityMutationInput!): ChangeProfileVisibilityMutationPayload!
  """Изменение текста секции"""
  changeSectionFiles(input: ChangeSectionFilesMutationInput!): ChangeSectionFilesMutationPayload!
  """Изменение текста секции"""
  changeSectionGallery(input: ChangeSectionGalleryMutationInput!): ChangeSectionGalleryMutationPayload!
  """Изменение текста секции"""
  changeSectionText(input: ChangeSectionTextMutationInput!): ChangeSectionTextMutationPayload!
  """Мутация для изменения настроек"""
  changeSettings(input: ChangeSettingsMutationInput!): ChangeSettingsMutationPayload!
  """Мутация для изменения групп конкретного пользователя."""
  changeUserGroups(input: ChangeUserGroupsMutationInput!): ChangeUserGroupsMutationPayload!
  """Мутация для изменения полей пользователя."""
  changeUserProps(input: ChangeUserPropsMutationInput!): ChangeUserPropsMutationPayload!
  """Изменение значения."""
  changeValue(input: ChangeValueInput!): ChangeValuePayload!
  """Подтверждение кода."""
  confirmEmail(input: ConfirmEmailMutationInput!): ConfirmEmailMutationPayload!
  """Мутация для создания периода."""
  createPeriod(input: CreatePeriodInput!): CreatePeriodMutation!
  """Мутация для создания проекта."""
  createProject(input: CreateProjectInput!): CreateProjectMutation!
  """Мутация для удаления категории"""
  deleteCategory(input: DeleteCategoryMutationInput!): DeleteCategoryMutationPayload!
  """Мутация для полного удаления файла"""
  deleteFile(input: DeleteFileMutationInput!): DeleteFileMutationPayload!
  """Мутация для удаления группы."""
  deleteGroup(input: DeleteGroupMutationInput!): DeleteGroupMutationPayload!
  """Удаление уведомления"""
  deleteNotice(input: DeleteNoticeMutationInput!): DeleteNoticeMutationPayload!
  """Удаление страницы"""
  deletePage(input: DeletePageMutationInput!): DeletePageMutationPayload!
  """Мутация для удаления записи профиля."""
  deleteProfile(input: DeleteProfileMutationInput!): DeleteProfileMutationPayload!
  """Мутация для удаления проекта."""
  deleteProject(id: ID!): DeleteProjectMutation!
  """Удаление секции"""
  deleteSection(input: DeleteSectionMutationInput!): DeleteSectionMutationPayload!
  """Мутация для удаления всех сессий кроме текущей."""
  deleteSessions(input: DeleteSessionsMutationInput!): DeleteSessionsMutationPayload!
  """Мутация для получения токена авторизации."""
  getToken(input: GetTokenMutationInput!): GetTokenMutationPayload!
  """Мутация выхода"""
  logout(input: LogoutMutationInput!): LogoutMutationPayload!
  """Мутация для сброса пароля пользователя."""
  recoveryPassword(input: RecoveryPasswordMutationInput!): RecoveryPasswordMutationPayload!
  """Мутация регистрации новых пользователей."""
  register(input: RegisterMutationInput!): RegisterMutationPayload!
  """Отправка email с кодом на электронную почту."""
  requestCode(input: RequestCodeMutationInput!): RequestCodeMutationPayload!
  """Мутация для сброса настроек по умолчанию"""
  resetSettings(input: ResetSettingsMutationInput!): ResetSettingsMutationPayload!
  """Мутация для сброса пароля пользователя."""
  restorePassword(input: RestorePasswordMutationInput!): RestorePasswordMutationPayload!
  """Отправка письма поддержки"""
  supportSubmit(input: SupportSubmitMutationInput!): SupportSubmitMutationPayload!
  """Мутация для загрузки пользователей из файла excel | csv."""
  uploadUsers(input: UploadUsersMutationInput!): UploadUsersMutationPayload!
}

"""An object with an ID"""
interface Node {
  """The ID of the object."""
  id: ID!
}

"""Уведомление без дополнительного содержимого"""
type NoticeEmptyType implements NoticeInterface {
  """Дата создания"""
  createdAt: DateTime!
  """The ID of the object."""
  id: ID!
  """Тип уведомления"""
  kind: Int!
  """Идентификатор объекта"""
  objectId: String!
  """Полезная нагрузка"""
  payload: String!
  """Пользователь"""
  user: UserType
}

"""Переопределение стандартного интерфейса уведомлений."""
interface NoticeInterface {
  """Дата создания"""
  createdAt: DateTime!
  """The ID of the object."""
  id: ID!
  """Тип уведомления"""
  kind: Int!
  """Идентификатор объекта"""
  objectId: String!
  """Полезная нагрузка"""
  payload: String!
  """Пользователь"""
  user: UserType
}

"""An enumeration."""
enum NoticeKind {
  """info"""
  A_0
  """page"""
  A_1
  """comment"""
  A_2
  """message"""
  A_3
  """task"""
  A_4
  """billing"""
  A_5
  """paid"""
  A_6
  """mailing"""
  A_7
  """happy_birthday"""
  A_8
}

"""Уведомление типа 'Пришло уведомление'."""
type NoticeMailingType implements NoticeInterface {
  """Дата создания"""
  createdAt: DateTime!
  """The ID of the object."""
  id: ID!
  """Тип уведомления"""
  kind: Int!
  """Оповещение пользователя"""
  mailing: MailingType
  """Идентификатор объекта"""
  objectId: String!
  """Полезная нагрузка"""
  payload: String!
  """Пользователь"""
  user: UserType
}

"""Уведомление типа 'Добавлена новая страница'"""
type NoticePageType implements NoticeInterface {
  """Дата создания"""
  createdAt: DateTime!
  """The ID of the object."""
  id: ID!
  """Тип уведомления"""
  kind: Int!
  """Идентификатор объекта"""
  objectId: String!
  """Страница"""
  page: PageType
  """Полезная нагрузка"""
  payload: String!
  """Пользователь"""
  user: UserType
}

"""Уведомление"""
type NoticeType implements Node {
  """Дата добавления"""
  createdAt: DateTime!
  """The ID of the object."""
  id: ID!
  """Тип уведомления"""
  kind: NoticeKind!
  """Идентификатор объекта"""
  objectId: String!
  """Полезная нагрузка"""
  payload: String!
  """Пользователь"""
  user: UserType
}

type NoticeTypeConnection {
  """Contains the nodes in this connection."""
  edges: [NoticeTypeEdge]!
  """Number of nodes."""
  nodeCount: Int!
  """Pagination data for this connection."""
  pageInfo: PageInfo!
  """Number of items in the queryset."""
  totalCount: Int!
}

"""A Relay edge containing a `NoticeType` and its cursor."""
type NoticeTypeEdge {
  """A cursor for use in pagination"""
  cursor: String!
  """The item at the end of the edge"""
  node: NoticeType
}

"""Оповещение пользователей"""
type NotificationType implements Node {
  """Дата добавления"""
  createdAt: DateTime!
  """Скрыть уведомление"""
  hide: Boolean!
  """The ID of the object."""
  id: ID!
  """Уведомление"""
  notice: NoticeInterface!
  """Прочитано ли уведомление"""
  read: Boolean!
  """Пользователь"""
  user: UserType!
}

type NotificationTypeConnection {
  """Contains the nodes in this connection."""
  edges: [NotificationTypeEdge]!
  """Number of nodes."""
  nodeCount: Int!
  """Pagination data for this connection."""
  pageInfo: PageInfo!
  """Number of items in the queryset."""
  totalCount: Int!
}

"""A Relay edge containing a `NotificationType` and its cursor."""
type NotificationTypeEdge {
  """A cursor for use in pagination"""
  cursor: String!
  """The item at the end of the edge"""
  node: NotificationType
}

"""Подписка на обновление событий."""
type NotificationsSubscription {
  """Действие пользователя"""
  action: ConsumerActionType!
  """Идентификатор объекта"""
  id: ID!
  notification: NotificationType
}

"""The Relay compliant `PageInfo` type, containing data necessary to paginate this connection."""
type PageInfo {
  """When paginating forwards, the cursor to continue."""
  endCursor: String
  """When paginating forwards, are there more items?"""
  hasNextPage: Boolean!
  """When paginating backwards, are there more items?"""
  hasPreviousPage: Boolean!
  """When paginating backwards, the cursor to continue."""
  startCursor: String
}

"""Тип страницы"""
type PageKindType {
  id: ID!
  """Название"""
  name: String!
  """Странички"""
  pages: [PageType]!
  """Сегментные элементы"""
  segmentElements: [SegmentElementType]!
}

"""Страница"""
type PageType implements Node {
  """Аватар"""
  avatar: String
  """Категория"""
  category: CategoryType!
  """Комментарии"""
  comments(after: String, before: String, first: Int, last: Int, offset: Int, text_Icontains: String): CommentTypeConnection!
  """Дата создания"""
  createdAt: DateTime!
  """Скрываем ли страницу"""
  hide: Boolean!
  """The ID of the object."""
  id: ID!
  """Тип"""
  kind: PageKindType
  """Показывать параллакс или нет"""
  parallax: Boolean!
  """Первая текстовая секция"""
  preview: String
  """Приоритет"""
  priority: Boolean!
  """Секции"""
  sections: [SectionInterface]!
  """Подпись страницы"""
  signature: String
  """Теги на странице"""
  tags: [TagType]!
  """Заголовок"""
  title: String!
  """Дата обновления"""
  updatedAt: DateTime!
  """Пользователь, создавший страницу"""
  user: UserType
  """Количество просмотров"""
  views: Int!
}

type PageTypeConnection {
  """Contains the nodes in this connection."""
  edges: [PageTypeEdge]!
  """Number of nodes."""
  nodeCount: Int!
  """Pagination data for this connection."""
  pageInfo: PageInfo!
  """Number of items in the queryset."""
  totalCount: Int!
}

"""A Relay edge containing a `PageType` and its cursor."""
type PageTypeEdge {
  """A cursor for use in pagination"""
  cursor: String!
  """The item at the end of the edge"""
  node: PageType
}

"""An enumeration."""
enum PeriodStatus {
  """preparation"""
  A_0
  """open"""
  A_1
  """close"""
  A_2
}

"""Тип периода."""
type PeriodType {
  """Дата создания"""
  createdAt: DateTime!
  """Дата окончания"""
  expiration: DateTime
  id: ID!
  methodicalSupport: [FileType!]
  """Множественное заполнение"""
  multiple: Boolean!
  """Наименование периода"""
  name: String!
<<<<<<< HEAD
  """Приватность полей"""
  privately: Boolean!
=======
>>>>>>> 2af966da
  """Проект"""
  project: ProjectType
  """Дата начала"""
  start: DateTime
  """Статус проекта"""
  status: PeriodStatus!
  """Дата обновления"""
  updatedAt: DateTime!
  """Пользователь"""
  user: UserType!
}

"""Привилегия пользователя или группы пользователей."""
type PermissionType {
  codename: String!
  """Тип модели Django"""
  contentType: ContentTypeType!
  """Группы"""
  groups: GroupType
  id: ID!
  name: String!
}

"""Информация по показателям для типов различных показателей."""
type PointStatisticsType {
  """Название"""
  name: String!
  """Текущее значение"""
  value: Int!
}

"""An enumeration."""
enum ProfileKind {
  """text"""
  A_0
  """date"""
  A_1
  """bool"""
  A_2
  """file"""
  A_3
  """choice"""
  A_4
}

"""Тип параметров пользователей."""
type ProfileType {
  """Доступные дочерние поля"""
  available: [ProfileType!]!
  """Дочерние"""
  children: [ProfileType!]!
  """Уникальный код настройки"""
  code: String!
  id: ID!
  """Тип настройки"""
  kind: ProfileKind!
  """Название настройки"""
  name: String!
  """Позиция"""
  position: Int!
  """Значение пользователя"""
  value: ProfileValueType
}

"""Значение параметров пользователей."""
type ProfileValueType {
  """Дата создания"""
  createdAt: DateTime!
  id: ID!
  """Профиль"""
  profile: ProfileType!
  """Дата обновления"""
  updatedAt: DateTime!
  """Пользователь"""
  user: UserType!
  """Значение хранимой информации"""
  value: String!
  """Доступность настройки"""
  visibility: Boolean!
}

<<<<<<< HEAD
input ProjectFilterInputType {
  """`And` field"""
  and: [ProjectFilterInputType]
  """`Name` field"""
  name: ProjectNameFilterInputType
  """`Not` field"""
  not: ProjectFilterInputType
  """`Or` field"""
  or: [ProjectFilterInputType]
  """`User` field"""
  user: ProjectUserFilterInputType
}

input ProjectNameFilterInputType {
  """`Icontains` lookup"""
  icontains: String
}

"""Тип модели проектов."""
type ProjectType implements Node {
=======
"""Тип модели проектов."""
type ProjectType {
>>>>>>> 2af966da
  """Дата создания"""
  createdAt: DateTime!
  """Описание проекта"""
  description: String!
<<<<<<< HEAD
  """The ID of the object."""
=======
>>>>>>> 2af966da
  id: ID!
  """Наименование проекта"""
  name: String!
  """Сокращенное наименование проекта"""
  short: String!
  """Дата обновления"""
  updatedAt: DateTime!
  """Пользователь"""
  user: UserType!
  """Видимость проекта"""
  visibility: Boolean!
}

<<<<<<< HEAD
type ProjectTypeConnection {
  """Contains the nodes in this connection."""
  edges: [ProjectTypeEdge]!
  """Pagination data for this connection."""
  pageInfo: PageInfo!
  """Number of items in the queryset."""
  totalCount: Int!
}

"""A Relay edge containing a `ProjectType` and its cursor."""
type ProjectTypeEdge {
  """A cursor for use in pagination"""
  cursor: String!
  """The item at the end of the edge"""
  node: ProjectType
}

input ProjectUserFilterInputType {
  """`Exact` lookup"""
  exact: ID
  """`In` lookup"""
  in: [ID]
}

=======
>>>>>>> 2af966da
"""Схема запросов данных."""
type Query {
  _debug: DjangoDebug
  """Статистика активности"""
  activeStatistics: ActiveStatisticsType!
  """Приложения"""
  applications: [ApplicationType!]!
  """Категории"""
  categories(after: String, before: String, first: Int, last: Int, offset: Int, parent: ID, parent_Isnull: Boolean, text_Icontains: String): CategoryTypeConnection!
  """Категория"""
  category(categoryId: ID!): CategoryType!
  """Документ"""
  document(
    """Идентификатор документа"""
    documentId: ID
  ): DocumentType
  files(after: String, before: String, first: Int, last: Int, name_Icontains: String, offset: Int, userId: ID): FileTypeConnection!
  groups: [GroupType!]!
  """Установлены ли настройки приложения"""
  hasSettings: Boolean!
  logEntry(action_Contains: String, after: String, before: String, contentType_Model_Icontains: String, createdAt_Gt: DateTime, createdAt_Gte: DateTime, createdAt_Lt: DateTime, createdAt_Lte: DateTime, first: Int, last: Int, objectId_Icontains: String, offset: Int, userId: ID): LogEntryTypeConnection!
  logRequests(after: String, before: String, createdAt_Gt: DateTime, createdAt_Gte: DateTime, createdAt_Lt: DateTime, createdAt_Lte: DateTime, first: Int, last: Int, offset: Int, page_Icontains: String, userId: ID): LogRequestTypeConnection!
  """Информация обо мне"""
  me: UserType
  """Источник уведомлений"""
  notices(after: String, before: String, first: Int, last: Int, offset: Int, user: ID): NoticeTypeConnection!
  """Детализация уведомления"""
  notification(
    """Идентификатор уведомления"""
    notificationId: ID!
  ): NotificationType!
  """Уведомления пользователя"""
  notifications(after: String, before: String, first: Int, hide: Boolean, last: Int, notice: ID, offset: Int, user: ID): NotificationTypeConnection!
  """Страница"""
  page(pageId: ID!): PageType!
  """Получение типа страницы"""
  pageKind(pageKindId: ID!): PageKindType!
  """Типы страниц"""
  pageKinds: [PageKindType!]!
  """Страницы"""
  pages(after: String, before: String, category_Id: ID, first: Int, kind_Id: ID, last: Int, offset: Int, title_Icontains: String): PageTypeConnection!
  permissions: [PermissionType!]!
  """Доступные значения профиля пользователя"""
  profileInformation(
    """Идентификатор пользователя"""
    userId: ID!
  ): [ProfileType!]!
  """Список настроек профиля"""
  profiles: [ProfileType!]!
  """Значение профиля пользователя"""
  profilesValue(
    """Идентификатор пользователя"""
    userId: ID!
  ): [ProfileValueType!]!
  projects(
    after: String
    before: String
    """Advanced filter field"""
    filter: ProjectFilterInputType
    first: Int
    last: Int
    offset: Int
  ): ProjectTypeConnection
  """Статистика запросов"""
  requestStatistics: RequestStatisticsType!
  """Сегменты страницы"""
  segments: [SegmentType!]!
  """Доступные сессии"""
  sessions(userId: ID): [SessionType!]!
  """Настройки приложения"""
  settings: [SettingType!]!
  """Теги"""
  tags(after: String, before: String, first: Int, last: Int, name_Icontains: String, offset: Int): TagTypeConnection!
  """Информация о указанном пользователе"""
  user(userId: ID!): UserType
  """Доступная информация о пользователе"""
  userInformation(
    """Идентификатор пользователя"""
    userId: ID!
  ): UserType
  """Пользователи приложения"""
  users(after: String, before: String, email_Icontains: String, first: Int, firstName_Icontains: String, last: Int, lastName_Icontains: String, offset: Int, sirName_Icontains: String, username_Icontains: String): UserTypeConnection!
}

input RecoveryPasswordMutationInput {
  clientMutationId: String
  """Email адрес"""
  email: String!
}

"""Мутация для сброса пароля пользователя."""
type RecoveryPasswordMutationPayload {
  clientMutationId: String
  """Ошибки мутации"""
  errors: [ErrorFieldType!]!
  """Успех мутации"""
  success: Boolean!
}

input RegisterMutationInput {
  """Согласие на обработку персональных данных"""
  agreement: Boolean!
  """Дата рождения"""
  birthday: Date!
  clientMutationId: String
  """Email"""
  email: String!
  """Имя"""
  firstName: String!
  """Фамилия"""
  lastName: String!
  """Пароль"""
  password: String!
  """Отчество"""
  sirName: String
  """Логин"""
  username: String!
}

"""Мутация регистрации новых пользователей."""
type RegisterMutationPayload {
  clientMutationId: String
  """Ошибки мутации"""
  errors: [ErrorFieldType!]!
  """Успех мутации"""
  success: Boolean!
}

input RequestCodeMutationInput {
  clientMutationId: String
  """Email адрес"""
  email: String!
}

"""Отправка email с кодом на электронную почту."""
type RequestCodeMutationPayload {
  clientMutationId: String
  """Ошибки мутации"""
  errors: [ErrorFieldType!]!
  """Успех мутации"""
  success: Boolean!
}

"""Информация по клиентам, с которых делаются запросы."""
type RequestStatisticsType {
  """Клиенты"""
  browsers: [PointStatisticsType]!
  """Устройства"""
  device: [PointStatisticsType]!
  """Операционные системы"""
  os: [PointStatisticsType]!
}

input ResetSettingsMutationInput {
  clientMutationId: String
  """Идентификатор пользователя"""
  userId: ID!
}

"""Мутация для сброса настроек по умолчанию"""
type ResetSettingsMutationPayload {
  clientMutationId: String
  """Ошибки мутации"""
  errors: [ErrorFieldType!]!
  """Лист настроек"""
  settings: [SettingType!]
  """Успех мутации"""
  success: Boolean!
}

input RestorePasswordMutationInput {
  clientMutationId: String
  """Пароль"""
  password: String!
  """Токен"""
  token: String!
}

"""Мутация для сброса пароля пользователя."""
type RestorePasswordMutationPayload {
  clientMutationId: String
  """Ошибки мутации"""
  errors: [ErrorFieldType!]!
  """Успех мутации"""
  success: Boolean!
}

"""An enumeration."""
enum RowDimensionAggregation {
<<<<<<< HEAD
  """avg"""
  AVG
=======
>>>>>>> 2af966da
  """max"""
  MAX
  """min"""
  MIN
<<<<<<< HEAD
  """sum"""
  SUM
=======
>>>>>>> 2af966da
}

"""Тип строк."""
type RowDimensionType {
  """Агрегирование перечисление (мин, макс) для динамических строк"""
  aggregation: RowDimensionAggregation
  """Дочерние строки"""
  children: [RowDimensionType]
  """Дивизион"""
  contentType: ContentTypeType
  """Документ, для динамических строк"""
  document: DocumentType
  """Динамическая ли строка"""
  dynamic: Boolean!
  """Высота колонки"""
  height: Int
  id: ID!
  """Индекс строки"""
  index: Int!
  objectId: Int
  """Родительские строки"""
  parent: RowDimensionType
  """Лист"""
  sheet: SheetType!
  """Пользователь"""
  user: [UserType]
}

"""Ошибка в строке."""
type RowFieldErrorType {
  """Ошибки, возникающие в строке"""
  errors: [ErrorFieldType]!
  """Номер строки с ошибкой"""
  row: Int!
}

type SectionFilesType implements SectionInterface {
  """Файлы"""
  files: [FileType]!
  """Идентификатор"""
  id: Int!
  """Тип страницы"""
  kind: Int!
  """Страница"""
  page: PageType!
  """Конструкции"""
  payload: JSONString
  """Порядок вывода"""
  position: Int!
  """Текст страницы"""
  text: String!
  """Пользователь"""
  user: UserType!
}

type SectionGalleryType implements SectionInterface {
  """Идентификатор"""
  id: Int!
  """Изображения"""
  images: [FileType]!
  """Тип страницы"""
  kind: Int!
  """Страница"""
  page: PageType!
  """Конструкции"""
  payload: JSONString
  """Порядок вывода"""
  position: Int!
  """Текст страницы"""
  text: String!
  """Пользователь"""
  user: UserType!
}

interface SectionInterface {
  """Идентификатор"""
  id: Int!
  """Тип страницы"""
  kind: Int!
  """Страница"""
  page: PageType!
  """Порядок вывода"""
  position: Int!
  """Текст страницы"""
  text: String!
  """Пользователь"""
  user: UserType!
}

"""Секции"""
type SectionTextType implements SectionInterface {
  """Идентификатор"""
  id: Int!
  """Тип страницы"""
  kind: Int!
  """Страница"""
  page: PageType!
  """Порядок вывода"""
  position: Int!
  """Текст страницы"""
  text: String!
  """Пользователь"""
  user: UserType!
}

type SectionUsersType implements SectionInterface {
  """Идентификатор"""
  id: Int!
  """Тип страницы"""
  kind: Int!
  """Страница"""
  page: PageType!
  """Конструкции"""
  payload: JSONString
  """Порядок вывода"""
  position: Int!
  """Текст страницы"""
  text: String!
  """Пользователь"""
  user: UserType!
  """Пользователи"""
  users: [UserType]!
}

"""An enumeration."""
enum SegmentAlign {
  """Left"""
  A_0
  """Center"""
  A_1
  """Right"""
  A_2
}

"""An enumeration."""
enum SegmentElementRepresent {
  """grid"""
  A_0
  """card"""
  A_1
  """list"""
  A_2
  """slider"""
  A_3
}

"""Элемент сегмента"""
type SegmentElementType {
  """Колонок в элементе"""
  columns: Int!
  """Дата создания"""
  createdAt: DateTime!
  id: ID!
  """Тип страницы"""
  pageKind: PageKindType!
  """Количество страниц в запросе"""
  pageSize: Int!
  """Позиция в сортировке"""
  position: Int!
  """Представление"""
  represent: SegmentElementRepresent
  """Дата обновления"""
  updatedAt: DateTime!
  """Пользователь"""
  user: UserType!
  """Тип элемента для рендера"""
  view: SegmentElementView
  """Ширина колонки"""
  width: Int!
}

"""An enumeration."""
enum SegmentElementView {
  """empty"""
  A_0
  """card"""
  A_1
}

"""Сегмент"""
type SegmentType {
  """Выравнивание заголовка"""
  align: SegmentAlign!
  """Дата создания"""
  createdAt: DateTime!
  """Элементы сегмента страницы"""
  elements: [SegmentElementType]!
  id: ID!
  """Заголовок страницы"""
  name: String
  """Позиция в сортировке"""
  position: Int!
  """Дата обновления"""
  updatedAt: DateTime!
  """Тип элемента для рендера"""
  view: SegmentView
}

"""An enumeration."""
enum SegmentView {
  """empty"""
  A_0
  """card"""
  A_1
}

"""Сессия пользователя."""
type SessionType implements Node {
  """Количество действий в сессии пользователя"""
  activity: Int!
  """Браузер пользователя"""
  browser: String!
  """Дата сессии пользователя"""
  date: DateTime
  """Устройство пользователя"""
  device: String!
  """Количество запросов в сессии пользователя"""
  history: Int!
  """The ID of the object."""
  id: ID!
  """ip-адрес сессии"""
  ip: String!
  """Операционная система пользователя"""
  os: String!
  """Пользователь"""
  user: UserType!
}

"""An enumeration."""
enum SettingKindValue {
  """text"""
  A_0
  """file"""
  A_1
  """json"""
  A_2
  """bool"""
  A_4
}

"""Настройка приложения."""
type SettingType {
  id: ID!
  """Ключ настройки"""
  key: String!
  """Тип значения настройки"""
  kindValue: SettingKindValue!
  """Может ли поле быть изменено"""
  readonly: Boolean!
  """Значение"""
  value: String!
}

"""Тип моделей листов."""
type SheetType {
  """Мета информация о ячейках"""
  cells: [CellType]
  """Колонки"""
  columns: [ColumnDimensionType]
  """Комментарий"""
  comment: String!
  """Дата создания"""
  createdAt: DateTime!
  id: ID!
<<<<<<< HEAD
=======
  """Объединенные ячейки"""
  mergedCells: [MergedCellType]
>>>>>>> 2af966da
  """Наименование"""
  name: String!
  """Период"""
  period: PeriodType
  """Позиция"""
  position: Int!
  """Строки"""
  rows: [RowDimensionType]
  """Дата обновления"""
  updatedAt: DateTime!
  """Значения документа"""
  values(
    """Идентификатор документа"""
<<<<<<< HEAD
    documentId: Int!
=======
    documentId: ID!
>>>>>>> 2af966da
  ): [ValueType]
}

"""Подписки на сокеты."""
type Subscription {
  """Поток новых уведомлений"""
  notifications: NotificationsSubscription!
}

input SupportSubmitMutationInput {
  clientMutationId: String
  """Загружаемые файлы"""
  files: [Upload!]
  """Текст"""
  text: String!
  """Тема"""
  topic: String!
}

"""Отправка письма поддержки"""
type SupportSubmitMutationPayload {
  clientMutationId: String
  """Ошибки мутации"""
  errors: [ErrorFieldType!]!
  """Успех мутации"""
  success: Boolean!
}

"""Ячейка документа."""
type TableCellType {
  """Выравнивание"""
  align: String
  """Заголовок ячейки"""
  header: String!
  """Тип ячейки"""
  type: String
  """Значение ячейки"""
  value: String
}

"""Строка документа."""
type TableRowType {
  """Строка документа"""
  cells: [TableCellType]!
  """Индекс строки"""
  index: Int!
}

"""Документ, представлющий собой таблицу."""
type TableType {
  """Заголовки документа"""
  headers: [String]!
  """Строки документа"""
  rows: [TableRowType]!
}

"""Тег"""
type TagType implements Node {
  """Дата создания"""
  createdAt: DateTime!
  """The ID of the object."""
  id: ID!
  """Название"""
  name: String!
  """Пользователь, создавший тег"""
  user: UserType
}

type TagTypeConnection {
  """Contains the nodes in this connection."""
  edges: [TagTypeEdge]!
  """Number of nodes."""
  nodeCount: Int!
  """Pagination data for this connection."""
  pageInfo: PageInfo!
  """Number of items in the queryset."""
  totalCount: Int!
}

"""A Relay edge containing a `TagType` and its cursor."""
type TagTypeEdge {
  """A cursor for use in pagination"""
  cursor: String!
  """The item at the end of the edge"""
  node: TagType
}

"""
Create scalar that ignores normal serialization/deserialization, since
that will be handled by the multipart request spec
"""
scalar Upload

input UploadUsersMutationInput {
  clientMutationId: String
  """Источник данных, файл xlsx или csv"""
  file: Upload!
  """Для загрузки пользователей"""
  groupsId: [Int]
}

"""Мутация для загрузки пользователей из файла excel | csv."""
type UploadUsersMutationPayload {
  clientMutationId: String
  """Ошибки валидации"""
  errors: [RowFieldErrorType]!
  """Успех мутации"""
  success: Boolean!
  """Валидируемый документ"""
  table: TableType
  """Загруженные пользователи"""
  users: [UserType]
}

"""Описание пользовательского типа."""
type UserType implements Node {
  """Пользовательское соглашение"""
  agreement: DateTime
  """Аватар"""
  avatar: String
  """День рождения"""
  birthday: Date
  """Дата добавления"""
  createdAt: DateTime!
  """email"""
  email: String!
  """Имя"""
  firstName: String!
  """Группы пользователя"""
  groups: [GroupType]!
  """The ID of the object."""
  id: ID!
  """Является ли пользователь активным"""
  isActive: Boolean!
  """Фамилия"""
  lastName: String!
  notices(after: String, before: String, first: Int, last: Int, offset: Int, user: ID): NoticeTypeConnection!
  notifications(after: String, before: String, first: Int, hide: Boolean, last: Int, notice: ID, offset: Int, user: ID): NotificationTypeConnection!
  """Привилегии пользователя"""
  permissions: [String]!
  profileValues: [ProfileValueType]!
  """Сессия пользователя"""
  session: SessionType
  """Отчество"""
  sirName: String
  """login"""
  username: String!
}

type UserTypeConnection {
  """Contains the nodes in this connection."""
  edges: [UserTypeEdge]!
  """Number of nodes."""
  nodeCount: Int!
  """Pagination data for this connection."""
  pageInfo: PageInfo!
  """Number of items in the queryset."""
  totalCount: Int!
}

"""A Relay edge containing a `UserType` and its cursor."""
type UserTypeEdge {
  """A cursor for use in pagination"""
  cursor: String!
  """The item at the end of the edge"""
  node: UserType
}

"""Тип для значений."""
type ValueType {
  """Колонка"""
  column: ColumnDimensionType!
  """Документ"""
  document: DocumentType!
  """Текст ошибки"""
  error: String
  id: ID!
  """Строка"""
  row: RowDimensionType!
  """Лист"""
  sheet: SheetType!
  """Значение"""
  value: String!
  """Валидно ли поле"""
  verified: Boolean!
}<|MERGE_RESOLUTION|>--- conflicted
+++ resolved
@@ -364,26 +364,6 @@
 
 """An enumeration."""
 enum CellKind {
-<<<<<<< HEAD
-  """b"""
-  B
-  """d"""
-  D
-  """e"""
-  E
-  """f"""
-  F
-  """fl"""
-  FL
-  """inlineStr"""
-  INLINESTR
-  """n"""
-  N
-  """s"""
-  S
-  """str"""
-  STR
-=======
   """text"""
   A_0
   """computing"""
@@ -396,7 +376,6 @@
   A_4
   """file"""
   A_5
->>>>>>> 2af966da
 }
 
 """Тип ячейки."""
@@ -409,10 +388,7 @@
   default: String
   """Формула"""
   formula: String
-<<<<<<< HEAD
-=======
-  id: ID!
->>>>>>> 2af966da
+  id: ID!
   """Тип значения"""
   kind: CellKind!
   """Ограничения на ячейку"""
@@ -919,8 +895,6 @@
   user: UserType!
 }
 
-<<<<<<< HEAD
-=======
 input ChangeValueInput {
   clientMutationId: String
   """Значение"""
@@ -940,7 +914,6 @@
   value: ValueType
 }
 
->>>>>>> 2af966da
 """Тип колонок."""
 type ColumnDimensionType {
   """Дивизион"""
@@ -951,23 +924,12 @@
   """Индекс колонки"""
   index: Int!
   objectId: Int
-<<<<<<< HEAD
-  """Лист"""
-  sheet: SheetType!
-  """Листы"""
-  sheets: [SheetType!]
-  """Пользователь"""
-  user: [UserType]
-  """Ширина колонки"""
-  width: Int!
-=======
   """Листы"""
   sheet: SheetType
   """Пользователь"""
   user: [UserType]
   """Ширина колонки"""
   width: Int
->>>>>>> 2af966da
 }
 
 """Комментарии"""
@@ -1056,74 +1018,14 @@
 type ContentTypeType {
   appLabel: String!
   columndimensionSet: [ColumnDimensionType!]!
-<<<<<<< HEAD
-  divisionSet(after: String, before: String, first: Int, last: Int, offset: Int): DivisionTypeConnection!
-  documentSet(after: String, before: String, first: Int, last: Int, offset: Int): DocumentTypeConnection!
-=======
   divisionSet: [DivisionType!]!
   documentSet: [DocumentType!]!
->>>>>>> 2af966da
   id: ID!
   """Модель, связанная с действием"""
   logentrySet(action_Contains: String, after: String, before: String, contentType_Model_Icontains: String, createdAt_Gt: DateTime, createdAt_Gte: DateTime, createdAt_Lt: DateTime, createdAt_Lte: DateTime, first: Int, last: Int, objectId_Icontains: String, offset: Int): LogEntryTypeConnection!
   model: String!
   permissionSet: [PermissionType!]!
   rowdimensionSet: [RowDimensionType!]!
-<<<<<<< HEAD
-}
-
-input CreatePeriodInput {
-  attributeSet: [ID]
-  divisionSet: [ID]
-  """Дата окончания"""
-  expiration: DateTime
-  """Методическая поддержка"""
-  methodicalSupport: [ID]!
-  """Множественное заполнение"""
-  multiple: Boolean
-  """Наименование периода"""
-  name: String!
-  periodgroupSet: [ID]
-  periodprivilegeSet: [ID]
-  """Приватность полей"""
-  privately: Boolean
-  """Проект сборов"""
-  project: ID!
-  sheetSet: [ID]
-  """Дата начала"""
-  start: DateTime
-  """Статус проекта"""
-  status: PeriodStatus
-  """Организатор сборов"""
-  user: ID
-}
-
-"""Мутация для создания периода."""
-type CreatePeriodMutation {
-  """Добавленный период"""
-  period: PeriodType
-}
-
-input CreateProjectInput {
-  """Описание проекта"""
-  description: String!
-  """Наименование проекта"""
-  name: String!
-  periodSet: [ID]
-  """Сокращенное наименование проекта"""
-  short: String!
-  """Организатор сборов"""
-  user: ID
-  """Видимость проекта"""
-  visibility: Boolean
-}
-
-"""Мутация для создания проекта."""
-type CreateProjectMutation {
-  """Добавленный проект"""
-  project: ProjectType
-=======
->>>>>>> 2af966da
 }
 
 """
@@ -1239,14 +1141,6 @@
   success: Boolean!
 }
 
-"""Мутация для удаления проекта."""
-type DeleteProjectMutation {
-  deletedId: ID
-  deletedInputId: ID
-  deletedRawId: ID
-  found: Boolean
-}
-
 input DeleteSectionMutationInput {
   clientMutationId: String
   """Идентификатор секции"""
@@ -1276,42 +1170,15 @@
 }
 
 """Список участвующих дивизионов в сборе."""
-<<<<<<< HEAD
-type DivisionType implements Node {
-  """Дивизион: Department, Organizations"""
-  contentType: ContentTypeType!
-  """The ID of the object."""
-=======
 type DivisionType {
   """Дивизион: Department, Organizations"""
   contentType: ContentTypeType!
->>>>>>> 2af966da
   id: ID!
   objectId: Int!
   """Период"""
   period: PeriodType!
 }
 
-<<<<<<< HEAD
-type DivisionTypeConnection {
-  """Contains the nodes in this connection."""
-  edges: [DivisionTypeEdge]!
-  """Pagination data for this connection."""
-  pageInfo: PageInfo!
-  """Number of items in the queryset."""
-  totalCount: Int!
-}
-
-"""A Relay edge containing a `DivisionType` and its cursor."""
-type DivisionTypeEdge {
-  """A cursor for use in pagination"""
-  cursor: String!
-  """The item at the end of the edge"""
-  node: DivisionType
-}
-
-=======
->>>>>>> 2af966da
 """Debugging information for the current query."""
 type DjangoDebug {
   """Executed SQL queries for this API query."""
@@ -1351,20 +1218,12 @@
 }
 
 """Тип моделей документа."""
-<<<<<<< HEAD
-type DocumentType implements Node {
-=======
 type DocumentType {
->>>>>>> 2af966da
   """Комментарий"""
   comment: String!
   contentType: ContentTypeType!
   """Дата создания"""
   createdAt: DateTime!
-<<<<<<< HEAD
-  """The ID of the object."""
-=======
->>>>>>> 2af966da
   id: ID!
   objectId: Int!
   """Листы"""
@@ -1375,26 +1234,6 @@
   version: Int!
 }
 
-<<<<<<< HEAD
-type DocumentTypeConnection {
-  """Contains the nodes in this connection."""
-  edges: [DocumentTypeEdge]!
-  """Pagination data for this connection."""
-  pageInfo: PageInfo!
-  """Number of items in the queryset."""
-  totalCount: Int!
-}
-
-"""A Relay edge containing a `DocumentType` and its cursor."""
-type DocumentTypeEdge {
-  """A cursor for use in pagination"""
-  cursor: String!
-  """The item at the end of the edge"""
-  node: DocumentType
-}
-
-=======
->>>>>>> 2af966da
 """Ошибка в поле формы"""
 type ErrorFieldType {
   """Поле формы"""
@@ -1741,10 +1580,6 @@
   changeValue(input: ChangeValueInput!): ChangeValuePayload!
   """Подтверждение кода."""
   confirmEmail(input: ConfirmEmailMutationInput!): ConfirmEmailMutationPayload!
-  """Мутация для создания периода."""
-  createPeriod(input: CreatePeriodInput!): CreatePeriodMutation!
-  """Мутация для создания проекта."""
-  createProject(input: CreateProjectInput!): CreateProjectMutation!
   """Мутация для удаления категории"""
   deleteCategory(input: DeleteCategoryMutationInput!): DeleteCategoryMutationPayload!
   """Мутация для полного удаления файла"""
@@ -1757,8 +1592,6 @@
   deletePage(input: DeletePageMutationInput!): DeletePageMutationPayload!
   """Мутация для удаления записи профиля."""
   deleteProfile(input: DeleteProfileMutationInput!): DeleteProfileMutationPayload!
-  """Мутация для удаления проекта."""
-  deleteProject(id: ID!): DeleteProjectMutation!
   """Удаление секции"""
   deleteSection(input: DeleteSectionMutationInput!): DeleteSectionMutationPayload!
   """Мутация для удаления всех сессий кроме текущей."""
@@ -2060,11 +1893,6 @@
   multiple: Boolean!
   """Наименование периода"""
   name: String!
-<<<<<<< HEAD
-  """Приватность полей"""
-  privately: Boolean!
-=======
->>>>>>> 2af966da
   """Проект"""
   project: ProjectType
   """Дата начала"""
@@ -2146,39 +1974,12 @@
   visibility: Boolean!
 }
 
-<<<<<<< HEAD
-input ProjectFilterInputType {
-  """`And` field"""
-  and: [ProjectFilterInputType]
-  """`Name` field"""
-  name: ProjectNameFilterInputType
-  """`Not` field"""
-  not: ProjectFilterInputType
-  """`Or` field"""
-  or: [ProjectFilterInputType]
-  """`User` field"""
-  user: ProjectUserFilterInputType
-}
-
-input ProjectNameFilterInputType {
-  """`Icontains` lookup"""
-  icontains: String
-}
-
-"""Тип модели проектов."""
-type ProjectType implements Node {
-=======
 """Тип модели проектов."""
 type ProjectType {
->>>>>>> 2af966da
   """Дата создания"""
   createdAt: DateTime!
   """Описание проекта"""
   description: String!
-<<<<<<< HEAD
-  """The ID of the object."""
-=======
->>>>>>> 2af966da
   id: ID!
   """Наименование проекта"""
   name: String!
@@ -2192,33 +1993,6 @@
   visibility: Boolean!
 }
 
-<<<<<<< HEAD
-type ProjectTypeConnection {
-  """Contains the nodes in this connection."""
-  edges: [ProjectTypeEdge]!
-  """Pagination data for this connection."""
-  pageInfo: PageInfo!
-  """Number of items in the queryset."""
-  totalCount: Int!
-}
-
-"""A Relay edge containing a `ProjectType` and its cursor."""
-type ProjectTypeEdge {
-  """A cursor for use in pagination"""
-  cursor: String!
-  """The item at the end of the edge"""
-  node: ProjectType
-}
-
-input ProjectUserFilterInputType {
-  """`Exact` lookup"""
-  exact: ID
-  """`In` lookup"""
-  in: [ID]
-}
-
-=======
->>>>>>> 2af966da
 """Схема запросов данных."""
 type Query {
   _debug: DjangoDebug
@@ -2273,15 +2047,6 @@
     """Идентификатор пользователя"""
     userId: ID!
   ): [ProfileValueType!]!
-  projects(
-    after: String
-    before: String
-    """Advanced filter field"""
-    filter: ProjectFilterInputType
-    first: Int
-    last: Int
-    offset: Int
-  ): ProjectTypeConnection
   """Статистика запросов"""
   requestStatistics: RequestStatisticsType!
   """Сегменты страницы"""
@@ -2408,20 +2173,10 @@
 
 """An enumeration."""
 enum RowDimensionAggregation {
-<<<<<<< HEAD
-  """avg"""
-  AVG
-=======
->>>>>>> 2af966da
   """max"""
   MAX
   """min"""
   MIN
-<<<<<<< HEAD
-  """sum"""
-  SUM
-=======
->>>>>>> 2af966da
 }
 
 """Тип строк."""
@@ -2686,11 +2441,8 @@
   """Дата создания"""
   createdAt: DateTime!
   id: ID!
-<<<<<<< HEAD
-=======
   """Объединенные ячейки"""
   mergedCells: [MergedCellType]
->>>>>>> 2af966da
   """Наименование"""
   name: String!
   """Период"""
@@ -2704,11 +2456,7 @@
   """Значения документа"""
   values(
     """Идентификатор документа"""
-<<<<<<< HEAD
-    documentId: Int!
-=======
     documentId: ID!
->>>>>>> 2af966da
   ): [ValueType]
 }
 
