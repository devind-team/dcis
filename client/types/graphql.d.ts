--- conflicted
+++ resolved
@@ -1097,14 +1097,11 @@
   values?: Maybe<Array<Maybe<ValueType>>>;
   /** Ширина колонки */
   width?: Maybe<Scalars['Int']>;
-<<<<<<< HEAD
-=======
 };
 
 /** Тип колонок. */
 export type ColumnDimensionTypeValuesArgs = {
   documentId: Scalars['ID'];
->>>>>>> 636cd9ea
 };
 
 /** Комментарии */
@@ -1877,8 +1874,6 @@
   restorePassword: RestorePasswordMutationPayload;
   /** Отправка письма поддержки */
   supportSubmit: SupportSubmitMutationPayload;
-  /** Выгрузка документа. */
-  unloadDocument: UnloadDocumentMutationPayload;
   /** Мутация для загрузки пользователей из файла excel | csv. */
   uploadUsers: UploadUsersMutationPayload;
 };
@@ -2161,11 +2156,6 @@
 /** Мутации на изменение чего-либо. */
 export type MutationSupportSubmitArgs = {
   input: SupportSubmitMutationInput;
-};
-
-/** Мутации на изменение чего-либо. */
-export type MutationUnloadDocumentArgs = {
-  input: UnloadDocumentMutationInput;
 };
 
 /** Мутации на изменение чего-либо. */
@@ -3370,24 +3360,6 @@
   node?: Maybe<TagType>;
 };
 
-export type UnloadDocumentMutationInput = {
-  clientMutationId?: InputMaybe<Scalars['String']>;
-  /** Документ */
-  documentId: Scalars['ID'];
-};
-
-/** Выгрузка документа. */
-export type UnloadDocumentMutationPayload = {
-  __typename?: 'UnloadDocumentMutationPayload';
-  clientMutationId?: Maybe<Scalars['String']>;
-  /** Ошибки мутации */
-  errors: Array<ErrorFieldType>;
-  /** Ссылка на сгенерированный файл */
-  src?: Maybe<Scalars['String']>;
-  /** Успех мутации */
-  success: Scalars['Boolean'];
-};
-
 export type UploadUsersMutationInput = {
   clientMutationId?: InputMaybe<Scalars['String']>;
   /** Источник данных, файл xlsx или csv */
@@ -3847,12 +3819,6 @@
 
 export type ChangeValueMutation = { __typename?: 'Mutation', changeValue: { __typename?: 'ChangeValuePayload', success: boolean, value?: { __typename: 'ValueType', id: string, value: string, verified: boolean, error?: string | null, columnId?: number | null, rowId?: number | null } | null } };
 
-export type UnloadDocumentMutationVariables = Exact<{
-  documentId: Scalars['ID'];
-}>;
-
-export type UnloadDocumentMutation = { __typename?: 'Mutation', unloadDocument: { __typename: 'UnloadDocumentMutationPayload', success: boolean, src?: string | null, errors: Array<{ __typename: 'ErrorFieldType', field: string, messages: Array<string> }> } };
-
 export type AddPeriodMutationVariables = Exact<{
   name: Scalars['String'];
   projectId: Scalars['ID'];
@@ -3873,11 +3839,7 @@
   documentId: Scalars['ID'];
 }>;
 
-<<<<<<< HEAD
-export type DocumentQuery = { __typename?: 'Query', document?: { __typename: 'DocumentType', id: string, comment: string, version: number, createdAt: any, updatedAt: any, sheets?: Array<{ __typename: 'SheetType', id: string, name: string, columns?: Array<{ __typename: 'ColumnDimensionType', id: string, index: number, width?: number | null } | null> | null, rows?: Array<{ __typename: 'RowDimensionType', id: string, index: number, height?: number | null } | null> | null, cells?: Array<{ __typename: 'CellType', id: string, column?: { __typename: 'ColumnDimensionType', id: string, index: number } | null, row?: { __typename: 'RowDimensionType', id: string, index: number } | null } | null> | null, mergedCells?: Array<{ __typename: 'MergedCellType', id: string, minCol: number, maxCol: number, minRow: number, maxRow: number, range: string } | null> | null, values?: Array<{ __typename: 'ValueType', id: string, value: string, column: { __typename: 'ColumnDimensionType', id: string }, row: { __typename: 'RowDimensionType', id: string } } | null> | null }> | null } | null };
-=======
 export type DocumentQuery = { __typename?: 'Query', document?: { __typename: 'DocumentType', id: string, comment: string, version: number, createdAt: any, updatedAt: any, period?: { __typename: 'PeriodType', id: string, name: string } | null, sheets?: Array<{ __typename: 'SheetType', id: string, name: string, position: number, comment: string, createdAt: any, updatedAt: any, columns?: Array<{ __typename: 'ColumnDimensionType', id: string, index: number, width?: number | null, fixed: boolean } | null> | null, rows?: Array<{ __typename: 'RowDimensionType', id: string, index: number, height?: number | null, dynamic: boolean } | null> | null, cells?: Array<{ __typename: 'CellType', id: string, kind: string, editable: boolean, formula?: string | null, comment?: string | null, default?: string | null, tooltip?: string | null, horizontalAlign?: string | null, verticalAlign?: string | null, size: number, strong: boolean, italic: boolean, strike?: boolean | null, underline?: string | null, color: string, background: string, columnId?: number | null, rowId?: number | null } | null> | null, mergedCells?: Array<{ __typename: 'MergedCellType', id: string, colspan?: number | null, rowspan?: number | null, target?: string | null, cells?: Array<string | null> | null } | null> | null, values?: Array<{ __typename: 'ValueType', id: string, value: string, verified: boolean, error?: string | null, columnId?: number | null, rowId?: number | null } | null> | null }> | null } | null };
->>>>>>> 636cd9ea
 
 export type PeriodQueryVariables = Exact<{
   periodId: Scalars['ID'];
