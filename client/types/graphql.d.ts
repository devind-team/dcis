--- conflicted
+++ resolved
@@ -4337,11 +4337,8 @@
   __typename?: 'PeriodType';
   /** Может ли пользователь добавлять документы в период */
   canAddAnyDivisionDocument: Scalars['Boolean'];
-<<<<<<< HEAD
   /** Может ли пользователь изменять атрибуты периода */
   canChangeAttributes: Scalars['Boolean'];
-=======
->>>>>>> d0e78a05
   /** Может ли пользователь изменять дивизионы периода */
   canChangeDivisions: Scalars['Boolean'];
   /** Может ли пользователь изменять группы периода */
@@ -6606,11 +6603,7 @@
   documentId: Scalars['ID'];
 }>;
 
-<<<<<<< HEAD
 export type DocumentQuery = { __typename?: 'Query', document?: { __typename: 'DocumentType', id: string, comment: string, version: number, createdAt: any, updatedAt: any, objectId?: string | null, objectName?: string | null, canChangeAttributeValue: boolean, user?: { __typename: 'UserType', id: string } | null, period?: { __typename: 'PeriodType', id: string, name: string, multiple: boolean, project?: { __typename: 'ProjectType', id: string, name: string, contentType: { __typename: 'ContentTypeType', id: string, model: string } } | null, divisions?: Array<{ __typename: 'DivisionModelType', id: string, name: string } | null> | null } | null, sheets: Array<{ __typename: 'BaseSheetType', id: string, name: string } | null>, lastStatus?: { __typename: 'DocumentStatusType', id: string, comment: string, status: { __typename: 'StatusType', id: string, name: string, comment?: string | null, edit: boolean } } | null } | null };
-=======
-export type DocumentQuery = { __typename?: 'Query', document?: { __typename: 'DocumentType', id: string, comment: string, version: number, createdAt: any, updatedAt: any, objectId?: string | null, objectName?: string | null, user?: { __typename: 'UserType', id: string } | null, period?: { __typename: 'PeriodType', id: string, name: string, multiple: boolean, project?: { __typename: 'ProjectType', id: string, name: string, contentType: { __typename: 'ContentTypeType', id: string, model: string } } | null, divisions?: Array<{ __typename: 'DivisionModelType', id: string, name: string } | null> | null } | null, sheets: Array<{ __typename: 'BaseSheetType', id: string, name: string } | null>, lastStatus?: { __typename: 'DocumentStatusType', id: string, comment: string, status: { __typename: 'StatusType', id: string, name: string, comment?: string | null, edit: boolean } } | null } | null };
->>>>>>> d0e78a05
 
 export type DocumentSheetQueryVariables = Exact<{
   documentId: Scalars['ID'];
@@ -6671,11 +6664,7 @@
   periodId: Scalars['ID'];
 }>;
 
-<<<<<<< HEAD
 export type PeriodQuery = { __typename?: 'Query', period: { __typename: 'PeriodType', isCurator: boolean, canAddAnyDivisionDocument: boolean, canChangeDivisions: boolean, canChangeGroups: boolean, canChangeUsers: boolean, canChangeAttributes: boolean, canChangeSettings: boolean, canChangeSheet: boolean, canDelete: boolean, id: string, name: string, status: string, multiple: boolean, privately: boolean, versioning: boolean, start?: any | null, expiration?: any | null, createdAt: any, user: { __typename: 'UserType', id: string, username: string, avatar?: string | null, email: string, firstName: string, lastName: string, sirName?: string | null, isActive: boolean, createdAt: any }, project?: { __typename: 'ProjectType', id: string, name: string, short: string, description: string, visibility: boolean, archive: boolean, createdAt: any, contentType: { __typename?: 'ContentTypeType', id: string, model: string } } | null, divisions?: Array<{ __typename: 'DivisionModelType', id: string, model: string, name: string } | null> | null, periodGroups?: Array<{ __typename: 'PeriodGroupType', id: string, name: string, createdAt: any, users?: Array<{ __typename: 'UserType', id: string, username: string, avatar?: string | null, email: string, firstName: string, lastName: string, sirName?: string | null, isActive: boolean, createdAt: any }> | null, privileges?: Array<{ __typename: 'PrivilegeType', id: string, name: string, key: string, createdAt: any }> | null } | null> | null, sheets: Array<{ __typename: 'BaseSheetType', id: string, name: string, showHead: boolean, showChild: boolean, comment: string, createdAt: any, position: number, updatedAt: any } | null> } };
-=======
-export type PeriodQuery = { __typename?: 'Query', period: { __typename: 'PeriodType', isCurator: boolean, canAddAnyDivisionDocument: boolean, canChangeDivisions: boolean, canChangeGroups: boolean, canChangeUsers: boolean, canChangeSettings: boolean, canChangeSheet: boolean, canDelete: boolean, id: string, name: string, status: string, multiple: boolean, privately: boolean, versioning: boolean, start?: any | null, expiration?: any | null, createdAt: any, user: { __typename: 'UserType', id: string, username: string, avatar?: string | null, email: string, firstName: string, lastName: string, sirName?: string | null, isActive: boolean, createdAt: any }, project?: { __typename: 'ProjectType', id: string, name: string, short: string, description: string, visibility: boolean, archive: boolean, createdAt: any, contentType: { __typename?: 'ContentTypeType', id: string, model: string } } | null, divisions?: Array<{ __typename: 'DivisionModelType', id: string, model: string, name: string } | null> | null, periodGroups?: Array<{ __typename: 'PeriodGroupType', id: string, name: string, createdAt: any, users?: Array<{ __typename: 'UserType', id: string, username: string, avatar?: string | null, email: string, firstName: string, lastName: string, sirName?: string | null, isActive: boolean, createdAt: any }> | null, privileges?: Array<{ __typename: 'PrivilegeType', id: string, name: string, key: string, createdAt: any }> | null } | null> | null, sheets: Array<{ __typename: 'BaseSheetType', id: string, name: string, showHead: boolean, showChild: boolean, comment: string, createdAt: any, position: number, updatedAt: any } | null> } };
->>>>>>> d0e78a05
 
 export type PeriodPossibleDivisionsQueryVariables = Exact<{
   periodId: Scalars['ID'];
