--- conflicted
+++ resolved
@@ -3466,11 +3466,8 @@
   canAddDocument: Scalars['Boolean'];
   /** Может ли пользователь изменять дивизионы периода */
   canChangeDivisions: Scalars['Boolean'];
-<<<<<<< HEAD
-=======
   /** Может ли пользователь изменять группы периода */
   canChangeGroups: Scalars['Boolean'];
->>>>>>> 1f1039ad
   /** Может ли пользователь изменять настройки периода */
   canChangeSettings: Scalars['Boolean'];
   /** Может ли пользователь изменять структуру листа периода */
@@ -3482,11 +3479,7 @@
   /** Дата создания */
   createdAt: Scalars['DateTime'];
   /** Участвующие дивизионы */
-<<<<<<< HEAD
-  divisions?: Maybe<Array<Maybe<DivisionType>>>;
-=======
   divisions?: Maybe<Array<Maybe<DivisionModelType>>>;
->>>>>>> 1f1039ad
   /** Дата окончания */
   expiration?: Maybe<Scalars['Date']>;
   id: Scalars['ID'];
@@ -3738,11 +3731,8 @@
   profilesValue: Array<ProfileValueType>;
   /** Проект */
   project: ProjectType;
-<<<<<<< HEAD
-=======
   /** Возможные дивизионы проекта */
   projectDivisions?: Maybe<Array<Maybe<DivisionModelType>>>;
->>>>>>> 1f1039ad
   /** Проекты */
   projects?: Maybe<ProjectTypeConnection>;
   region?: Maybe<RegionType>;
@@ -5440,9 +5430,6 @@
   periodId: Scalars['ID'];
 }>;
 
-<<<<<<< HEAD
-export type PeriodQuery = { __typename?: 'Query', period: { __typename: 'PeriodType', canChangeDivisions: boolean, canChangeUsers: boolean, canChangeSettings: boolean, canChangeSheet: boolean, canDelete: boolean, canAddDocument: boolean, id: string, name: string, multiple: boolean, status: string, start?: any | null, expiration?: any | null, privately: boolean, createdAt: any, project?: { __typename: 'ProjectType', id: string, name: string, short: string, description: string, visibility: boolean, archive: boolean, createdAt: any, contentType: { __typename?: 'ContentTypeType', id: string, model: string } } | null, user: { __typename: 'UserType', id: string, username: string, avatar?: string | null, email: string, firstName: string, lastName: string, sirName?: string | null, isActive: boolean, createdAt: any }, periodGroups?: Array<{ __typename: 'PeriodGroupType', id: string, name: string, createdAt: any, users?: Array<{ __typename: 'UserType', id: string, username: string, avatar?: string | null, email: string, firstName: string, lastName: string, sirName?: string | null, isActive: boolean, createdAt: any }> | null, privileges?: Array<{ __typename: 'PrivilegeType', id: string, name: string, key: string, createdAt: any }> | null } | null> | null, divisions?: Array<{ __typename: 'DivisionType', id: string, objectId: number } | null> | null, methodicalSupport?: Array<{ __typename: 'FileType', name: string, src: string, size?: number | null }> | null } };
-=======
 export type PeriodQuery = { __typename?: 'Query', period: { __typename: 'PeriodType', canChangeDivisions: boolean, canChangeGroups: boolean, canChangeUsers: boolean, canChangeSettings: boolean, canChangeSheet: boolean, canDelete: boolean, canAddDocument: boolean, id: string, name: string, multiple: boolean, status: string, start?: any | null, expiration?: any | null, privately: boolean, createdAt: any, project?: { __typename: 'ProjectType', id: string, name: string, short: string, description: string, visibility: boolean, archive: boolean, createdAt: any, contentType: { __typename?: 'ContentTypeType', id: string, model: string } } | null, user: { __typename: 'UserType', id: string, username: string, avatar?: string | null, email: string, firstName: string, lastName: string, sirName?: string | null, isActive: boolean, createdAt: any }, divisions?: Array<{ __typename: 'DivisionModelType', id: number, model: string, name: string } | null> | null, methodicalSupport?: Array<{ __typename: 'FileType', name: string, src: string, size?: number | null }> | null, periodGroups?: Array<{ __typename: 'PeriodGroupType', id: string, name: string, createdAt: any, users?: Array<{ __typename: 'UserType', id: string, username: string, avatar?: string | null, email: string, firstName: string, lastName: string, sirName?: string | null, isActive: boolean, createdAt: any }> | null, privileges?: Array<{ __typename: 'PrivilegeType', id: string, name: string, key: string, createdAt: any }> | null } | null> | null } };
 
 export type PeriodUsersQueryVariables = Exact<{
@@ -5450,7 +5437,6 @@
 }>;
 
 export type PeriodUsersQuery = { __typename?: 'Query', periodUsers: Array<{ __typename: 'UserType', id: string, username: string, avatar?: string | null, email: string, firstName: string, lastName: string, sirName?: string | null, isActive: boolean, createdAt: any }> };
->>>>>>> 1f1039ad
 
 export type PeriodsQueryVariables = Exact<{
   projectId: Scalars['ID'];
@@ -5467,15 +5453,12 @@
 }>;
 
 export type ProjectQuery = { __typename?: 'Query', project: { __typename: 'ProjectType', canChange: boolean, canDelete: boolean, canAddPeriod: boolean, id: string, name: string, short: string, description: string, visibility: boolean, archive: boolean, createdAt: any, user?: { __typename: 'UserType', id: string, username: string, avatar?: string | null, email: string, firstName: string, lastName: string, sirName?: string | null, isActive: boolean, createdAt: any } | null, contentType: { __typename?: 'ContentTypeType', id: string, model: string } } };
-<<<<<<< HEAD
-=======
 
 export type ProjectDivisionsQueryVariables = Exact<{
   projectId: Scalars['ID'];
 }>;
 
 export type ProjectDivisionsQuery = { __typename?: 'Query', projectDivisions?: Array<{ __typename: 'DivisionModelType', id: number, model: string, name: string } | null> | null };
->>>>>>> 1f1039ad
 
 export type ProjectsQueryVariables = Exact<{
   first?: InputMaybe<Scalars['Int']>;
