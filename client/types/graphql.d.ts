--- conflicted
+++ resolved
@@ -421,26 +421,6 @@
 
 /** An enumeration. */
 export type CellKind =
-<<<<<<< HEAD
-  /** b */
-  | 'B'
-  /** d */
-  | 'D'
-  /** e */
-  | 'E'
-  /** f */
-  | 'F'
-  /** fl */
-  | 'FL'
-  /** inlineStr */
-  | 'INLINESTR'
-  /** n */
-  | 'N'
-  /** s */
-  | 'S'
-  /** str */
-  | 'STR';
-=======
   /** text */
   | 'A_0'
   /** computing */
@@ -453,7 +433,6 @@
   | 'A_4'
   /** file */
   | 'A_5';
->>>>>>> 2af966da
 
 /** Тип ячейки. */
 export type CellType = {
@@ -466,10 +445,7 @@
   default?: Maybe<Scalars['String']>;
   /** Формула */
   formula?: Maybe<Scalars['String']>;
-<<<<<<< HEAD
-=======
-  id: Scalars['ID'];
->>>>>>> 2af966da
+  id: Scalars['ID'];
   /** Тип значения */
   kind: CellKind;
   /** Ограничения на ячейку */
@@ -1001,8 +977,6 @@
   user: UserType;
 };
 
-<<<<<<< HEAD
-=======
 export type ChangeValueInput = {
   clientMutationId?: InputMaybe<Scalars['String']>;
   /** Значение */
@@ -1023,7 +997,6 @@
   value?: Maybe<ValueType>;
 };
 
->>>>>>> 2af966da
 /** Тип колонок. */
 export type ColumnDimensionType = {
   __typename?: 'ColumnDimensionType';
@@ -1035,23 +1008,12 @@
   /** Индекс колонки */
   index: Scalars['Int'];
   objectId?: Maybe<Scalars['Int']>;
-<<<<<<< HEAD
-  /** Лист */
-  sheet: SheetType;
-  /** Листы */
-  sheets?: Maybe<Array<SheetType>>;
-  /** Пользователь */
-  user?: Maybe<Array<Maybe<UserType>>>;
-  /** Ширина колонки */
-  width: Scalars['Int'];
-=======
   /** Листы */
   sheet?: Maybe<SheetType>;
   /** Пользователь */
   user?: Maybe<Array<Maybe<UserType>>>;
   /** Ширина колонки */
   width?: Maybe<Scalars['Int']>;
->>>>>>> 2af966da
 };
 
 /** Комментарии */
@@ -1144,40 +1106,14 @@
   __typename?: 'ContentTypeType';
   appLabel: Scalars['String'];
   columndimensionSet: Array<ColumnDimensionType>;
-<<<<<<< HEAD
-  divisionSet: DivisionTypeConnection;
-  documentSet: DocumentTypeConnection;
-=======
   divisionSet: Array<DivisionType>;
   documentSet: Array<DocumentType>;
->>>>>>> 2af966da
   id: Scalars['ID'];
   /** Модель, связанная с действием */
   logentrySet: LogEntryTypeConnection;
   model: Scalars['String'];
   permissionSet: Array<PermissionType>;
   rowdimensionSet: Array<RowDimensionType>;
-<<<<<<< HEAD
-};
-
-/** Тип модели Django. */
-export type ContentTypeTypeDivisionSetArgs = {
-  after?: InputMaybe<Scalars['String']>;
-  before?: InputMaybe<Scalars['String']>;
-  first?: InputMaybe<Scalars['Int']>;
-  last?: InputMaybe<Scalars['Int']>;
-  offset?: InputMaybe<Scalars['Int']>;
-};
-
-/** Тип модели Django. */
-export type ContentTypeTypeDocumentSetArgs = {
-  after?: InputMaybe<Scalars['String']>;
-  before?: InputMaybe<Scalars['String']>;
-  first?: InputMaybe<Scalars['Int']>;
-  last?: InputMaybe<Scalars['Int']>;
-  offset?: InputMaybe<Scalars['Int']>;
-=======
->>>>>>> 2af966da
 };
 
 /** Тип модели Django. */
@@ -1196,60 +1132,6 @@
   offset?: InputMaybe<Scalars['Int']>;
 };
 
-export type CreatePeriodInput = {
-  attributeSet?: InputMaybe<Array<InputMaybe<Scalars['ID']>>>;
-  divisionSet?: InputMaybe<Array<InputMaybe<Scalars['ID']>>>;
-  /** Дата окончания */
-  expiration?: InputMaybe<Scalars['DateTime']>;
-  /** Методическая поддержка */
-  methodicalSupport: Array<InputMaybe<Scalars['ID']>>;
-  /** Множественное заполнение */
-  multiple?: InputMaybe<Scalars['Boolean']>;
-  /** Наименование периода */
-  name: Scalars['String'];
-  periodgroupSet?: InputMaybe<Array<InputMaybe<Scalars['ID']>>>;
-  periodprivilegeSet?: InputMaybe<Array<InputMaybe<Scalars['ID']>>>;
-  /** Приватность полей */
-  privately?: InputMaybe<Scalars['Boolean']>;
-  /** Проект сборов */
-  project: Scalars['ID'];
-  sheetSet?: InputMaybe<Array<InputMaybe<Scalars['ID']>>>;
-  /** Дата начала */
-  start?: InputMaybe<Scalars['DateTime']>;
-  /** Статус проекта */
-  status?: InputMaybe<PeriodStatus>;
-  /** Организатор сборов */
-  user?: InputMaybe<Scalars['ID']>;
-};
-
-/** Мутация для создания периода. */
-export type CreatePeriodMutation = {
-  __typename?: 'CreatePeriodMutation';
-  /** Добавленный период */
-  period?: Maybe<PeriodType>;
-};
-
-export type CreateProjectInput = {
-  /** Описание проекта */
-  description: Scalars['String'];
-  /** Наименование проекта */
-  name: Scalars['String'];
-  periodSet?: InputMaybe<Array<InputMaybe<Scalars['ID']>>>;
-  /** Сокращенное наименование проекта */
-  short: Scalars['String'];
-  /** Организатор сборов */
-  user?: InputMaybe<Scalars['ID']>;
-  /** Видимость проекта */
-  visibility?: InputMaybe<Scalars['Boolean']>;
-};
-
-/** Мутация для создания проекта. */
-export type CreateProjectMutation = {
-  __typename?: 'CreateProjectMutation';
-  /** Добавленный проект */
-  project?: Maybe<ProjectType>;
-};
-
 /** Информация по показателям во временной развертке. */
 export type DateStatisticsType = {
   __typename?: 'DateStatisticsType';
@@ -1356,15 +1238,6 @@
   success: Scalars['Boolean'];
 };
 
-/** Мутация для удаления проекта. */
-export type DeleteProjectMutation = {
-  __typename?: 'DeleteProjectMutation';
-  deletedId?: Maybe<Scalars['ID']>;
-  deletedInputId?: Maybe<Scalars['ID']>;
-  deletedRawId?: Maybe<Scalars['ID']>;
-  found?: Maybe<Scalars['Boolean']>;
-};
-
 export type DeleteSectionMutationInput = {
   clientMutationId?: InputMaybe<Scalars['String']>;
   /** Идентификатор секции */
@@ -1396,46 +1269,16 @@
 };
 
 /** Список участвующих дивизионов в сборе. */
-<<<<<<< HEAD
-export type DivisionType = Node & {
-  __typename?: 'DivisionType';
-  /** Дивизион: Department, Organizations */
-  contentType: ContentTypeType;
-  /** The ID of the object. */
-=======
 export type DivisionType = {
   __typename?: 'DivisionType';
   /** Дивизион: Department, Organizations */
   contentType: ContentTypeType;
->>>>>>> 2af966da
   id: Scalars['ID'];
   objectId: Scalars['Int'];
   /** Период */
   period: PeriodType;
 };
 
-<<<<<<< HEAD
-export type DivisionTypeConnection = {
-  __typename?: 'DivisionTypeConnection';
-  /** Contains the nodes in this connection. */
-  edges: Array<Maybe<DivisionTypeEdge>>;
-  /** Pagination data for this connection. */
-  pageInfo: PageInfo;
-  /** Number of items in the queryset. */
-  totalCount: Scalars['Int'];
-};
-
-/** A Relay edge containing a `DivisionType` and its cursor. */
-export type DivisionTypeEdge = {
-  __typename?: 'DivisionTypeEdge';
-  /** A cursor for use in pagination */
-  cursor: Scalars['String'];
-  /** The item at the end of the edge */
-  node?: Maybe<DivisionType>;
-};
-
-=======
->>>>>>> 2af966da
 /** Debugging information for the current query. */
 export type DjangoDebug = {
   __typename?: 'DjangoDebug';
@@ -1477,21 +1320,13 @@
 };
 
 /** Тип моделей документа. */
-<<<<<<< HEAD
-export type DocumentType = Node & {
-=======
 export type DocumentType = {
->>>>>>> 2af966da
   __typename?: 'DocumentType';
   /** Комментарий */
   comment: Scalars['String'];
   contentType: ContentTypeType;
   /** Дата создания */
   createdAt: Scalars['DateTime'];
-<<<<<<< HEAD
-  /** The ID of the object. */
-=======
->>>>>>> 2af966da
   id: Scalars['ID'];
   objectId: Scalars['Int'];
   /** Листы */
@@ -1502,28 +1337,6 @@
   version: Scalars['Int'];
 };
 
-<<<<<<< HEAD
-export type DocumentTypeConnection = {
-  __typename?: 'DocumentTypeConnection';
-  /** Contains the nodes in this connection. */
-  edges: Array<Maybe<DocumentTypeEdge>>;
-  /** Pagination data for this connection. */
-  pageInfo: PageInfo;
-  /** Number of items in the queryset. */
-  totalCount: Scalars['Int'];
-};
-
-/** A Relay edge containing a `DocumentType` and its cursor. */
-export type DocumentTypeEdge = {
-  __typename?: 'DocumentTypeEdge';
-  /** A cursor for use in pagination */
-  cursor: Scalars['String'];
-  /** The item at the end of the edge */
-  node?: Maybe<DocumentType>;
-};
-
-=======
->>>>>>> 2af966da
 /** Ошибка в поле формы */
 export type ErrorFieldType = {
   __typename?: 'ErrorFieldType';
@@ -1891,10 +1704,6 @@
   changeValue: ChangeValuePayload;
   /** Подтверждение кода. */
   confirmEmail: ConfirmEmailMutationPayload;
-  /** Мутация для создания периода. */
-  createPeriod: CreatePeriodMutation;
-  /** Мутация для создания проекта. */
-  createProject: CreateProjectMutation;
   /** Мутация для удаления категории */
   deleteCategory: DeleteCategoryMutationPayload;
   /** Мутация для полного удаления файла */
@@ -1907,8 +1716,6 @@
   deletePage: DeletePageMutationPayload;
   /** Мутация для удаления записи профиля. */
   deleteProfile: DeleteProfileMutationPayload;
-  /** Мутация для удаления проекта. */
-  deleteProject: DeleteProjectMutation;
   /** Удаление секции */
   deleteSection: DeleteSectionMutationPayload;
   /** Мутация для удаления всех сессий кроме текущей. */
@@ -2119,16 +1926,6 @@
 };
 
 /** Мутации на изменение чего-либо. */
-export type MutationCreatePeriodArgs = {
-  input: CreatePeriodInput;
-};
-
-/** Мутации на изменение чего-либо. */
-export type MutationCreateProjectArgs = {
-  input: CreateProjectInput;
-};
-
-/** Мутации на изменение чего-либо. */
 export type MutationDeleteCategoryArgs = {
   input: DeleteCategoryMutationInput;
 };
@@ -2156,11 +1953,6 @@
 /** Мутации на изменение чего-либо. */
 export type MutationDeleteProfileArgs = {
   input: DeleteProfileMutationInput;
-};
-
-/** Мутации на изменение чего-либо. */
-export type MutationDeleteProjectArgs = {
-  id: Scalars['ID'];
 };
 
 /** Мутации на изменение чего-либо. */
@@ -2519,11 +2311,6 @@
   multiple: Scalars['Boolean'];
   /** Наименование периода */
   name: Scalars['String'];
-<<<<<<< HEAD
-  /** Приватность полей */
-  privately: Scalars['Boolean'];
-=======
->>>>>>> 2af966da
   /** Проект */
   project?: Maybe<ProjectType>;
   /** Дата начала */
@@ -2608,40 +2395,13 @@
   visibility: Scalars['Boolean'];
 };
 
-<<<<<<< HEAD
-export type ProjectFilterInputType = {
-  /** `And` field */
-  and?: InputMaybe<Array<InputMaybe<ProjectFilterInputType>>>;
-  /** `Name` field */
-  name?: InputMaybe<ProjectNameFilterInputType>;
-  /** `Not` field */
-  not?: InputMaybe<ProjectFilterInputType>;
-  /** `Or` field */
-  or?: InputMaybe<Array<InputMaybe<ProjectFilterInputType>>>;
-  /** `User` field */
-  user?: InputMaybe<ProjectUserFilterInputType>;
-};
-
-export type ProjectNameFilterInputType = {
-  /** `Icontains` lookup */
-  icontains?: InputMaybe<Scalars['String']>;
-};
-
-/** Тип модели проектов. */
-export type ProjectType = Node & {
-=======
 /** Тип модели проектов. */
 export type ProjectType = {
->>>>>>> 2af966da
   __typename?: 'ProjectType';
   /** Дата создания */
   createdAt: Scalars['DateTime'];
   /** Описание проекта */
   description: Scalars['String'];
-<<<<<<< HEAD
-  /** The ID of the object. */
-=======
->>>>>>> 2af966da
   id: Scalars['ID'];
   /** Наименование проекта */
   name: Scalars['String'];
@@ -2655,35 +2415,6 @@
   visibility: Scalars['Boolean'];
 };
 
-<<<<<<< HEAD
-export type ProjectTypeConnection = {
-  __typename?: 'ProjectTypeConnection';
-  /** Contains the nodes in this connection. */
-  edges: Array<Maybe<ProjectTypeEdge>>;
-  /** Pagination data for this connection. */
-  pageInfo: PageInfo;
-  /** Number of items in the queryset. */
-  totalCount: Scalars['Int'];
-};
-
-/** A Relay edge containing a `ProjectType` and its cursor. */
-export type ProjectTypeEdge = {
-  __typename?: 'ProjectTypeEdge';
-  /** A cursor for use in pagination */
-  cursor: Scalars['String'];
-  /** The item at the end of the edge */
-  node?: Maybe<ProjectType>;
-};
-
-export type ProjectUserFilterInputType = {
-  /** `Exact` lookup */
-  exact?: InputMaybe<Scalars['ID']>;
-  /** `In` lookup */
-  in?: InputMaybe<Array<InputMaybe<Scalars['ID']>>>;
-};
-
-=======
->>>>>>> 2af966da
 /** Схема запросов данных. */
 export type Query = {
   __typename?: 'Query';
@@ -2727,7 +2458,6 @@
   profiles: Array<ProfileType>;
   /** Значение профиля пользователя */
   profilesValue: Array<ProfileValueType>;
-  projects?: Maybe<ProjectTypeConnection>;
   /** Статистика запросов */
   requestStatistics: RequestStatisticsType;
   /** Сегменты страницы */
@@ -2871,16 +2601,6 @@
 };
 
 /** Схема запросов данных. */
-export type QueryProjectsArgs = {
-  after?: InputMaybe<Scalars['String']>;
-  before?: InputMaybe<Scalars['String']>;
-  filter?: InputMaybe<ProjectFilterInputType>;
-  first?: InputMaybe<Scalars['Int']>;
-  last?: InputMaybe<Scalars['Int']>;
-  offset?: InputMaybe<Scalars['Int']>;
-};
-
-/** Схема запросов данных. */
 export type QuerySessionsArgs = {
   userId?: InputMaybe<Scalars['ID']>;
 };
@@ -3030,21 +2750,10 @@
 
 /** An enumeration. */
 export type RowDimensionAggregation =
-<<<<<<< HEAD
-  /** avg */
-  | 'AVG'
-  /** max */
-  | 'MAX'
-  /** min */
-  | 'MIN'
-  /** sum */
-  | 'SUM';
-=======
   /** max */
   | 'MAX'
   /** min */
   | 'MIN';
->>>>>>> 2af966da
 
 /** Тип строк. */
 export type RowDimensionType = {
@@ -3314,11 +3023,8 @@
   /** Дата создания */
   createdAt: Scalars['DateTime'];
   id: Scalars['ID'];
-<<<<<<< HEAD
-=======
   /** Объединенные ячейки */
   mergedCells?: Maybe<Array<Maybe<MergedCellType>>>;
->>>>>>> 2af966da
   /** Наименование */
   name: Scalars['String'];
   /** Период */
@@ -3335,11 +3041,7 @@
 
 /** Тип моделей листов. */
 export type SheetTypeValuesArgs = {
-<<<<<<< HEAD
-  documentId: Scalars['Int'];
-=======
   documentId: Scalars['ID'];
->>>>>>> 2af966da
 };
 
 /** Подписки на сокеты. */
@@ -3848,10 +3550,6 @@
 
 export type RequestStatisticsQuery = { __typename?: 'Query', requestStatistics: { __typename?: 'RequestStatisticsType', browsers: Array<{ __typename?: 'PointStatisticsType', name: string, value: number } | null>, os: Array<{ __typename?: 'PointStatisticsType', name: string, value: number } | null>, device: Array<{ __typename?: 'PointStatisticsType', name: string, value: number } | null> } };
 
-export type PeriodFieldsFragment = { __typename?: 'PeriodType', id: string, name: string, multiple: boolean, status: PeriodStatus, start?: any | null, expiration?: any | null };
-
-export type ProjectFieldsFragment = { __typename: 'ProjectType', id: string, name: string, short: string, description: string, visibility: boolean };
-
 export type AuthCbiasMutationVariables = Exact<{
   uid: Scalars['String'];
   clientId?: InputMaybe<Scalars['String']>;
