--- conflicted
+++ resolved
@@ -75,11 +75,24 @@
   times: Array<Maybe<DateStatisticsType>>;
 };
 
+export type AddBudgetClassificationMutationInput = {
+  clientMutationId?: InputMaybe<Scalars['String']>;
+  /** Code */
+  code: Scalars['String'];
+  /** Name */
+  name: Scalars['String'];
+};
+
 /** Мутация для добавления КБК в словарь. */
 export type AddBudgetClassificationMutationPayload = {
   __typename?: 'AddBudgetClassificationMutationPayload';
   /** Добавленная КБК */
   budgetClassification?: Maybe<BudgetClassificationType>;
+  clientMutationId?: Maybe<Scalars['String']>;
+  /** Ошибки мутации */
+  errors: Array<ErrorFieldType>;
+  /** Успех мутации */
+  success: Scalars['Boolean'];
 };
 
 export type AddCategoryMutationInput = {
@@ -158,11 +171,11 @@
   comment: Scalars['String'];
   /** Идентификатор дивизиона */
   divisionId?: InputMaybe<Scalars['ID']>;
-  /** Идентификатор документа */
+  /** Идентификатор документа, от которого создавать копию */
   documentId?: InputMaybe<Scalars['ID']>;
   /** Идентификатор периода */
   periodId: Scalars['ID'];
-  /** Начальный статус документа */
+  /** Идентификатор начального статуса документа */
   statusId: Scalars['ID'];
 };
 
@@ -343,9 +356,24 @@
   success: Scalars['Boolean'];
 };
 
+export type AddProjectMutationInput = {
+  clientMutationId?: InputMaybe<Scalars['String']>;
+  /** Тип дивизиона */
+  contentType: Scalars['String'];
+  /** Описание проекта */
+  description: Scalars['String'];
+  /** Наименование проекта */
+  name: Scalars['String'];
+  /** Сокращенное наименование проекта */
+  short: Scalars['String'];
+  /** Видимость проекта */
+  visibility?: InputMaybe<Scalars['Boolean']>;
+};
+
 /** Мутация для добавления проекта. */
 export type AddProjectMutationPayload = {
   __typename?: 'AddProjectMutationPayload';
+  clientMutationId?: Maybe<Scalars['String']>;
   /** Ошибки мутации */
   errors: Array<ErrorFieldType>;
   /** Добавленный проект */
@@ -703,8 +731,6 @@
   borderColor: Scalars['JSONString'];
   /** Стили границ */
   borderStyle: Scalars['JSONString'];
-  /** Может ли пользователь изменять значение ячейки */
-  canChangeValue: Scalars['Boolean'];
   /** Цвет индекса */
   color: Scalars['String'];
   /** Объединение колонок */
@@ -1310,7 +1336,7 @@
   clientMutationId?: Maybe<Scalars['String']>;
   /** Ошибки мутации */
   errors: Array<ErrorFieldType>;
-  /** Добавленный период */
+  /** Измененный период */
   period?: Maybe<PeriodType>;
   /** Успех мутации */
   success: Scalars['Boolean'];
@@ -1662,8 +1688,8 @@
   name: Scalars['String'];
   /** Дата обновления */
   updatedAt: Scalars['DateTime'];
-  /** Пользователь */
-  user?: Maybe<Array<Maybe<UserType>>>;
+  /** Идентификатор пользователя */
+  userId?: Maybe<Scalars['ID']>;
   /** Ширина колонки */
   width?: Maybe<Scalars['Int']>;
 };
@@ -1798,34 +1824,6 @@
   success: Scalars['Boolean'];
 };
 
-export type CreateBudgetClassificationInput = {
-  /** Active */
-  active?: InputMaybe<Scalars['Boolean']>;
-  /** Code */
-  code: Scalars['String'];
-  /** Date of end activity */
-  end?: InputMaybe<Scalars['DateTime']>;
-  /** Name */
-  name: Scalars['String'];
-};
-
-export type CreateProjectInput = {
-  /** Архив */
-  archive?: InputMaybe<Scalars['Boolean']>;
-  contentType: Scalars['String'];
-  /** Описание проекта */
-  description: Scalars['String'];
-  /** Наименование проекта */
-  name: Scalars['String'];
-  periodSet?: InputMaybe<Array<InputMaybe<Scalars['ID']>>>;
-  /** Сокращенное наименование проекта */
-  short: Scalars['String'];
-  /** Организатор сборов */
-  user?: InputMaybe<Scalars['ID']>;
-  /** Видимость проекта */
-  visibility?: InputMaybe<Scalars['Boolean']>;
-};
-
 /** Информация по показателям во временной развертке. */
 export type DateStatisticsType = {
   __typename?: 'DateStatisticsType';
@@ -2129,7 +2127,7 @@
 };
 
 /** Описание обобщенного типа дивизиона. */
-export type DivisionModelType = {
+export type DivisionModelType = Node & {
   __typename?: 'DivisionModelType';
   /** Идентификатор модели дивизиона */
   id: Scalars['ID'];
@@ -2137,6 +2135,24 @@
   model: Scalars['String'];
   /** Название дивизиона */
   name: Scalars['String'];
+};
+
+/** Connection для обобщенного типа дивизиона. */
+export type DivisionModelTypeConnection = {
+  __typename?: 'DivisionModelTypeConnection';
+  /** Contains the nodes in this connection. */
+  edges: Array<Maybe<DivisionModelTypeEdge>>;
+  /** Pagination data for this connection. */
+  pageInfo: PageInfo;
+};
+
+/** A Relay edge containing a `DivisionModelType` and its cursor. */
+export type DivisionModelTypeEdge = {
+  __typename?: 'DivisionModelTypeEdge';
+  /** A cursor for use in pagination */
+  cursor: Scalars['String'];
+  /** The item at the end of the edge */
+  node?: Maybe<DivisionModelType>;
 };
 
 /** Debugging information for the current query. */
@@ -2211,7 +2227,7 @@
   /** Последний статус документа */
   lastStatus?: Maybe<DocumentStatusType>;
   /** Идентификатор дивизиона */
-  objectId?: Maybe<Scalars['Int']>;
+  objectId?: Maybe<Scalars['ID']>;
   /** Период сбора */
   period?: Maybe<PeriodType>;
   /** Листы */
@@ -2668,7 +2684,7 @@
 
 /** Мутации на изменение чего-либо. */
 export type MutationAddBudgetClassificationArgs = {
-  input: CreateBudgetClassificationInput;
+  input: AddBudgetClassificationMutationInput;
 };
 
 /** Мутации на изменение чего-либо. */
@@ -2728,7 +2744,7 @@
 
 /** Мутации на изменение чего-либо. */
 export type MutationAddProjectArgs = {
-  input: CreateProjectInput;
+  input: AddProjectMutationInput;
 };
 
 /** Мутации на изменение чего-либо. */
@@ -3904,6 +3920,8 @@
   pages: PageTypeConnection;
   /** Период */
   period: PeriodType;
+  /** Возможные дивизионы периода */
+  periodPossibleDivisions?: Maybe<DivisionModelTypeConnection>;
   /** Пользователи, связанные периодом */
   periodUsers: Array<UserType>;
   /** Периоды */
@@ -3919,8 +3937,6 @@
   profilesValue: Array<ProfileValueType>;
   /** Проект */
   project: ProjectType;
-  /** Возможные дивизионы проекта */
-  projectDivisions?: Maybe<Array<Maybe<DivisionModelType>>>;
   /** Проекты */
   projects?: Maybe<ProjectTypeConnection>;
   region?: Maybe<RegionType>;
@@ -4139,6 +4155,16 @@
 };
 
 /** Схема запросов данных. */
+export type QueryPeriodPossibleDivisionsArgs = {
+  after?: InputMaybe<Scalars['String']>;
+  before?: InputMaybe<Scalars['String']>;
+  first?: InputMaybe<Scalars['Int']>;
+  last?: InputMaybe<Scalars['Int']>;
+  periodId: Scalars['ID'];
+  search?: InputMaybe<Scalars['String']>;
+};
+
+/** Схема запросов данных. */
 export type QueryPeriodUsersArgs = {
   periodId: Scalars['ID'];
 };
@@ -4160,11 +4186,6 @@
 
 /** Схема запросов данных. */
 export type QueryProjectArgs = {
-  projectId: Scalars['ID'];
-};
-
-/** Схема запросов данных. */
-export type QueryProjectDivisionsArgs = {
   projectId: Scalars['ID'];
 };
 
@@ -4397,12 +4418,6 @@
   __typename?: 'RowDimensionType';
   /** Агрегирование перечисление (мин, макс) для динамических строк */
   aggregation?: Maybe<Scalars['String']>;
-  /** Может ли пользователь добавить дочернюю строку */
-  canAddChildRow: Scalars['Boolean'];
-  /** Может ли пользователь изменять высоту строки */
-  canChangeHeight: Scalars['Boolean'];
-  /** Может ли пользователь удалить строку */
-  canDelete: Scalars['Boolean'];
   /** Ячейки */
   cells: Array<CellType>;
   /** Дочерние строки */
@@ -4427,12 +4442,14 @@
   index: Scalars['Int'];
   /** Название строки */
   name: Scalars['String'];
+  /** Идентификатор дивизиона */
+  objectId?: Maybe<Scalars['ID']>;
   /** Родительская строка */
   parent?: Maybe<RowDimensionType>;
   /** Дата обновления */
   updatedAt: Scalars['DateTime'];
-  /** Пользователь */
-  user?: Maybe<Array<Maybe<UserType>>>;
+  /** Идентификатор пользователя */
+  userId?: Maybe<Scalars['ID']>;
 };
 
 /** Ошибка в строке. */
@@ -4667,8 +4684,6 @@
 /** Тип листа. */
 export type SheetType = {
   __typename?: 'SheetType';
-<<<<<<< HEAD
-=======
   /** Может ли пользователь добавлять дочерние строки для строк */
   canAddChildRowDimension: Scalars['Boolean'];
   /** Может ли пользователь изменять лист */
@@ -4679,9 +4694,8 @@
   canChangeValue: Scalars['Boolean'];
   /** Может ли пользователь удалять дочернюю строку, не имеющую собственных дочерних строк */
   canDeleteChildRowDimension: Scalars['Boolean'];
->>>>>>> 1d972ca8
   /** Колонки */
-  columns?: Maybe<Array<Maybe<ColumnDimensionType>>>;
+  columns?: Maybe<Array<ColumnDimensionType>>;
   /** Комментарий */
   comment: Scalars['String'];
   /** Дата добавления */
@@ -4695,7 +4709,7 @@
   /** Позиция */
   position: Scalars['Int'];
   /** Строки */
-  rows?: Maybe<Array<Maybe<RowDimensionType>>>;
+  rows?: Maybe<Array<RowDimensionType>>;
   /** Дата обновления */
   updatedAt: Scalars['DateTime'];
 };
@@ -5269,7 +5283,7 @@
 
 export type RequestStatisticsQuery = { __typename?: 'Query', requestStatistics: { __typename?: 'RequestStatisticsType', browsers: Array<{ __typename?: 'PointStatisticsType', name: string, value: number } | null>, os: Array<{ __typename?: 'PointStatisticsType', name: string, value: number } | null>, device: Array<{ __typename?: 'PointStatisticsType', name: string, value: number } | null> } };
 
-export type CellFieldsFragment = { __typename: 'CellType', id: string, kind: string, editable: boolean, formula?: string | null, comment?: string | null, mask?: string | null, tooltip?: string | null, columnId?: string | null, rowId?: string | null, horizontalAlign?: string | null, verticalAlign?: string | null, size: number, strong: boolean, italic: boolean, strike: boolean, underline?: string | null, color: string, background: string, borderStyle: any, borderColor: any, position: string, globalPosition: string, relatedGlobalPositions: Array<string>, colspan: number, rowspan: number, canChangeValue: boolean, value?: string | null, verified: boolean, error?: string | null };
+export type CellFieldsFragment = { __typename: 'CellType', id: string, kind: string, editable: boolean, formula?: string | null, comment?: string | null, mask?: string | null, tooltip?: string | null, columnId?: string | null, rowId?: string | null, horizontalAlign?: string | null, verticalAlign?: string | null, size: number, strong: boolean, italic: boolean, strike: boolean, underline?: string | null, color: string, background: string, borderStyle: any, borderColor: any, position: string, globalPosition: string, relatedGlobalPositions: Array<string>, colspan: number, rowspan: number, value?: string | null, verified: boolean, error?: string | null };
 
 export type ColumnDimensionFieldsFragment = { __typename: 'ColumnDimensionType', id: string, index: number, name: string, width?: number | null, fixed: boolean, hidden: boolean, kind: string, createdAt: any, updatedAt: any };
 
@@ -5277,7 +5291,7 @@
 
 export type DivisionModelFieldsFragment = { __typename: 'DivisionModelType', id: string, model: string, name: string };
 
-export type DocumentFieldsFragment = { __typename: 'DocumentType', id: string, comment: string, version: number, createdAt: any, updatedAt: any };
+export type DocumentFieldsFragment = { __typename: 'DocumentType', id: string, comment: string, version: number, createdAt: any, updatedAt: any, objectId?: string | null };
 
 export type OrganizationFieldFragment = { __typename: 'OrganizationType', id: string, name: string, createdAt: any };
 
@@ -5289,7 +5303,7 @@
 
 export type ProjectFieldsFragment = { __typename: 'ProjectType', id: string, name: string, short: string, description: string, visibility: boolean, archive: boolean, createdAt: any, contentType: { __typename?: 'ContentTypeType', id: string, model: string } };
 
-export type RowDimensionFieldsFragment = { __typename: 'RowDimensionType', id: string, index: number, globalIndex: number, name: string, height?: number | null, fixed: boolean, hidden: boolean, dynamic: boolean, aggregation?: string | null, createdAt: any, updatedAt: any, documentId?: string | null, canAddChildRow: boolean, canChangeHeight: boolean, canDelete: boolean, parent?: { __typename: 'RowDimensionType', id: string, index: number, globalIndex: number } | null, children: Array<{ __typename: 'RowDimensionType', id: string, index: number, globalIndex: number }>, cells: Array<{ __typename: 'CellType', id: string, kind: string, editable: boolean, formula?: string | null, comment?: string | null, mask?: string | null, tooltip?: string | null, columnId?: string | null, rowId?: string | null, horizontalAlign?: string | null, verticalAlign?: string | null, size: number, strong: boolean, italic: boolean, strike: boolean, underline?: string | null, color: string, background: string, borderStyle: any, borderColor: any, position: string, globalPosition: string, relatedGlobalPositions: Array<string>, colspan: number, rowspan: number, canChangeValue: boolean, value?: string | null, verified: boolean, error?: string | null }> };
+export type RowDimensionFieldsFragment = { __typename: 'RowDimensionType', id: string, index: number, globalIndex: number, name: string, height?: number | null, fixed: boolean, hidden: boolean, dynamic: boolean, aggregation?: string | null, createdAt: any, updatedAt: any, documentId?: string | null, objectId?: string | null, userId?: string | null, parent?: { __typename: 'RowDimensionType', id: string, index: number, globalIndex: number } | null, children: Array<{ __typename: 'RowDimensionType', id: string, index: number, globalIndex: number }>, cells: Array<{ __typename: 'CellType', id: string, kind: string, editable: boolean, formula?: string | null, comment?: string | null, mask?: string | null, tooltip?: string | null, columnId?: string | null, rowId?: string | null, horizontalAlign?: string | null, verticalAlign?: string | null, size: number, strong: boolean, italic: boolean, strike: boolean, underline?: string | null, color: string, background: string, borderStyle: any, borderColor: any, position: string, globalPosition: string, relatedGlobalPositions: Array<string>, colspan: number, rowspan: number, value?: string | null, verified: boolean, error?: string | null }> };
 
 export type SheetFieldsFragment = { __typename: 'SheetType', id: string, name: string, position: number, comment: string, createdAt: any, updatedAt: any };
 
@@ -5336,21 +5350,17 @@
   globalIndices: Array<GlobalIndicesInputType> | GlobalIndicesInputType;
 }>;
 
-export type AddChildRowDimensionMutation = { __typename?: 'Mutation', addChildRowDimension: { __typename: 'AddChildRowDimensionMutationPayload', success: boolean, errors: Array<{ __typename: 'ErrorFieldType', field: string, messages: Array<string> }>, rowDimension: { __typename: 'RowDimensionType', id: string, index: number, globalIndex: number, name: string, height?: number | null, fixed: boolean, hidden: boolean, dynamic: boolean, aggregation?: string | null, createdAt: any, updatedAt: any, documentId?: string | null, canAddChildRow: boolean, canChangeHeight: boolean, canDelete: boolean, parent?: { __typename: 'RowDimensionType', id: string, index: number, globalIndex: number } | null, children: Array<{ __typename: 'RowDimensionType', id: string, index: number, globalIndex: number }>, cells: Array<{ __typename: 'CellType', id: string, kind: string, editable: boolean, formula?: string | null, comment?: string | null, mask?: string | null, tooltip?: string | null, columnId?: string | null, rowId?: string | null, horizontalAlign?: string | null, verticalAlign?: string | null, size: number, strong: boolean, italic: boolean, strike: boolean, underline?: string | null, color: string, background: string, borderStyle: any, borderColor: any, position: string, globalPosition: string, relatedGlobalPositions: Array<string>, colspan: number, rowspan: number, canChangeValue: boolean, value?: string | null, verified: boolean, error?: string | null }> } } };
+export type AddChildRowDimensionMutation = { __typename?: 'Mutation', addChildRowDimension: { __typename: 'AddChildRowDimensionMutationPayload', success: boolean, errors: Array<{ __typename: 'ErrorFieldType', field: string, messages: Array<string> }>, rowDimension: { __typename: 'RowDimensionType', id: string, index: number, globalIndex: number, name: string, height?: number | null, fixed: boolean, hidden: boolean, dynamic: boolean, aggregation?: string | null, createdAt: any, updatedAt: any, documentId?: string | null, objectId?: string | null, userId?: string | null, parent?: { __typename: 'RowDimensionType', id: string, index: number, globalIndex: number } | null, children: Array<{ __typename: 'RowDimensionType', id: string, index: number, globalIndex: number }>, cells: Array<{ __typename: 'CellType', id: string, kind: string, editable: boolean, formula?: string | null, comment?: string | null, mask?: string | null, tooltip?: string | null, columnId?: string | null, rowId?: string | null, horizontalAlign?: string | null, verticalAlign?: string | null, size: number, strong: boolean, italic: boolean, strike: boolean, underline?: string | null, color: string, background: string, borderStyle: any, borderColor: any, position: string, globalPosition: string, relatedGlobalPositions: Array<string>, colspan: number, rowspan: number, value?: string | null, verified: boolean, error?: string | null }> } } };
 
 export type AddDocumentMutationVariables = Exact<{
   comment: Scalars['String'];
   periodId: Scalars['ID'];
   statusId: Scalars['ID'];
+  divisionId?: InputMaybe<Scalars['ID']>;
   documentId?: InputMaybe<Scalars['ID']>;
-  divisionId?: InputMaybe<Scalars['ID']>;
-}>;
-
-<<<<<<< HEAD
-export type AddDocumentMutation = { __typename?: 'Mutation', addDocument: { __typename?: 'AddDocumentMutationPayload', success: boolean, errors: Array<{ __typename: 'ErrorFieldType', field: string, messages: Array<string> }>, document?: { __typename: 'DocumentType', canChange: boolean, id: string, comment: string, version: number, createdAt: any, updatedAt: any, lastStatus?: { __typename: 'DocumentStatusType', id: string, comment: string, createdAt: any, status: { __typename: 'StatusType', id: string, name: string, comment?: string | null, edit: boolean } } | null } | null } };
-=======
+}>;
+
 export type AddDocumentMutation = { __typename?: 'Mutation', addDocument: { __typename?: 'AddDocumentMutationPayload', success: boolean, errors: Array<{ __typename: 'ErrorFieldType', field: string, messages: Array<string> }>, document?: { __typename: 'DocumentType', canChange: boolean, id: string, comment: string, version: number, createdAt: any, updatedAt: any, objectId?: string | null, user?: { __typename: 'UserType', id: string } | null, lastStatus?: { __typename: 'DocumentStatusType', id: string, comment: string, createdAt: any, status: { __typename: 'StatusType', id: string, name: string, comment?: string | null, edit: boolean, protected: boolean } } | null } | null } };
->>>>>>> 1d972ca8
 
 export type AddDocumentStatusMutationVariables = Exact<{
   comment: Scalars['String'];
@@ -5372,7 +5382,7 @@
   comment: Scalars['String'];
 }>;
 
-export type ChangeDocumentCommentMutation = { __typename?: 'Mutation', changeDocumentComment: { __typename: 'ChangeDocumentCommentMutationPayload', document?: { __typename: 'DocumentType', id: string, comment: string, version: number, createdAt: any, updatedAt: any } | null } };
+export type ChangeDocumentCommentMutation = { __typename?: 'Mutation', changeDocumentComment: { __typename: 'ChangeDocumentCommentMutationPayload', document?: { __typename: 'DocumentType', id: string, comment: string, version: number, createdAt: any, updatedAt: any, objectId?: string | null } | null } };
 
 export type DeleteChildRowDimensionMutationVariables = Exact<{
   rowDimensionId: Scalars['ID'];
@@ -5520,7 +5530,7 @@
   globalIndices: Array<GlobalIndicesInputType> | GlobalIndicesInputType;
 }>;
 
-export type AddRowDimensionMutation = { __typename?: 'Mutation', addRowDimension: { __typename: 'AddRowDimensionMutationPayload', success: boolean, errors: Array<{ __typename: 'ErrorFieldType', field: string, messages: Array<string> }>, rowDimension: { __typename: 'RowDimensionType', id: string, index: number, globalIndex: number, name: string, height?: number | null, fixed: boolean, hidden: boolean, dynamic: boolean, aggregation?: string | null, createdAt: any, updatedAt: any, documentId?: string | null, canAddChildRow: boolean, canChangeHeight: boolean, canDelete: boolean, parent?: { __typename: 'RowDimensionType', id: string, index: number, globalIndex: number } | null, children: Array<{ __typename: 'RowDimensionType', id: string, index: number, globalIndex: number }>, cells: Array<{ __typename: 'CellType', id: string, kind: string, editable: boolean, formula?: string | null, comment?: string | null, mask?: string | null, tooltip?: string | null, columnId?: string | null, rowId?: string | null, horizontalAlign?: string | null, verticalAlign?: string | null, size: number, strong: boolean, italic: boolean, strike: boolean, underline?: string | null, color: string, background: string, borderStyle: any, borderColor: any, position: string, globalPosition: string, relatedGlobalPositions: Array<string>, colspan: number, rowspan: number, canChangeValue: boolean, value?: string | null, verified: boolean, error?: string | null }> } } };
+export type AddRowDimensionMutation = { __typename?: 'Mutation', addRowDimension: { __typename: 'AddRowDimensionMutationPayload', success: boolean, errors: Array<{ __typename: 'ErrorFieldType', field: string, messages: Array<string> }>, rowDimension: { __typename: 'RowDimensionType', id: string, index: number, globalIndex: number, name: string, height?: number | null, fixed: boolean, hidden: boolean, dynamic: boolean, aggregation?: string | null, createdAt: any, updatedAt: any, documentId?: string | null, objectId?: string | null, userId?: string | null, parent?: { __typename: 'RowDimensionType', id: string, index: number, globalIndex: number } | null, children: Array<{ __typename: 'RowDimensionType', id: string, index: number, globalIndex: number }>, cells: Array<{ __typename: 'CellType', id: string, kind: string, editable: boolean, formula?: string | null, comment?: string | null, mask?: string | null, tooltip?: string | null, columnId?: string | null, rowId?: string | null, horizontalAlign?: string | null, verticalAlign?: string | null, size: number, strong: boolean, italic: boolean, strike: boolean, underline?: string | null, color: string, background: string, borderStyle: any, borderColor: any, position: string, globalPosition: string, relatedGlobalPositions: Array<string>, colspan: number, rowspan: number, value?: string | null, verified: boolean, error?: string | null }> } } };
 
 export type ChangeColumnDimensionMutationVariables = Exact<{
   columnDimensionId: Scalars['ID'];
@@ -5609,22 +5619,14 @@
   documentId: Scalars['ID'];
 }>;
 
-<<<<<<< HEAD
-export type DocumentQuery = { __typename?: 'Query', document?: { __typename: 'DocumentType', id: string, comment: string, version: number, createdAt: any, updatedAt: any, period?: { __typename: 'PeriodType', id: string, name: string } | null, sheets: Array<{ __typename: 'BaseSheetType', id: string, name: string } | null> } | null };
-=======
 export type DocumentQuery = { __typename?: 'Query', document?: { __typename: 'DocumentType', id: string, comment: string, version: number, createdAt: any, updatedAt: any, objectId?: string | null, user?: { __typename: 'UserType', id: string } | null, period?: { __typename: 'PeriodType', id: string, name: string, multiple: boolean, project?: { __typename: 'ProjectType', id: string, name: string, contentType: { __typename: 'ContentTypeType', id: string, model: string } } | null, divisions?: Array<{ __typename: 'DivisionModelType', id: string, name: string } | null> | null } | null, sheets: Array<{ __typename: 'BaseSheetType', id: string, name: string } | null>, lastStatus?: { __typename: 'DocumentStatusType', id: string, comment: string, status: { __typename: 'StatusType', id: string, name: string, comment?: string | null, edit: boolean, protected: boolean } } | null } | null };
->>>>>>> 1d972ca8
 
 export type DocumentSheetQueryVariables = Exact<{
   documentId: Scalars['ID'];
   sheetId: Scalars['ID'];
 }>;
 
-<<<<<<< HEAD
-export type DocumentSheetQuery = { __typename?: 'Query', documentSheet: { __typename: 'SheetType', id: string, name: string, position: number, comment: string, createdAt: any, updatedAt: any, columns?: Array<{ __typename: 'ColumnDimensionType', id: string, index: number, name: string, width?: number | null, fixed: boolean, hidden: boolean, kind: string, createdAt: any, updatedAt: any } | null> | null, rows?: Array<{ __typename: 'RowDimensionType', id: string, index: number, globalIndex: number, name: string, height?: number | null, fixed: boolean, hidden: boolean, dynamic: boolean, aggregation?: string | null, createdAt: any, updatedAt: any, documentId?: string | null, canAddChildRow: boolean, canChangeHeight: boolean, canDelete: boolean, parent?: { __typename: 'RowDimensionType', id: string, index: number, globalIndex: number } | null, children: Array<{ __typename: 'RowDimensionType', id: string, index: number, globalIndex: number }>, cells: Array<{ __typename: 'CellType', id: string, kind: string, editable: boolean, formula?: string | null, comment?: string | null, mask?: string | null, tooltip?: string | null, columnId?: string | null, rowId?: string | null, horizontalAlign?: string | null, verticalAlign?: string | null, size: number, strong: boolean, italic: boolean, strike: boolean, underline?: string | null, color: string, background: string, borderStyle: any, borderColor: any, position: string, globalPosition: string, relatedGlobalPositions: Array<string>, colspan: number, rowspan: number, canChangeValue: boolean, value?: string | null, verified: boolean, error?: string | null }> } | null> | null } };
-=======
 export type DocumentSheetQuery = { __typename?: 'Query', documentSheet: { __typename: 'SheetType', canChange: boolean, canChangeValue: boolean, canAddChildRowDimension: boolean, canChangeChildRowDimensionHeight: boolean, canDeleteChildRowDimension: boolean, id: string, name: string, position: number, comment: string, createdAt: any, updatedAt: any, columns?: Array<{ __typename: 'ColumnDimensionType', id: string, index: number, name: string, width?: number | null, fixed: boolean, hidden: boolean, kind: string, createdAt: any, updatedAt: any }> | null, rows?: Array<{ __typename: 'RowDimensionType', id: string, index: number, globalIndex: number, name: string, height?: number | null, fixed: boolean, hidden: boolean, dynamic: boolean, aggregation?: string | null, createdAt: any, updatedAt: any, documentId?: string | null, objectId?: string | null, userId?: string | null, parent?: { __typename: 'RowDimensionType', id: string, index: number, globalIndex: number } | null, children: Array<{ __typename: 'RowDimensionType', id: string, index: number, globalIndex: number }>, cells: Array<{ __typename: 'CellType', id: string, kind: string, editable: boolean, formula?: string | null, comment?: string | null, mask?: string | null, tooltip?: string | null, columnId?: string | null, rowId?: string | null, horizontalAlign?: string | null, verticalAlign?: string | null, size: number, strong: boolean, italic: boolean, strike: boolean, underline?: string | null, color: string, background: string, borderStyle: any, borderColor: any, position: string, globalPosition: string, relatedGlobalPositions: Array<string>, colspan: number, rowspan: number, value?: string | null, verified: boolean, error?: string | null }> }> | null } };
->>>>>>> 1d972ca8
 
 export type DocumentStatusesQueryVariables = Exact<{
   documentId: Scalars['ID'];
@@ -5636,22 +5638,14 @@
   periodId: Scalars['ID'];
 }>;
 
-<<<<<<< HEAD
-export type DocumentsQuery = { __typename?: 'Query', documents: { __typename?: 'DocumentTypeConnection', totalCount: number, pageInfo: { __typename: 'PageInfo', hasNextPage: boolean, hasPreviousPage: boolean, startCursor?: string | null, endCursor?: string | null }, edges: Array<{ __typename?: 'DocumentTypeEdge', node?: { __typename: 'DocumentType', canChange: boolean, id: string, comment: string, version: number, createdAt: any, updatedAt: any, lastStatus?: { __typename: 'DocumentStatusType', id: string, comment: string, createdAt: any, status: { __typename: 'StatusType', id: string, name: string, comment?: string | null, edit: boolean } } | null } | null } | null> } };
-=======
 export type DocumentsQuery = { __typename?: 'Query', documents: { __typename?: 'DocumentTypeConnection', totalCount: number, pageInfo: { __typename: 'PageInfo', hasNextPage: boolean, hasPreviousPage: boolean, startCursor?: string | null, endCursor?: string | null }, edges: Array<{ __typename?: 'DocumentTypeEdge', node?: { __typename: 'DocumentType', canChange: boolean, id: string, comment: string, version: number, createdAt: any, updatedAt: any, objectId?: string | null, user?: { __typename: 'UserType', id: string } | null, lastStatus?: { __typename: 'DocumentStatusType', id: string, comment: string, createdAt: any, status: { __typename: 'StatusType', id: string, name: string, comment?: string | null, edit: boolean, protected: boolean } } | null } | null } | null> } };
->>>>>>> 1d972ca8
 
 export type DocumentsSheetQueryVariables = Exact<{
   sheetId: Scalars['ID'];
   documentIds: Array<Scalars['ID']> | Scalars['ID'];
 }>;
 
-<<<<<<< HEAD
-export type DocumentsSheetQuery = { __typename?: 'Query', documentsSheet: { __typename: 'SheetType', id: string, name: string, position: number, comment: string, createdAt: any, updatedAt: any, columns?: Array<{ __typename: 'ColumnDimensionType', id: string, index: number, name: string, width?: number | null, fixed: boolean, hidden: boolean, kind: string, createdAt: any, updatedAt: any } | null> | null, rows?: Array<{ __typename: 'RowDimensionType', id: string, index: number, globalIndex: number, name: string, height?: number | null, fixed: boolean, hidden: boolean, dynamic: boolean, aggregation?: string | null, createdAt: any, updatedAt: any, documentId?: string | null, canAddChildRow: boolean, canChangeHeight: boolean, canDelete: boolean, parent?: { __typename: 'RowDimensionType', id: string, index: number, globalIndex: number } | null, children: Array<{ __typename: 'RowDimensionType', id: string, index: number, globalIndex: number }>, cells: Array<{ __typename: 'CellType', id: string, kind: string, editable: boolean, formula?: string | null, comment?: string | null, mask?: string | null, tooltip?: string | null, columnId?: string | null, rowId?: string | null, horizontalAlign?: string | null, verticalAlign?: string | null, size: number, strong: boolean, italic: boolean, strike: boolean, underline?: string | null, color: string, background: string, borderStyle: any, borderColor: any, position: string, globalPosition: string, relatedGlobalPositions: Array<string>, colspan: number, rowspan: number, canChangeValue: boolean, value?: string | null, verified: boolean, error?: string | null }> } | null> | null } };
-=======
 export type DocumentsSheetQuery = { __typename?: 'Query', documentsSheet: { __typename: 'SheetType', canChange: boolean, canChangeValue: boolean, canAddChildRowDimension: boolean, canChangeChildRowDimensionHeight: boolean, canDeleteChildRowDimension: boolean, id: string, name: string, position: number, comment: string, createdAt: any, updatedAt: any, columns?: Array<{ __typename: 'ColumnDimensionType', id: string, index: number, name: string, width?: number | null, fixed: boolean, hidden: boolean, kind: string, createdAt: any, updatedAt: any }> | null, rows?: Array<{ __typename: 'RowDimensionType', id: string, index: number, globalIndex: number, name: string, height?: number | null, fixed: boolean, hidden: boolean, dynamic: boolean, aggregation?: string | null, createdAt: any, updatedAt: any, documentId?: string | null, objectId?: string | null, userId?: string | null, parent?: { __typename: 'RowDimensionType', id: string, index: number, globalIndex: number } | null, children: Array<{ __typename: 'RowDimensionType', id: string, index: number, globalIndex: number }>, cells: Array<{ __typename: 'CellType', id: string, kind: string, editable: boolean, formula?: string | null, comment?: string | null, mask?: string | null, tooltip?: string | null, columnId?: string | null, rowId?: string | null, horizontalAlign?: string | null, verticalAlign?: string | null, size: number, strong: boolean, italic: boolean, strike: boolean, underline?: string | null, color: string, background: string, borderStyle: any, borderColor: any, position: string, globalPosition: string, relatedGlobalPositions: Array<string>, colspan: number, rowspan: number, value?: string | null, verified: boolean, error?: string | null }> }> | null } };
->>>>>>> 1d972ca8
 
 export type OrganizationsQueryVariables = Exact<{ [key: string]: never; }>;
 
@@ -5663,6 +5657,14 @@
 
 export type PeriodQuery = { __typename?: 'Query', period: { __typename: 'PeriodType', id: string, name: string, status: string, multiple: boolean, privately: boolean, start?: any | null, expiration?: any | null, createdAt: any, canAddDocument: boolean, canChangeDivisions: boolean, canChangeGroups: boolean, canChangeUsers: boolean, canChangeSettings: boolean, canChangeSheet: boolean, canDelete: boolean, user: { __typename: 'UserType', id: string, username: string, avatar?: string | null, email: string, firstName: string, lastName: string, sirName?: string | null, isActive: boolean, createdAt: any }, project?: { __typename: 'ProjectType', id: string, name: string, short: string, description: string, visibility: boolean, archive: boolean, createdAt: any, contentType: { __typename?: 'ContentTypeType', id: string, model: string } } | null, divisions?: Array<{ __typename: 'DivisionModelType', id: string, model: string, name: string } | null> | null, periodGroups?: Array<{ __typename: 'PeriodGroupType', id: string, name: string, createdAt: any, users?: Array<{ __typename: 'UserType', id: string, username: string, avatar?: string | null, email: string, firstName: string, lastName: string, sirName?: string | null, isActive: boolean, createdAt: any }> | null, privileges?: Array<{ __typename: 'PrivilegeType', id: string, name: string, key: string, createdAt: any }> | null } | null> | null, sheets: Array<{ __typename: 'BaseSheetType', id: string, name: string } | null> } };
 
+export type PeriodPossibleDivisionsQueryVariables = Exact<{
+  periodId: Scalars['ID'];
+  search?: InputMaybe<Scalars['String']>;
+  first?: InputMaybe<Scalars['Int']>;
+}>;
+
+export type PeriodPossibleDivisionsQuery = { __typename?: 'Query', periodPossibleDivisions?: { __typename?: 'DivisionModelTypeConnection', edges: Array<{ __typename?: 'DivisionModelTypeEdge', node?: { __typename: 'DivisionModelType', id: string, model: string, name: string } | null } | null> } | null };
+
 export type PeriodUsersQueryVariables = Exact<{
   periodId: Scalars['ID'];
 }>;
@@ -5684,12 +5686,6 @@
 }>;
 
 export type ProjectQuery = { __typename?: 'Query', project: { __typename: 'ProjectType', canChange: boolean, canDelete: boolean, canAddPeriod: boolean, id: string, name: string, short: string, description: string, visibility: boolean, archive: boolean, createdAt: any, user?: { __typename: 'UserType', id: string, username: string, avatar?: string | null, email: string, firstName: string, lastName: string, sirName?: string | null, isActive: boolean, createdAt: any } | null, contentType: { __typename?: 'ContentTypeType', id: string, model: string } } };
-
-export type ProjectDivisionsQueryVariables = Exact<{
-  projectId: Scalars['ID'];
-}>;
-
-export type ProjectDivisionsQuery = { __typename?: 'Query', projectDivisions?: Array<{ __typename: 'DivisionModelType', id: string, model: string, name: string } | null> | null };
 
 export type ProjectsQueryVariables = Exact<{
   first?: InputMaybe<Scalars['Int']>;
