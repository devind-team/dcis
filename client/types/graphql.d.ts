export type Maybe<T> = T | null;
export type InputMaybe<T> = Maybe<T>;
export type Exact<T extends { [key: string]: unknown }> = { [K in keyof T]: T[K] };
export type MakeOptional<T, K extends keyof T> = Omit<T, K> & { [SubKey in K]?: Maybe<T[SubKey]> };
export type MakeMaybe<T, K extends keyof T> = Omit<T, K> & { [SubKey in K]: Maybe<T[SubKey]> };
/** All built-in and custom scalars, mapped to their actual values */
export type Scalars = {
  ID: string;
  String: string;
  Boolean: boolean;
  Int: number;
  Float: number;
  /**
   * The `Date` scalar type represents a Date
   * value as specified by
   * [iso8601](https://en.wikipedia.org/wiki/ISO_8601).
   */
  Date: any;
  /**
   * The `DateTime` scalar type represents a DateTime
   * value as specified by
   * [iso8601](https://en.wikipedia.org/wiki/ISO_8601).
   */
  DateTime: any;
  /**
   * Allows use of a JSON String for input / output from the GraphQL schema.
   *
   * Use of this type is *not recommended* as you lose the benefits of having a defined, static
   * schema (one of the key benefits of GraphQL).
   */
  JSONString: any;
  /**
   * Create scalar that ignores normal serialization/deserialization, since
   * that will be handled by the multipart request spec
   */
  Upload: any;
};

/** Токен. */
export type AccessTokenType = {
  __typename?: 'AccessTokenType';
  application?: Maybe<ApplicationType>;
  created: Scalars['DateTime'];
  expires: Scalars['DateTime'];
  id: Scalars['ID'];
  scope: Scalars['String'];
  session?: Maybe<SessionType>;
  token: Scalars['String'];
  updated: Scalars['DateTime'];
  user?: Maybe<UserType>;
};

/**
 * Типы измнения связей между записями в базе данных
 * - ADD - Добавление
 * - DELETE - Удаление
 */
export type ActionRelationShip =
  | 'ADD'
  | 'DELETE';

export type ActiveBudgetClassificationCodeFilterInputType = {
  /** `Exact` lookup */
  exact?: InputMaybe<Scalars['String']>;
  /** `Icontains` lookup */
  icontains?: InputMaybe<Scalars['String']>;
};

export type ActiveBudgetClassificationFilterInputType = {
  /** `And` field */
  and?: InputMaybe<Array<InputMaybe<ActiveBudgetClassificationFilterInputType>>>;
  /** `Code` field */
  code?: InputMaybe<ActiveBudgetClassificationCodeFilterInputType>;
  /** `Id` field */
  id?: InputMaybe<ActiveBudgetClassificationIdFilterInputType>;
  /** `Not` field */
  not?: InputMaybe<ActiveBudgetClassificationFilterInputType>;
  /** `Or` field */
  or?: InputMaybe<Array<InputMaybe<ActiveBudgetClassificationFilterInputType>>>;
};

export type ActiveBudgetClassificationIdFilterInputType = {
  /** `Exact` lookup */
  exact?: InputMaybe<Scalars['ID']>;
  /** `In` lookup */
  in?: InputMaybe<Array<InputMaybe<Scalars['String']>>>;
};

/** Информация активности пользователей и времени ответа браузеров. */
export type ActiveStatisticsType = {
  __typename?: 'ActiveStatisticsType';
  /** Запросы */
  queries: Array<Maybe<DateStatisticsType>>;
  /** Время ответа сервера */
  times: Array<Maybe<DateStatisticsType>>;
};

export type AddCategoryMutationInput = {
  /** Аватар */
  avatar?: InputMaybe<Scalars['Upload']>;
  clientMutationId?: InputMaybe<Scalars['String']>;
  /** Идентификатор родительской категории */
  parentId?: InputMaybe<Scalars['ID']>;
  /** Название категории */
  text: Scalars['String'];
};

/** Мутация для добавления категории */
export type AddCategoryMutationPayload = {
  __typename?: 'AddCategoryMutationPayload';
  /** Добавленная котегория */
  category?: Maybe<CategoryType>;
  clientMutationId?: Maybe<Scalars['String']>;
  /** Ошибки мутации */
  errors: Array<ErrorFieldType>;
  /** Успех мутации */
  success: Scalars['Boolean'];
};

export type AddDocumentMutationInput = {
  clientMutationId?: InputMaybe<Scalars['String']>;
  /** Комментарий */
  comment: Scalars['String'];
  /** Идентификатор дивизиона */
  divisionId?: InputMaybe<Scalars['Int']>;
  /** Идентификатор документа */
  documentId?: InputMaybe<Scalars['ID']>;
  /** Идентификатор периода */
  periodId: Scalars['Int'];
  /** Начальный статус документа */
  statusId: Scalars['Int'];
};

/** Добавление документа. */
export type AddDocumentMutationPayload = {
  __typename?: 'AddDocumentMutationPayload';
  clientMutationId?: Maybe<Scalars['String']>;
  /** Созданный документ */
  document?: Maybe<DocumentType>;
  /** Ошибки мутации */
  errors: Array<ErrorFieldType>;
  /** Успех мутации */
  success: Scalars['Boolean'];
};

export type AddDocumentStatusMutationInput = {
  clientMutationId?: InputMaybe<Scalars['String']>;
  /** Комментарий */
  comment?: InputMaybe<Scalars['String']>;
  /** Документ */
  documentId: Scalars['ID'];
  /** Статус */
  statusId: Scalars['Int'];
};

/** Добавление статуса документа. */
export type AddDocumentStatusMutationPayload = {
  __typename?: 'AddDocumentStatusMutationPayload';
  clientMutationId?: Maybe<Scalars['String']>;
  /** Статус документа */
  documentStatus?: Maybe<DocumentStatusType>;
  /** Ошибки мутации */
  errors: Array<ErrorFieldType>;
  /** Успех мутации */
  success: Scalars['Boolean'];
};

export type AddFileMutationInput = {
  clientMutationId?: InputMaybe<Scalars['String']>;
  /** Загружаемые файлы */
  files: Array<Scalars['Upload']>;
  /** Идентификатор пользователя */
  userId?: InputMaybe<Scalars['ID']>;
};

/** Мутация для загрузки файлов */
export type AddFileMutationPayload = {
  __typename?: 'AddFileMutationPayload';
  clientMutationId?: Maybe<Scalars['String']>;
  /** Ошибки мутации */
  errors: Array<ErrorFieldType>;
  /** Загруженные файлы */
  files: Array<Maybe<FileType>>;
  /** Успех мутации */
  success: Scalars['Boolean'];
};

export type AddGroupMutationInput = {
  clientMutationId?: InputMaybe<Scalars['String']>;
  /** Название группы */
  name: Scalars['String'];
  permissionFrom?: InputMaybe<Scalars['Int']>;
};

/** Мутация для добавления группы. */
export type AddGroupMutationPayload = {
  __typename?: 'AddGroupMutationPayload';
  clientMutationId?: Maybe<Scalars['String']>;
  /** Ошибки мутации */
  errors: Array<ErrorFieldType>;
  /** Добавленная группа */
  group?: Maybe<GroupType>;
  /** Успех мутации */
  success: Scalars['Boolean'];
};

export type AddPageMutationInput = {
  /** Аватар */
  avatar?: InputMaybe<Scalars['Upload']>;
  /** Категория страницы */
  categoryId: Scalars['ID'];
  clientMutationId?: InputMaybe<Scalars['String']>;
  /** Скрываем ли страницу */
  hide?: InputMaybe<Scalars['Boolean']>;
  /** Тип страницы */
  kindId?: InputMaybe<Scalars['Int']>;
  /** Показывать параллакс или нет */
  parallax?: InputMaybe<Scalars['Boolean']>;
  /** Приоритет */
  priority?: InputMaybe<Scalars['Boolean']>;
  /** Подпись страницы */
  signature?: InputMaybe<Scalars['String']>;
  /** Теги на странице */
  tagNames?: InputMaybe<Array<Scalars['String']>>;
  /** Первоначальное добавление текста страницы */
  text?: InputMaybe<Scalars['String']>;
  /** Заголовок */
  title: Scalars['String'];
};

/** Добавление страницы */
export type AddPageMutationPayload = {
  __typename?: 'AddPageMutationPayload';
  clientMutationId?: Maybe<Scalars['String']>;
  /** Ошибки мутации */
  errors: Array<ErrorFieldType>;
  /** Добавленная страница */
  page?: Maybe<PageType>;
  /** Успех мутации */
  success: Scalars['Boolean'];
};

export type AddPeriodMutationInput = {
  clientMutationId?: InputMaybe<Scalars['String']>;
  /** Xlsx файл с проектом */
  file: Scalars['Upload'];
  /** Название периода */
  name: Scalars['String'];
  /** Идентификатор проекта */
  projectId: Scalars['ID'];
};

/** Мутация для создания периода. */
export type AddPeriodMutationPayload = {
  __typename?: 'AddPeriodMutationPayload';
  clientMutationId?: Maybe<Scalars['String']>;
  /** Ошибки мутации */
  errors: Array<ErrorFieldType>;
  /** Добавленный период */
  period?: Maybe<PeriodType>;
  /** Успех мутации */
  success: Scalars['Boolean'];
};

export type AddProfileMutationInput = {
  clientMutationId?: InputMaybe<Scalars['String']>;
  /** Уникальный код настройки */
  code: Scalars['String'];
  /** Тип настройки: [0-3] */
  kind?: InputMaybe<Scalars['Int']>;
  /** Название настройки */
  name: Scalars['String'];
  /** Родительская настройка */
  parentId?: InputMaybe<Scalars['Int']>;
};

/** Мутация для добавления записи профиля. */
export type AddProfileMutationPayload = {
  __typename?: 'AddProfileMutationPayload';
  clientMutationId?: Maybe<Scalars['String']>;
  /** Ошибки мутации */
  errors: Array<ErrorFieldType>;
  /** Добавленный профайл */
  profile?: Maybe<ProfileType>;
  /** Успех мутации */
  success: Scalars['Boolean'];
};

/** Мутация для добавления проекта. */
export type AddProjectMutationPayload = {
  __typename?: 'AddProjectMutationPayload';
  /** Ошибки мутации */
  errors: Array<ErrorFieldType>;
  /** Добавленный проект */
  project?: Maybe<ProjectType>;
  /** Успех мутации */
  success: Scalars['Boolean'];
};

export type AddRowDimensionMutationInput = {
  clientMutationId?: InputMaybe<Scalars['String']>;
  /** Идентификатор документа */
  documentId: Scalars['ID'];
  /** Позиция вставки */
  position: Scalars['String'];
  /** Идентификатор строки */
  rowId: Scalars['Int'];
};

/**
 * Вставка строк.
 *
 * После добавления строки бы то не было, строка приобретает новый индекс,
 * соответственно, все строки после вставленной строки должны увеличить свой индекс на единицу.
 */
export type AddRowDimensionMutationPayload = {
  __typename?: 'AddRowDimensionMutationPayload';
  /** Добавленные ячейки */
  cells: Array<Maybe<CellType>>;
  clientMutationId?: Maybe<Scalars['String']>;
  /** Ошибки мутации */
  errors: Array<ErrorFieldType>;
  /** Объединенные ячейки */
  mergedCells: Array<Maybe<MergedCellType>>;
  /** Добавленная строка */
  rowDimension: RowDimensionType;
  /** Успех мутации */
  success: Scalars['Boolean'];
};

export type AddSectionFilesMutationInput = {
  clientMutationId?: InputMaybe<Scalars['String']>;
  /** Загружаемые изображения */
  files: Array<Scalars['Upload']>;
  /** Идентификатор страницы */
  pageId: Scalars['ID'];
  /** Текст страницы */
  text: Scalars['String'];
};

/** Добавление секции */
export type AddSectionFilesMutationPayload = {
  __typename?: 'AddSectionFilesMutationPayload';
  clientMutationId?: Maybe<Scalars['String']>;
  /** Ошибки мутации */
  errors: Array<ErrorFieldType>;
  /** Поле с файлами */
  section?: Maybe<SectionFilesType>;
  /** Успех мутации */
  success: Scalars['Boolean'];
};

export type AddSectionGalleryMutationInput = {
  clientMutationId?: InputMaybe<Scalars['String']>;
  /** Загружаемые изображения */
  images: Array<Scalars['Upload']>;
  /** Идентификатор страницы */
  pageId: Scalars['ID'];
  /** Текст страницы */
  text: Scalars['String'];
};

/** Добавление секции */
export type AddSectionGalleryMutationPayload = {
  __typename?: 'AddSectionGalleryMutationPayload';
  clientMutationId?: Maybe<Scalars['String']>;
  /** Ошибки мутации */
  errors: Array<ErrorFieldType>;
  /** Поле с файлами */
  section?: Maybe<SectionGalleryType>;
  /** Успех мутации */
  success: Scalars['Boolean'];
};

export type AddSectionTextMutationInput = {
  clientMutationId?: InputMaybe<Scalars['String']>;
  /** Идентификатор страницы */
  pageId: Scalars['ID'];
  /** Текст страницы */
  text: Scalars['String'];
};

/** Добавление секции */
export type AddSectionTextMutationPayload = {
  __typename?: 'AddSectionTextMutationPayload';
  clientMutationId?: Maybe<Scalars['String']>;
  /** Ошибки мутации */
  errors: Array<ErrorFieldType>;
  /** Текстовое поле */
  section?: Maybe<SectionTextType>;
  /** Успех мутации */
  success: Scalars['Boolean'];
};

export type AddTagMutationInput = {
  clientMutationId?: InputMaybe<Scalars['String']>;
  name: Scalars['String'];
};

/** Добавление тега */
export type AddTagMutationPayload = {
  __typename?: 'AddTagMutationPayload';
  clientMutationId?: Maybe<Scalars['String']>;
  /** Ошибки мутации */
  errors: Array<ErrorFieldType>;
  /** Успех мутации */
  success: Scalars['Boolean'];
  /** Добавленный тег */
  tag?: Maybe<TagType>;
};

/** An enumeration. */
export type ApplicationAlgorithm =
  /** No OIDC support */
  | 'A_'
  /** HMAC with SHA-2 256 */
  | 'HS256'
  /** RSA with SHA-2 256 */
  | 'RS256';

/** An enumeration. */
export type ApplicationAuthorizationGrantType =
  /** Authorization code */
  | 'AUTHORIZATION_CODE'
  /** Client credentials */
  | 'CLIENT_CREDENTIALS'
  /** Implicit */
  | 'IMPLICIT'
  /** OpenID connect hybrid */
  | 'OPENID_HYBRID'
  /** Resource owner password-based */
  | 'PASSWORD';

/** An enumeration. */
export type ApplicationClientType =
  /** Confidential */
  | 'CONFIDENTIAL'
  /** Public */
  | 'PUBLIC';

/** Приложение. */
export type ApplicationType = Node & {
  __typename?: 'ApplicationType';
  accesstokenSet: Array<AccessTokenType>;
  algorithm?: Maybe<ApplicationAlgorithm>;
  authorizationGrantType: ApplicationAuthorizationGrantType;
  clientId: Scalars['String'];
  clientSecret: Scalars['String'];
  clientType: ApplicationClientType;
  created: Scalars['DateTime'];
  /** The ID of the object. */
  id: Scalars['ID'];
  name: Scalars['String'];
  /** Allowed URIs list, space separated */
  redirectUris: Scalars['String'];
  skipAuthorization: Scalars['Boolean'];
  updated: Scalars['DateTime'];
  user?: Maybe<UserType>;
};

export type AuthCbiasMutationInput = {
  /** Открытый идентификатор приложения */
  clientId?: InputMaybe<Scalars['String']>;
  /** Секретный идентификатор приложения */
  clientSecret?: InputMaybe<Scalars['String']>;
  /** Тип авторизации */
  grantType?: InputMaybe<Scalars['String']>;
  /** Идентификатор пользователя */
  uid: Scalars['String'];
};

export type AuthCbiasMutationOutput = {
  __typename?: 'AuthCbiasMutationOutput';
  /** Ошибки */
  errors?: Maybe<Array<Maybe<ErrorType>>>;
  /** Статус операции */
  success: Scalars['Boolean'];
  /** Информация о токене доступа */
  token?: Maybe<AuthTokenInfoType>;
  /** Авторизованный пользователь */
  user?: Maybe<UserType>;
};

/** Информация о сгенерированном токене доступа. */
export type AuthTokenInfoType = {
  __typename?: 'AuthTokenInfoType';
  /** Токен доступа */
  accessToken?: Maybe<Scalars['String']>;
  /** Время жизни токена */
  expiresIn?: Maybe<Scalars['Int']>;
  /** Переадресация при авторизации */
  redirectUris?: Maybe<Scalars['String']>;
  /** Токен обновления */
  refreshToken?: Maybe<Scalars['String']>;
  /** Разрешения */
  scope?: Maybe<Scalars['String']>;
  /** Тип токена */
  tokenType?: Maybe<Scalars['String']>;
};

export type BudgetClassificationCodeFilterInputType = {
  /** `Exact` lookup */
  exact?: InputMaybe<Scalars['String']>;
  /** `Icontains` lookup */
  icontains?: InputMaybe<Scalars['String']>;
};

export type BudgetClassificationFilterInputType = {
  /** `And` field */
  and?: InputMaybe<Array<InputMaybe<BudgetClassificationFilterInputType>>>;
  /** `Code` field */
  code?: InputMaybe<BudgetClassificationCodeFilterInputType>;
  /** `Id` field */
  id?: InputMaybe<BudgetClassificationIdFilterInputType>;
  /** `Not` field */
  not?: InputMaybe<BudgetClassificationFilterInputType>;
  /** `Or` field */
  or?: InputMaybe<Array<InputMaybe<BudgetClassificationFilterInputType>>>;
};

export type BudgetClassificationIdFilterInputType = {
  /** `Exact` lookup */
  exact?: InputMaybe<Scalars['ID']>;
  /** `In` lookup */
  in?: InputMaybe<Array<InputMaybe<Scalars['String']>>>;
};

/** Graphene object type for budget classification codes. */
export type BudgetClassificationType = Node & {
  __typename?: 'BudgetClassificationType';
  /** Active */
  active: Scalars['Boolean'];
  /** Code */
  code: Scalars['String'];
  /** Created date */
  createdAt: Scalars['DateTime'];
  /** Date of end activity */
  end?: Maybe<Scalars['DateTime']>;
  /** The ID of the object. */
  id: Scalars['ID'];
  /** Name */
  name: Scalars['String'];
  /** Date of start activity */
  start: Scalars['DateTime'];
  /** Updated date */
  updatedAt: Scalars['DateTime'];
};

export type BudgetClassificationTypeConnection = {
  __typename?: 'BudgetClassificationTypeConnection';
  /** Contains the nodes in this connection. */
  edges: Array<Maybe<BudgetClassificationTypeEdge>>;
  /** Pagination data for this connection. */
  pageInfo: PageInfo;
  /** Number of items in the queryset. */
  totalCount: Scalars['Int'];
};

/** A Relay edge containing a `BudgetClassificationType` and its cursor. */
export type BudgetClassificationTypeEdge = {
  __typename?: 'BudgetClassificationTypeEdge';
  /** A cursor for use in pagination */
  cursor: Scalars['String'];
  /** The item at the end of the edge */
  node?: Maybe<BudgetClassificationType>;
};

/** Категория */
export type CategoryType = Node & {
  __typename?: 'CategoryType';
  /** Аватар */
  avatar?: Maybe<Scalars['String']>;
  /** Дочерние категории */
  children: Array<Maybe<CategoryType>>;
  /** Дата создания */
  createdAt: Scalars['DateTime'];
  /** The ID of the object. */
  id: Scalars['ID'];
  /** Соседние категории */
  nc: Array<Maybe<CategoryType>>;
  /** Страницы */
  pages?: Maybe<PageTypeConnection>;
  /** Родительская категория */
  parent?: Maybe<CategoryType>;
  /** Позиция вывода */
  position: Scalars['Int'];
  /** Текст */
  text: Scalars['String'];
  /** Дата обновления */
  updatedAt: Scalars['DateTime'];
  /** Пользователь */
  user?: Maybe<UserType>;
};

/** Категория */
export type CategoryTypePagesArgs = {
  after?: InputMaybe<Scalars['String']>;
  before?: InputMaybe<Scalars['String']>;
  category_Id?: InputMaybe<Scalars['ID']>;
  first?: InputMaybe<Scalars['Int']>;
  kind_Id?: InputMaybe<Scalars['ID']>;
  last?: InputMaybe<Scalars['Int']>;
  offset?: InputMaybe<Scalars['Int']>;
  title_Icontains?: InputMaybe<Scalars['String']>;
};

export type CategoryTypeConnection = {
  __typename?: 'CategoryTypeConnection';
  /** Contains the nodes in this connection. */
  edges: Array<Maybe<CategoryTypeEdge>>;
  /** Number of nodes. */
  nodeCount: Scalars['Int'];
  /** Pagination data for this connection. */
  pageInfo: PageInfo;
  /** Number of items in the queryset. */
  totalCount: Scalars['Int'];
};

/** A Relay edge containing a `CategoryType` and its cursor. */
export type CategoryTypeEdge = {
  __typename?: 'CategoryTypeEdge';
  /** A cursor for use in pagination */
  cursor: Scalars['String'];
  /** The item at the end of the edge */
  node?: Maybe<CategoryType>;
};

/** Тип ячейки. */
export type CellType = {
  __typename?: 'CellType';
  /** Цвет фона */
  background: Scalars['String'];
  /** Цвет границ */
  borderColor: Scalars['JSONString'];
  /** Стили границ */
  borderStyle: Scalars['JSONString'];
  /** Цвет индекса */
  color: Scalars['String'];
  /** Колонка */
  column?: Maybe<ColumnDimensionType>;
  /** Идентификатор колонки */
  columnId?: Maybe<Scalars['Int']>;
  /** Комментарий */
  comment?: Maybe<Scalars['String']>;
  /** Значение по умолчанию */
  default?: Maybe<Scalars['String']>;
  /** Редактируемая ячейка */
  editable: Scalars['Boolean'];
  /** Формула */
  formula?: Maybe<Scalars['String']>;
  /** Горизонтальное выравнивание */
  horizontalAlign?: Maybe<Scalars['String']>;
  id: Scalars['ID'];
  /** Курсив */
  italic: Scalars['Boolean'];
  /** Тип значения */
  kind: Scalars['String'];
  /** Ограничения на ячейку */
  limitations?: Maybe<Array<Maybe<LimitationType>>>;
  /** Маска для ввода значений */
  mask?: Maybe<Scalars['String']>;
  /** Строка */
  row?: Maybe<RowDimensionType>;
  /** Идентификатор строки */
  rowId?: Maybe<Scalars['Int']>;
  /** Размер шрифта */
  size: Scalars['Int'];
  /** Зачеркнутый */
  strike?: Maybe<Scalars['Boolean']>;
  /** Жирный шрифт */
  strong: Scalars['Boolean'];
  /** Подсказка */
  tooltip?: Maybe<Scalars['String']>;
  /** Тип подчеркивания */
  underline?: Maybe<Scalars['String']>;
  /** Вертикальное выравнивание */
  verticalAlign?: Maybe<Scalars['String']>;
};

export type ChangeAvatarMutationInput = {
  clientMutationId?: InputMaybe<Scalars['String']>;
  /** Загружаемый файл аватара */
  file: Scalars['Upload'];
  /** Идентификатор пользователя */
  userId: Scalars['ID'];
};

/** Мутация для изменения аватара пользователя. */
export type ChangeAvatarMutationPayload = {
  __typename?: 'ChangeAvatarMutationPayload';
  /** Загруженный аватар */
  avatar: Scalars['String'];
  clientMutationId?: Maybe<Scalars['String']>;
  /** Ошибки мутации */
  errors: Array<ErrorFieldType>;
  /** Успех мутации */
  success: Scalars['Boolean'];
};

export type ChangeCategoryAvatarMutationInput = {
  /** Аватар */
  avatar?: InputMaybe<Scalars['Upload']>;
  /** Идентификатор мутации */
  categoryId: Scalars['ID'];
  clientMutationId?: InputMaybe<Scalars['String']>;
};

/** Мутация для изменения аватара категории */
export type ChangeCategoryAvatarMutationPayload = {
  __typename?: 'ChangeCategoryAvatarMutationPayload';
  /** Добавленная котегория */
  category?: Maybe<CategoryType>;
  clientMutationId?: Maybe<Scalars['String']>;
  /** Ошибки мутации */
  errors: Array<ErrorFieldType>;
  /** Успех мутации */
  success: Scalars['Boolean'];
};

export type ChangeCategoryMutationInput = {
  /** Идентификатор мутации */
  categoryId: Scalars['ID'];
  clientMutationId?: InputMaybe<Scalars['String']>;
  /** Название категории */
  text: Scalars['String'];
};

/** Мутации для изменения категории */
export type ChangeCategoryMutationPayload = {
  __typename?: 'ChangeCategoryMutationPayload';
  /** Добавленная котегория */
  category?: Maybe<CategoryType>;
  clientMutationId?: Maybe<Scalars['String']>;
  /** Ошибки мутации */
  errors: Array<ErrorFieldType>;
  /** Успех мутации */
  success: Scalars['Boolean'];
};

export type ChangeCategoryParentMutationInput = {
  /** Идентификатор категории */
  categoryId: Scalars['ID'];
  clientMutationId?: InputMaybe<Scalars['String']>;
  /** Идентификатор родителя */
  parentId?: InputMaybe<Scalars['ID']>;
};

/** Мутация для изменения родителя */
export type ChangeCategoryParentMutationPayload = {
  __typename?: 'ChangeCategoryParentMutationPayload';
  clientMutationId?: Maybe<Scalars['String']>;
  /** Ошибки мутации */
  errors: Array<ErrorFieldType>;
  /** Успех мутации */
  success: Scalars['Boolean'];
};

export type ChangeCategoryPositionMutationInput = {
  /** Идентификаторы категорий */
  categoriesId: Array<InputMaybe<Scalars['ID']>>;
  clientMutationId?: InputMaybe<Scalars['String']>;
};

/** Мутация для изменения порядка следования вывода категорий */
export type ChangeCategoryPositionMutationPayload = {
  __typename?: 'ChangeCategoryPositionMutationPayload';
  clientMutationId?: Maybe<Scalars['String']>;
  /** Ошибки мутации */
  errors: Array<ErrorFieldType>;
  /** Успех мутации */
  success: Scalars['Boolean'];
};

export type ChangeCellsOptionMutationInput = {
  /** Идентификатор ячейки */
  cellsId: Array<Scalars['Int']>;
  clientMutationId?: InputMaybe<Scalars['String']>;
  /** Идентификатор поля */
  field: Scalars['String'];
  /** Значение поля */
  value?: InputMaybe<Scalars['String']>;
};

/**
 * Мутация для изменения свойств ячеек:
 *
 * - horizontal_align - ['left', 'center', 'right']
 * - vertical_align - ['top', 'middle', 'bottom']
 * - size - цифра от 10 до 24
 * - strong - true, false
 * - italic - true, false
 * - underline - [None, 'single', 'double', 'single_accounting', 'double_accounting']
 * - kind - ['n', 's', 'f', 'b', 'inlineStr', 'e', 'str', 'd', 'text', 'money', 'bigMoney', 'fl', 'user', 'department', 'organization']
 */
export type ChangeCellsOptionMutationPayload = {
  __typename?: 'ChangeCellsOptionMutationPayload';
  /** Измененные ячейки */
  cells?: Maybe<Array<Maybe<CellType>>>;
  clientMutationId?: Maybe<Scalars['String']>;
  /** Ошибки мутации */
  errors: Array<ErrorFieldType>;
  /** Успех мутации */
  success: Scalars['Boolean'];
  /** Измененные значения */
  values?: Maybe<Array<Maybe<ValueType>>>;
};

/** Мутация для изменения стилей колонки таблицы. */
export type ChangeColumnDimensionPayload = {
  __typename?: 'ChangeColumnDimensionPayload';
  /** Измененные стили колонки таблицы */
  columnDimension?: Maybe<ColumnDimensionType>;
  /** Ошибки мутации */
  errors: Array<ErrorFieldType>;
  /** Успех мутации */
  success: Scalars['Boolean'];
};

/** Изменение комментария версии документа. */
export type ChangeDocumentCommentMutationPayload = {
  __typename?: 'ChangeDocumentCommentMutationPayload';
  document?: Maybe<DocumentType>;
};

export type ChangeFileMutationInput = {
  clientMutationId?: InputMaybe<Scalars['String']>;
  /** Поле файла */
  field: Scalars['String'];
  /** Идентификатор файла */
  fileId: Scalars['ID'];
  /** Значение поля файла */
  value: Scalars['String'];
};

/** Мутация для изменения файла */
export type ChangeFileMutationPayload = {
  __typename?: 'ChangeFileMutationPayload';
  clientMutationId?: Maybe<Scalars['String']>;
  /** Ошибки мутации */
  errors: Array<ErrorFieldType>;
  /** Измененный файл */
  file?: Maybe<FileType>;
  /** Успех мутации */
  success: Scalars['Boolean'];
};

export type ChangeFileValueMutationInput = {
  clientMutationId?: InputMaybe<Scalars['String']>;
  /** Идентификатор колонки */
  columnId: Scalars['Int'];
  /** Идентификатор документа */
  documentId: Scalars['ID'];
  /** Новые файлы */
  newFiles: Array<Scalars['Upload']>;
  /** Оставшиеся файлы */
  remainingFiles: Array<Scalars['ID']>;
  /** Идентификатор строки */
  rowId: Scalars['Int'];
  /** Идентификатор листа */
  sheetId: Scalars['Int'];
  /** Значение */
  value: Scalars['String'];
};

/** Изменение значения ячейки типа `Файл`. */
export type ChangeFileValueMutationPayload = {
  __typename?: 'ChangeFileValueMutationPayload';
  clientMutationId?: Maybe<Scalars['String']>;
  /** Ошибки мутации */
  errors: Array<ErrorFieldType>;
  /** Успех мутации */
  success: Scalars['Boolean'];
  /** Измененное значение */
  value?: Maybe<ValueType>;
  /** Измененные файлы */
  valueFiles?: Maybe<Array<Maybe<FileType>>>;
};

export type ChangeGroupNameMutationInput = {
  clientMutationId?: InputMaybe<Scalars['String']>;
  /** Идентификатор группы */
  groupId: Scalars['Int'];
  /** Название группы */
  name: Scalars['String'];
};

/** Мутация для изменения имени группы. */
export type ChangeGroupNameMutationPayload = {
  __typename?: 'ChangeGroupNameMutationPayload';
  clientMutationId?: Maybe<Scalars['String']>;
  /** Ошибки мутации */
  errors: Array<ErrorFieldType>;
  /** Измененная группа */
  group?: Maybe<GroupType>;
  /** Успех мутации */
  success: Scalars['Boolean'];
};

export type ChangeGroupPermissionsMutationInput = {
  /** Действие */
  action: ActionRelationShip;
  clientMutationId?: InputMaybe<Scalars['String']>;
  /** Идентификатор группы */
  groupId: Scalars['Int'];
  /** Идентификаторы привилегий */
  permissionsId: Array<InputMaybe<Scalars['Int']>>;
};

/** Мутация для изменения привилегий группы. */
export type ChangeGroupPermissionsMutationPayload = {
  __typename?: 'ChangeGroupPermissionsMutationPayload';
  /** Действие */
  action: ActionRelationShip;
  clientMutationId?: Maybe<Scalars['String']>;
  /** Ошибки мутации */
  errors: Array<ErrorFieldType>;
  /** Идентификаторы привилегий */
  permissionsId: Array<Maybe<Scalars['Int']>>;
  /** Успех мутации */
  success: Scalars['Boolean'];
};

export type ChangeNotificationMutationInput = {
  clientMutationId?: InputMaybe<Scalars['String']>;
  /** Название поля */
  field: Scalars['String'];
  /** Идентификатор уведомления */
  notificationId: Scalars['ID'];
  /** Значение */
  value: Scalars['Boolean'];
};

/** Изменение уведомления */
export type ChangeNotificationMutationPayload = {
  __typename?: 'ChangeNotificationMutationPayload';
  clientMutationId?: Maybe<Scalars['String']>;
  /** Ошибки мутации */
  errors: Array<ErrorFieldType>;
  /** Успех мутации */
  success: Scalars['Boolean'];
};

export type ChangeNotificationsMutationInput = {
  clientMutationId?: InputMaybe<Scalars['String']>;
  /** Название поля */
  field: Scalars['String'];
  /** Идентификаторы уведомлений */
  notificationsId: Array<InputMaybe<Scalars['ID']>>;
  /** Значение */
  value: Scalars['Boolean'];
};

/** Изменение всех уведомлений */
export type ChangeNotificationsMutationPayload = {
  __typename?: 'ChangeNotificationsMutationPayload';
  clientMutationId?: Maybe<Scalars['String']>;
  /** Ошибки мутации */
  errors: Array<ErrorFieldType>;
  /** Успех мутации */
  success: Scalars['Boolean'];
};

export type ChangePageAvatarMutationInput = {
  /** Новый аватар страницы */
  avatar?: InputMaybe<Scalars['Upload']>;
  clientMutationId?: InputMaybe<Scalars['String']>;
  /** Идентификатор страницы */
  pageId: Scalars['ID'];
};

/** Изменение аватара на странице */
export type ChangePageAvatarMutationPayload = {
  __typename?: 'ChangePageAvatarMutationPayload';
  clientMutationId?: Maybe<Scalars['String']>;
  /** Ошибки мутации */
  errors: Array<ErrorFieldType>;
  /** Измененная страница */
  page?: Maybe<PageType>;
  /** Успех мутации */
  success: Scalars['Boolean'];
};

export type ChangePageBooleanPropertyMutationInput = {
  clientMutationId?: InputMaybe<Scalars['String']>;
  field: Scalars['String'];
  /** Идентификатор страницы */
  pageId: Scalars['ID'];
  /** Значение */
  value: Scalars['Boolean'];
};

/** Изменение boolean свойств страницы */
export type ChangePageBooleanPropertyMutationPayload = {
  __typename?: 'ChangePageBooleanPropertyMutationPayload';
  clientMutationId?: Maybe<Scalars['String']>;
  /** Ошибки мутации */
  errors: Array<ErrorFieldType>;
  /** Измененная страница */
  page?: Maybe<PageType>;
  /** Успех мутации */
  success: Scalars['Boolean'];
};

export type ChangePageCategoryMutationInput = {
  /** Идентификатор категории */
  categoryId: Scalars['ID'];
  clientMutationId?: InputMaybe<Scalars['String']>;
  /** Идентификатор страницы */
  pageId: Scalars['ID'];
};

/** Изменение категории страницы */
export type ChangePageCategoryMutationPayload = {
  __typename?: 'ChangePageCategoryMutationPayload';
  clientMutationId?: Maybe<Scalars['String']>;
  /** Ошибки мутации */
  errors: Array<ErrorFieldType>;
  /** Измененная страница */
  page?: Maybe<PageType>;
  /** Успех мутации */
  success: Scalars['Boolean'];
};

export type ChangePageKindMutationInput = {
  clientMutationId?: InputMaybe<Scalars['String']>;
  /** Идентификатор страницы */
  pageId: Scalars['ID'];
  /** Идентификатор типа страницы */
  pageKindId?: InputMaybe<Scalars['Int']>;
};

/** Изменение типа страницы */
export type ChangePageKindMutationPayload = {
  __typename?: 'ChangePageKindMutationPayload';
  clientMutationId?: Maybe<Scalars['String']>;
  /** Ошибки мутации */
  errors: Array<ErrorFieldType>;
  /** Измененная страница */
  page?: Maybe<PageType>;
  /** Успех мутации */
  success: Scalars['Boolean'];
};

export type ChangePageTagsMutationInput = {
  clientMutationId?: InputMaybe<Scalars['String']>;
  /** Идентификатор страницы */
  pageId: Scalars['ID'];
  /** Теги */
  tagNames: Array<Scalars['String']>;
};

/** Изменения тегов страницы */
export type ChangePageTagsMutationPayload = {
  __typename?: 'ChangePageTagsMutationPayload';
  clientMutationId?: Maybe<Scalars['String']>;
  /** Ошибки мутации */
  errors: Array<ErrorFieldType>;
  /** Измененная страница */
  page?: Maybe<PageType>;
  /** Успех мутации */
  success: Scalars['Boolean'];
};

export type ChangePageTitleMutationInput = {
  clientMutationId?: InputMaybe<Scalars['String']>;
  /** Идентификатор страницы */
  pageId: Scalars['ID'];
  /** Заголовок страницы */
  title: Scalars['String'];
};

/** Изменение названия страницы */
export type ChangePageTitleMutationPayload = {
  __typename?: 'ChangePageTitleMutationPayload';
  clientMutationId?: Maybe<Scalars['String']>;
  /** Ошибки мутации */
  errors: Array<ErrorFieldType>;
  /** Измененная страница */
  page?: Maybe<PageType>;
  /** Успех мутации */
  success: Scalars['Boolean'];
};

export type ChangePasswordMutationInput = {
  clientMutationId?: InputMaybe<Scalars['String']>;
  /** Старый пароль */
  password: Scalars['String'];
  /** Новый пароль */
  passwordNew: Scalars['String'];
};

/** Мутация для изменения пароля пользователя. */
export type ChangePasswordMutationPayload = {
  __typename?: 'ChangePasswordMutationPayload';
  clientMutationId?: Maybe<Scalars['String']>;
  /** Ошибки мутации */
  errors: Array<ErrorFieldType>;
  /** Успех мутации */
  success: Scalars['Boolean'];
};

/** Мутация на изменение настроек периода. */
export type ChangePeriodMutationPayload = {
  __typename?: 'ChangePeriodMutationPayload';
  /** Ошибки мутации */
  errors: Array<ErrorFieldType>;
  /** Измененный период */
  period?: Maybe<PeriodType>;
  /** Успех мутации */
  success: Scalars['Boolean'];
};

export type ChangeProfileValueMutationInput = {
  clientMutationId?: InputMaybe<Scalars['String']>;
  /** Идентификатор записи профиля */
  profileId: Scalars['ID'];
  /** Идентификатор пользователя */
  userId: Scalars['ID'];
  /** Значение записи */
  value: Scalars['String'];
};

/** Мутация на изменение значения профиля. */
export type ChangeProfileValueMutationPayload = {
  __typename?: 'ChangeProfileValueMutationPayload';
  clientMutationId?: Maybe<Scalars['String']>;
  /** Ошибки мутации */
  errors: Array<ErrorFieldType>;
  /** Добавленное значение профиля */
  profileValue?: Maybe<ProfileValueType>;
  /** Успех мутации */
  success: Scalars['Boolean'];
};

export type ChangeProfileVisibilityMutationInput = {
  clientMutationId?: InputMaybe<Scalars['String']>;
  /** Идентификатор записи */
  profileValueId: Scalars['ID'];
  /** Значение доступности */
  visibility: Scalars['Boolean'];
};

/** Матция для изменения видимости. */
export type ChangeProfileVisibilityMutationPayload = {
  __typename?: 'ChangeProfileVisibilityMutationPayload';
  clientMutationId?: Maybe<Scalars['String']>;
  /** Ошибки мутации */
  errors: Array<ErrorFieldType>;
  /** Измененное значение поля */
  profileValue?: Maybe<ProfileValueType>;
  /** Успех мутации */
  success: Scalars['Boolean'];
};

/** Мутация изменения настроек проекта. */
export type ChangeProjectMutationPayload = {
  __typename?: 'ChangeProjectMutationPayload';
  /** Ошибки мутации */
  errors: Array<ErrorFieldType>;
  /** Измененный проект */
  project?: Maybe<ProjectType>;
  /** Успех мутации */
  success: Scalars['Boolean'];
};

export type ChangeSectionFilesMutationInput = {
  clientMutationId?: InputMaybe<Scalars['String']>;
  /** Загружаемые изображения */
  newFiles?: InputMaybe<Array<Scalars['Upload']>>;
  /** Изображения */
  oldFiles: Array<Scalars['ID']>;
  /** Идентификатор секции */
  sectionId: Scalars['ID'];
  /** Текст мутации */
  text: Scalars['String'];
};

/** Изменение текста секции */
export type ChangeSectionFilesMutationPayload = {
  __typename?: 'ChangeSectionFilesMutationPayload';
  clientMutationId?: Maybe<Scalars['String']>;
  /** Ошибки мутации */
  errors: Array<ErrorFieldType>;
  /** Секция галереи */
  section?: Maybe<SectionFilesType>;
  /** Успех мутации */
  success: Scalars['Boolean'];
};

export type ChangeSectionGalleryMutationInput = {
  clientMutationId?: InputMaybe<Scalars['String']>;
  /** Загружаемые изображения */
  newImages?: InputMaybe<Array<Scalars['Upload']>>;
  /** Изображения */
  oldImages: Array<Scalars['ID']>;
  /** Идентификатор секции */
  sectionId: Scalars['ID'];
  /** Текст мутации */
  text: Scalars['String'];
};

/** Изменение текста секции */
export type ChangeSectionGalleryMutationPayload = {
  __typename?: 'ChangeSectionGalleryMutationPayload';
  clientMutationId?: Maybe<Scalars['String']>;
  /** Ошибки мутации */
  errors: Array<ErrorFieldType>;
  /** Секция галереи */
  section?: Maybe<SectionGalleryType>;
  /** Успех мутации */
  success: Scalars['Boolean'];
};

export type ChangeSectionTextMutationInput = {
  clientMutationId?: InputMaybe<Scalars['String']>;
  /** Идентификатор секции */
  sectionId: Scalars['ID'];
  /** Текст мутации */
  text: Scalars['String'];
};

/** Изменение текста секции */
export type ChangeSectionTextMutationPayload = {
  __typename?: 'ChangeSectionTextMutationPayload';
  clientMutationId?: Maybe<Scalars['String']>;
  /** Ошибки мутации */
  errors: Array<ErrorFieldType>;
  /** Текстовая секция */
  section?: Maybe<SectionTextType>;
  /** Успех мутации */
  success: Scalars['Boolean'];
};

export type ChangeSettingsMutationInput = {
  clientMutationId?: InputMaybe<Scalars['String']>;
  /** Идентификатор настройки */
  key: Scalars['String'];
  /** Идентификатор пользователя */
  userId: Scalars['ID'];
  /** Значение настройки */
  value: Scalars['String'];
};

/** Мутация для изменения настроек */
export type ChangeSettingsMutationPayload = {
  __typename?: 'ChangeSettingsMutationPayload';
  clientMutationId?: Maybe<Scalars['String']>;
  /** Ошибки мутации */
  errors: Array<ErrorFieldType>;
  /** Измененная настройка */
  setting?: Maybe<SettingType>;
  /** Успех мутации */
  success: Scalars['Boolean'];
};

export type ChangeUserGroupsMutationInput = {
  clientMutationId?: InputMaybe<Scalars['String']>;
  /** Идентификатор групп */
  groupsId: Array<InputMaybe<Scalars['Int']>>;
  /** Идентификатор пользователя */
  userId: Scalars['ID'];
};

/** Мутация для изменения групп конкретного пользователя. */
export type ChangeUserGroupsMutationPayload = {
  __typename?: 'ChangeUserGroupsMutationPayload';
  clientMutationId?: Maybe<Scalars['String']>;
  /** Ошибки мутации */
  errors: Array<ErrorFieldType>;
  /** Новые группы */
  groups?: Maybe<Array<Maybe<GroupType>>>;
  /** Успех мутации */
  success: Scalars['Boolean'];
};

export type ChangeUserPropsMutationInput = {
  /** Дата рождения */
  birthday: Scalars['Date'];
  clientMutationId?: InputMaybe<Scalars['String']>;
  /** Email */
  email: Scalars['String'];
  /** Имя */
  firstName: Scalars['String'];
  /** Фамилия */
  lastName: Scalars['String'];
  /** Отчество */
  sirName: Scalars['String'];
  /** Идентификатор пользователя */
  userId: Scalars['ID'];
};

/** Мутация для изменения полей пользователя. */
export type ChangeUserPropsMutationPayload = {
  __typename?: 'ChangeUserPropsMutationPayload';
  clientMutationId?: Maybe<Scalars['String']>;
  /** Ошибки мутации */
  errors: Array<ErrorFieldType>;
  /** Успех мутации */
  success: Scalars['Boolean'];
  /** Измененный пользователь */
  user: UserType;
};

export type ChangeValueMutationInput = {
  clientMutationId?: InputMaybe<Scalars['String']>;
  /** Идентификатор колонки */
  columnId: Scalars['Int'];
  /** Идентификатор документа */
  documentId: Scalars['ID'];
  /** Идентификатор строки */
  rowId: Scalars['Int'];
  /** Идентификатор листа */
  sheetId: Scalars['Int'];
  /** Значение */
  value: Scalars['String'];
};

/** Изменение значения. */
export type ChangeValueMutationPayload = {
  __typename?: 'ChangeValueMutationPayload';
  clientMutationId?: Maybe<Scalars['String']>;
  /** Ошибки мутации */
  errors: Array<ErrorFieldType>;
  /** Успех мутации */
  success: Scalars['Boolean'];
  /** Измененное значение */
  value?: Maybe<ValueType>;
};

/** Тип колонок. */
export type ColumnDimensionType = {
  __typename?: 'ColumnDimensionType';
  /** Автоматическая ширина */
  autoSize: Scalars['Boolean'];
  /** Ячейки */
  cells?: Maybe<Array<Maybe<CellType>>>;
  /** Фиксация колонки */
  fixed: Scalars['Boolean'];
  /** Скрытое поле */
  hidden: Scalars['Boolean'];
  id: Scalars['ID'];
  /** Индекс колонки */
  index: Scalars['Int'];
  /** Листы */
  sheet?: Maybe<SheetType>;
  /** Пользователь */
  user?: Maybe<Array<Maybe<UserType>>>;
  /** Значения документа */
  values?: Maybe<Array<Maybe<ValueType>>>;
  /** Ширина колонки */
  width?: Maybe<Scalars['Int']>;
};

/** Тип колонок. */
export type ColumnDimensionTypeValuesArgs = {
  documentId: Scalars['ID'];
};

/** Комментарии */
export type CommentType = Node & {
  __typename?: 'CommentType';
  /** Дочерние комментарии */
  children: Array<Maybe<CategoryType>>;
  /** Дата создания */
  createdAt: Scalars['DateTime'];
  /** The ID of the object. */
  id: Scalars['ID'];
  /** Страница */
  page: PageType;
  /** Рейтинг */
  rating: Scalars['Int'];
  /** Текст */
  text: Scalars['String'];
  /** Дата обновления */
  updatedAt: Scalars['DateTime'];
  /** Пользователь, оставивший комментарий */
  user: UserType;
};

export type CommentTypeConnection = {
  __typename?: 'CommentTypeConnection';
  /** Contains the nodes in this connection. */
  edges: Array<Maybe<CommentTypeEdge>>;
  /** Number of nodes. */
  nodeCount: Scalars['Int'];
  /** Pagination data for this connection. */
  pageInfo: PageInfo;
  /** Number of items in the queryset. */
  totalCount: Scalars['Int'];
};

/** A Relay edge containing a `CommentType` and its cursor. */
export type CommentTypeEdge = {
  __typename?: 'CommentTypeEdge';
  /** A cursor for use in pagination */
  cursor: Scalars['String'];
  /** The item at the end of the edge */
  node?: Maybe<CommentType>;
};

export type ConfirmEmailMutationInput = {
  clientMutationId?: InputMaybe<Scalars['String']>;
  /** Код, полученный по Email */
  code: Scalars['String'];
  /** Email адрес */
  email: Scalars['String'];
};

/** Подтверждение кода. */
export type ConfirmEmailMutationPayload = {
  __typename?: 'ConfirmEmailMutationPayload';
  clientMutationId?: Maybe<Scalars['String']>;
  /** Ошибки мутации */
  errors: Array<ErrorFieldType>;
  /** Успех мутации */
  success: Scalars['Boolean'];
  /** Пользователь */
  user?: Maybe<UserType>;
};

/**
 * Типы уведомления пользователей
 * - CONNECT - Присоединился
 * - DISCONNECT - Отсоединился
 * - ADD - Пользователь добавил данные (по умолчанию)
 * - CHANGE - Пользователь изменил данные
 * - DELETE - Удаление объекта
 * - ERROR - Ошибка ввода данных
 * - TYPING - Печатет, готовиться отправить сообщение
 * - TYPING_FINISH - Закончил печатать
 * - EXCEPTION - Пользователь исключен из потока уведомлений
 */
export type ConsumerActionType =
  | 'ADD'
  | 'CHANGE'
  | 'CONNECT'
  | 'DELETE'
  | 'DISCONNECT'
  | 'ERROR'
  | 'EXCEPTION'
  | 'TYPING'
  | 'TYPING_FINISH';

/** Тип модели Django. */
export type ContentTypeType = {
  __typename?: 'ContentTypeType';
  appLabel: Scalars['String'];
  id: Scalars['ID'];
  /** Модель, связанная с действием */
  logentrySet: LogEntryTypeConnection;
  model: Scalars['String'];
  permissionSet: Array<PermissionType>;
  /** Тип дивизиона */
  projectSet: ProjectTypeConnection;
};

/** Тип модели Django. */
export type ContentTypeTypeLogentrySetArgs = {
  action_Contains?: InputMaybe<Scalars['String']>;
  after?: InputMaybe<Scalars['String']>;
  before?: InputMaybe<Scalars['String']>;
  contentType_Model_Icontains?: InputMaybe<Scalars['String']>;
  createdAt_Gt?: InputMaybe<Scalars['DateTime']>;
  createdAt_Gte?: InputMaybe<Scalars['DateTime']>;
  createdAt_Lt?: InputMaybe<Scalars['DateTime']>;
  createdAt_Lte?: InputMaybe<Scalars['DateTime']>;
  first?: InputMaybe<Scalars['Int']>;
  last?: InputMaybe<Scalars['Int']>;
  objectId_Icontains?: InputMaybe<Scalars['String']>;
  offset?: InputMaybe<Scalars['Int']>;
};

/** Тип модели Django. */
export type ContentTypeTypeProjectSetArgs = {
  after?: InputMaybe<Scalars['String']>;
  before?: InputMaybe<Scalars['String']>;
  first?: InputMaybe<Scalars['Int']>;
  last?: InputMaybe<Scalars['Int']>;
  name_Icontains?: InputMaybe<Scalars['String']>;
  offset?: InputMaybe<Scalars['Int']>;
  user?: InputMaybe<Scalars['ID']>;
  user_In?: InputMaybe<Array<InputMaybe<Scalars['ID']>>>;
};

export type CreateProjectInput = {
  /** Архив */
  archive?: InputMaybe<Scalars['Boolean']>;
  contentType: Scalars['String'];
  /** Описание проекта */
  description: Scalars['String'];
  /** Наименование проекта */
  name: Scalars['String'];
  periodSet?: InputMaybe<Array<InputMaybe<Scalars['ID']>>>;
  /** Сокращенное наименование проекта */
  short: Scalars['String'];
  /** Организатор сборов */
  user?: InputMaybe<Scalars['ID']>;
  /** Видимость проекта */
  visibility?: InputMaybe<Scalars['Boolean']>;
};

/** Информация по показателям во временной развертке. */
export type DateStatisticsType = {
  __typename?: 'DateStatisticsType';
  /** Дата */
  date: Scalars['Date'];
  /** Значение */
  value: Scalars['Float'];
};

export type DeleteCategoryMutationInput = {
  /** Идентификатор мутации */
  categoryId: Scalars['ID'];
  clientMutationId?: InputMaybe<Scalars['String']>;
};

/** Мутация для удаления категории */
export type DeleteCategoryMutationPayload = {
  __typename?: 'DeleteCategoryMutationPayload';
  clientMutationId?: Maybe<Scalars['String']>;
  /** Ошибки мутации */
  errors: Array<ErrorFieldType>;
  /** Успех мутации */
  success: Scalars['Boolean'];
};

export type DeleteDocumentStatusMutationInput = {
  clientMutationId?: InputMaybe<Scalars['String']>;
  /** Идентификатор статуса документа */
  documentStatusId: Scalars['ID'];
};

/** Удаление статуса документа. */
export type DeleteDocumentStatusMutationPayload = {
  __typename?: 'DeleteDocumentStatusMutationPayload';
  clientMutationId?: Maybe<Scalars['String']>;
  /** Ошибки мутации */
  errors: Array<ErrorFieldType>;
  /** Идентификатор статуса документа */
  id: Scalars['ID'];
  /** Успех мутации */
  success: Scalars['Boolean'];
};

export type DeleteFileMutationInput = {
  clientMutationId?: InputMaybe<Scalars['String']>;
  /** Идентификатор файла */
  fileId: Scalars['ID'];
};

/** Мутация для полного удаления файла */
export type DeleteFileMutationPayload = {
  __typename?: 'DeleteFileMutationPayload';
  clientMutationId?: Maybe<Scalars['String']>;
  /** Ошибки мутации */
  errors: Array<ErrorFieldType>;
  /** Идентификатор удаляемого файла */
  id: Scalars['ID'];
  /** Успех мутации */
  success: Scalars['Boolean'];
};

export type DeleteGroupMutationInput = {
  clientMutationId?: InputMaybe<Scalars['String']>;
  /** Идентификатор группы */
  groupId: Scalars['Int'];
};

/** Мутация для удаления группы. */
export type DeleteGroupMutationPayload = {
  __typename?: 'DeleteGroupMutationPayload';
  clientMutationId?: Maybe<Scalars['String']>;
  /** Ошибки мутации */
  errors: Array<ErrorFieldType>;
  /** Идентификатор группы */
  id: Scalars['ID'];
  /** Успех мутации */
  success: Scalars['Boolean'];
};

export type DeleteNoticeMutationInput = {
  clientMutationId?: InputMaybe<Scalars['String']>;
  /** Идентификатор уведомления */
  noticeId: Scalars['ID'];
};

/** Удаление всех уведомлений */
export type DeleteNoticeMutationPayload = {
  __typename?: 'DeleteNoticeMutationPayload';
  clientMutationId?: Maybe<Scalars['String']>;
  /** Ошибки мутации */
  errors: Array<ErrorFieldType>;
  /** Успех мутации */
  success: Scalars['Boolean'];
};

export type DeletePageMutationInput = {
  clientMutationId?: InputMaybe<Scalars['String']>;
  pageId: Scalars['ID'];
};

/** Удаление страницы */
export type DeletePageMutationPayload = {
  __typename?: 'DeletePageMutationPayload';
  clientMutationId?: Maybe<Scalars['String']>;
  /** Ошибки мутации */
  errors: Array<ErrorFieldType>;
  /** Успех мутации */
  success: Scalars['Boolean'];
};

/** Мутация на удаление периода. */
export type DeletePeriodMutationPayload = {
  __typename?: 'DeletePeriodMutationPayload';
  deletedId?: Maybe<Scalars['ID']>;
  deletedInputId?: Maybe<Scalars['ID']>;
  deletedRawId?: Maybe<Scalars['ID']>;
  /** Ошибки мутации */
  errors: Array<ErrorFieldType>;
  found?: Maybe<Scalars['Boolean']>;
  /** Успех мутации */
  success: Scalars['Boolean'];
};

export type DeleteProfileMutationInput = {
  clientMutationId?: InputMaybe<Scalars['String']>;
  /** Идентификатор записи */
  profileId: Scalars['Int'];
};

/** Мутация для удаления записи профиля. */
export type DeleteProfileMutationPayload = {
  __typename?: 'DeleteProfileMutationPayload';
  clientMutationId?: Maybe<Scalars['String']>;
  /** Ошибки мутации */
  errors: Array<ErrorFieldType>;
  /** Успех мутации */
  success: Scalars['Boolean'];
};

/** Мутация на удаление проекта. */
export type DeleteProjectMutationPayload = {
  __typename?: 'DeleteProjectMutationPayload';
  deletedId?: Maybe<Scalars['ID']>;
  deletedInputId?: Maybe<Scalars['ID']>;
  deletedRawId?: Maybe<Scalars['ID']>;
  /** Ошибки мутации */
  errors: Array<ErrorFieldType>;
  found?: Maybe<Scalars['Boolean']>;
  /** Успех мутации */
  success: Scalars['Boolean'];
};

export type DeleteRowDimensionMutationInput = {
  clientMutationId?: InputMaybe<Scalars['String']>;
  /** Идентификатор строки */
  rowId: Scalars['Int'];
};

/** Мутация для удаления строки. */
export type DeleteRowDimensionMutationPayload = {
  __typename?: 'DeleteRowDimensionMutationPayload';
  clientMutationId?: Maybe<Scalars['String']>;
  /** Ошибки мутации */
  errors: Array<ErrorFieldType>;
  /** Измененные строки */
  index: Scalars['Int'];
  /** Объединенные ячейки */
  mergedCells: Array<Maybe<MergedCellType>>;
  /** Идентификатор удаленной строки */
  rowId: Scalars['Int'];
  /** Успех мутации */
  success: Scalars['Boolean'];
};

export type DeleteSectionMutationInput = {
  clientMutationId?: InputMaybe<Scalars['String']>;
  /** Идентификатор секции */
  sectionId: Scalars['ID'];
};

/** Удаление секции */
export type DeleteSectionMutationPayload = {
  __typename?: 'DeleteSectionMutationPayload';
  clientMutationId?: Maybe<Scalars['String']>;
  /** Ошибки мутации */
  errors: Array<ErrorFieldType>;
  /** Успех мутации */
  success: Scalars['Boolean'];
};

export type DeleteSessionsMutationInput = {
  clientMutationId?: InputMaybe<Scalars['String']>;
};

/** Мутация для удаления всех сессий кроме текущей. */
export type DeleteSessionsMutationPayload = {
  __typename?: 'DeleteSessionsMutationPayload';
  clientMutationId?: Maybe<Scalars['String']>;
  /** Ошибки мутации */
  errors: Array<ErrorFieldType>;
  /** Успех мутации */
  success: Scalars['Boolean'];
};

/** Graphene object type for Department. */
export type DepartmentType = {
  __typename?: 'DepartmentType';
  /** Code of department */
  code?: Maybe<Scalars['Int']>;
  /** Created date */
  createdAt: Scalars['DateTime'];
  id: Scalars['ID'];
  /** Responsible Minister. */
  minister: UserType;
  /** Department name */
  name: Scalars['String'];
  /** Organizations. */
  organizations?: Maybe<Array<Maybe<OrganizationType>>>;
  /** Updated date */
  updatedAt: Scalars['DateTime'];
  /** Director of department. */
  user: UserType;
  /** Department staff. */
  users?: Maybe<Array<Maybe<UserType>>>;
};

/** Graphene object type for District. */
export type DistrictType = {
  __typename?: 'DistrictType';
  /** Created date */
  createdAt: Scalars['DateTime'];
  id: Scalars['ID'];
  /** District name */
  name: Scalars['String'];
  /** List of regions. */
  regions?: Maybe<Array<Maybe<RegionType>>>;
  /** Updated date */
  updatedAt: Scalars['DateTime'];
};

export type DivisionFilterInputType = {
  /** `And` field */
  and?: InputMaybe<Array<InputMaybe<DivisionFilterInputType>>>;
  /** `Id` field */
  id?: InputMaybe<DivisionIdFilterInputType>;
  /** `Not` field */
  not?: InputMaybe<DivisionFilterInputType>;
  /** `ObjectId` field */
  objectId?: InputMaybe<DivisionObjectIdFilterInputType>;
  /** `Or` field */
  or?: InputMaybe<Array<InputMaybe<DivisionFilterInputType>>>;
  /** `Period` field */
  period?: InputMaybe<DivisionPeriodFilterInputType>;
};

export type DivisionIdFilterInputType = {
  /** `Exact` lookup */
  exact?: InputMaybe<Scalars['Float']>;
};

/** Описание обобщенного типа дивизиона. */
export type DivisionModelType = {
  __typename?: 'DivisionModelType';
  /** Идентификатор модели дивизиона */
  id: Scalars['Int'];
  /** Модель дивизиона: department, organization */
  model: Scalars['String'];
  /** Название дивизиона */
  name: Scalars['String'];
};

export type DivisionObjectIdFilterInputType = {
  /** `Exact` lookup */
  exact?: InputMaybe<Scalars['Int']>;
  /** `In` lookup */
  in?: InputMaybe<Array<InputMaybe<Scalars['Int']>>>;
};

export type DivisionPeriodFilterInputType = {
  /** `Exact` lookup */
  exact?: InputMaybe<Scalars['ID']>;
  /** `In` lookup */
  in?: InputMaybe<Array<InputMaybe<Scalars['ID']>>>;
};

/** Список участвующих дивизионов в сборе. */
export type DivisionType = Node & {
  __typename?: 'DivisionType';
  /** The ID of the object. */
  id: Scalars['ID'];
  /** Идентификатор дивизиона */
  objectId: Scalars['Int'];
  /** Период */
  period: PeriodType;
};

export type DivisionTypeConnection = {
  __typename?: 'DivisionTypeConnection';
  /** Contains the nodes in this connection. */
  edges: Array<Maybe<DivisionTypeEdge>>;
  /** Pagination data for this connection. */
  pageInfo: PageInfo;
  /** Number of items in the queryset. */
  totalCount: Scalars['Int'];
};

/** A Relay edge containing a `DivisionType` and its cursor. */
export type DivisionTypeEdge = {
  __typename?: 'DivisionTypeEdge';
  /** A cursor for use in pagination */
  cursor: Scalars['String'];
  /** The item at the end of the edge */
  node?: Maybe<DivisionType>;
};

/** Debugging information for the current query. */
export type DjangoDebug = {
  __typename?: 'DjangoDebug';
  /** Executed SQL queries for this API query. */
  sql?: Maybe<Array<Maybe<DjangoDebugSql>>>;
};

/** Represents a single database query made to a Django managed DB. */
export type DjangoDebugSql = {
  __typename?: 'DjangoDebugSQL';
  /** The Django database alias (e.g. 'default'). */
  alias: Scalars['String'];
  /** Duration of this database query in seconds. */
  duration: Scalars['Float'];
  /** Postgres connection encoding if available. */
  encoding?: Maybe<Scalars['String']>;
  /** Whether this database query was a SELECT. */
  isSelect: Scalars['Boolean'];
  /** Whether this database query took more than 10 seconds. */
  isSlow: Scalars['Boolean'];
  /** Postgres isolation level if available. */
  isoLevel?: Maybe<Scalars['String']>;
  /** JSON encoded database query parameters. */
  params: Scalars['String'];
  /** The raw SQL of this query, without params. */
  rawSql: Scalars['String'];
  /** The actual SQL sent to this database. */
  sql?: Maybe<Scalars['String']>;
  /** Start time of this database query. */
  startTime: Scalars['Float'];
  /** Stop time of this database query. */
  stopTime: Scalars['Float'];
  /** Postgres transaction ID if available. */
  transId?: Maybe<Scalars['String']>;
  /** Postgres transaction status if available. */
  transStatus?: Maybe<Scalars['String']>;
  /** The type of database being used (e.g. postrgesql, mysql, sqlite). */
  vendor: Scalars['String'];
};

/** Тип статусов для документов. */
export type DocumentStatusType = {
  __typename?: 'DocumentStatusType';
  /** Комментарий */
  comment: Scalars['String'];
  /** Дата создания */
  createdAt: Scalars['DateTime'];
  /** Документ */
  document?: Maybe<DocumentType>;
  id: Scalars['ID'];
  /** Установленный статус */
  status: StatusType;
  /** Пользователь */
  user: UserType;
};

/** Тип моделей документа. */
export type DocumentType = Node & {
  __typename?: 'DocumentType';
  /** Комментарий */
  comment: Scalars['String'];
  /** Дата создания */
  createdAt: Scalars['DateTime'];
  /** The ID of the object. */
  id: Scalars['ID'];
  /** Последний статус документа */
  lastStatus?: Maybe<DocumentStatusType>;
  /** Идентификатор дивизиона */
  objectId?: Maybe<Scalars['Int']>;
  /** Период сбора */
  period?: Maybe<PeriodType>;
  /** Листы */
  sheets?: Maybe<Array<SheetType>>;
  /** Дата обновления */
  updatedAt: Scalars['DateTime'];
  /** Версия документа */
  version: Scalars['Int'];
};

export type DocumentTypeConnection = {
  __typename?: 'DocumentTypeConnection';
  /** Contains the nodes in this connection. */
  edges: Array<Maybe<DocumentTypeEdge>>;
  /** Pagination data for this connection. */
  pageInfo: PageInfo;
  /** Number of items in the queryset. */
  totalCount: Scalars['Int'];
};

/** A Relay edge containing a `DocumentType` and its cursor. */
export type DocumentTypeEdge = {
  __typename?: 'DocumentTypeEdge';
  /** A cursor for use in pagination */
  cursor: Scalars['String'];
  /** The item at the end of the edge */
  node?: Maybe<DocumentType>;
};

/** Ошибка в поле формы */
export type ErrorFieldType = {
  __typename?: 'ErrorFieldType';
  /** Поле формы */
  field: Scalars['String'];
  /** Ошибки */
  messages: Array<Scalars['String']>;
};

export type ErrorType = {
  __typename?: 'ErrorType';
  field: Scalars['String'];
  messages: Array<Scalars['String']>;
};

/** Файл пользователя. */
export type FileType = Node & {
  __typename?: 'FileType';
  /** Дата добавления файла */
  createdAt: Scalars['DateTime'];
  /** Помечаем удаленный файл */
  deleted: Scalars['Boolean'];
  /** Расширение файла */
  ext?: Maybe<Scalars['String']>;
  /** The ID of the object. */
  id: Scalars['ID'];
  /** Название файла */
  name: Scalars['String'];
  /** Размер файла в байтах */
  size?: Maybe<Scalars['Int']>;
  /** Путь к файлу */
  src: Scalars['String'];
  /** Дата обновления файла */
  updatedAt: Scalars['DateTime'];
  /** Пользователь, добавивший файл */
  user?: Maybe<UserType>;
};

export type FileTypeConnection = {
  __typename?: 'FileTypeConnection';
  /** Contains the nodes in this connection. */
  edges: Array<Maybe<FileTypeEdge>>;
  /** Number of nodes. */
  nodeCount: Scalars['Int'];
  /** Pagination data for this connection. */
  pageInfo: PageInfo;
  /** Number of items in the queryset. */
  totalCount: Scalars['Int'];
};

/** A Relay edge containing a `FileType` and its cursor. */
export type FileTypeEdge = {
  __typename?: 'FileTypeEdge';
  /** A cursor for use in pagination */
  cursor: Scalars['String'];
  /** The item at the end of the edge */
  node?: Maybe<FileType>;
};

export type GetTokenMutationInput = {
  /** Открытый идентификатор приложения */
  clientId?: InputMaybe<Scalars['String']>;
  clientMutationId?: InputMaybe<Scalars['String']>;
  /** Секретный идентификатор приложения */
  clientSecret?: InputMaybe<Scalars['String']>;
  /** Тип авторизации */
  grantType?: InputMaybe<Scalars['String']>;
  /** Пароль */
  password?: InputMaybe<Scalars['String']>;
  /** Имя пользователя */
  username?: InputMaybe<Scalars['String']>;
};

/** Мутация для получения токена авторизации. */
export type GetTokenMutationPayload = {
  __typename?: 'GetTokenMutationPayload';
  /** Токен доступа */
  accessToken?: Maybe<Scalars['String']>;
  clientMutationId?: Maybe<Scalars['String']>;
  /** Ошибки мутации */
  errors: Array<ErrorFieldType>;
  /** Время жизни токена */
  expiresIn?: Maybe<Scalars['Int']>;
  /** Токен обновления */
  refreshToken?: Maybe<Scalars['String']>;
  /** Разрешения */
  scope?: Maybe<Scalars['String']>;
  /** Успех мутации */
  success: Scalars['Boolean'];
  /** Тип токена */
  tokenType?: Maybe<Scalars['String']>;
  /** Авторизованный пользователь */
  user?: Maybe<UserType>;
};

/** Группа пользователей. */
export type GroupType = {
  __typename?: 'GroupType';
  id: Scalars['ID'];
  name: Scalars['String'];
  permissions: Array<PermissionType>;
  /** Группы, к которым принадлежит данный пользователь. Пользователь получит все права, указанные в каждой из его/её групп. */
  userSet: UserTypeConnection;
};

/** Группа пользователей. */
export type GroupTypeUserSetArgs = {
  after?: InputMaybe<Scalars['String']>;
  before?: InputMaybe<Scalars['String']>;
  email_Icontains?: InputMaybe<Scalars['String']>;
  first?: InputMaybe<Scalars['Int']>;
  firstName_Icontains?: InputMaybe<Scalars['String']>;
  last?: InputMaybe<Scalars['Int']>;
  lastName_Icontains?: InputMaybe<Scalars['String']>;
  offset?: InputMaybe<Scalars['Int']>;
  sirName_Icontains?: InputMaybe<Scalars['String']>;
  username_Icontains?: InputMaybe<Scalars['String']>;
};

/** Ограничения на ячейку. */
export type LimitationType = {
  __typename?: 'LimitationType';
  /** Ячейка */
  cell?: Maybe<CellType>;
  /** Состояние */
  condition: Scalars['String'];
  id: Scalars['ID'];
  /** Оператор */
  operator: Scalars['String'];
  /** Значение */
  value: Scalars['String'];
};

/** An enumeration. */
export type LogEntryAction =
  /** addition */
  | 'A_1'
  /** change */
  | 'A_2'
  /** deletion */
  | 'A_3';

/** Логирование действия пользователя. */
export type LogEntryType = Node & {
  __typename?: 'LogEntryType';
  /** Действие пользователя */
  action: LogEntryAction;
  /** Модель, связанная с действием */
  contentType?: Maybe<ContentTypeType>;
  /** Дата и время действия */
  createdAt: Scalars['DateTime'];
  /** The ID of the object. */
  id: Scalars['ID'];
  /** Идентификатор модели */
  objectId?: Maybe<Scalars['String']>;
  /** Измененные данные */
  payload: Scalars['JSONString'];
  /** Сессия пользователя */
  session?: Maybe<SessionType>;
};

export type LogEntryTypeConnection = {
  __typename?: 'LogEntryTypeConnection';
  /** Contains the nodes in this connection. */
  edges: Array<Maybe<LogEntryTypeEdge>>;
  /** Number of nodes. */
  nodeCount: Scalars['Int'];
  /** Pagination data for this connection. */
  pageInfo: PageInfo;
  /** Number of items in the queryset. */
  totalCount: Scalars['Int'];
};

/** A Relay edge containing a `LogEntryType` and its cursor. */
export type LogEntryTypeEdge = {
  __typename?: 'LogEntryTypeEdge';
  /** A cursor for use in pagination */
  cursor: Scalars['String'];
  /** The item at the end of the edge */
  node?: Maybe<LogEntryType>;
};

/** Лог запроса. */
export type LogRequestType = Node & {
  __typename?: 'LogRequestType';
  /** Дата и время запроса */
  createdAt: Scalars['DateTime'];
  /** The ID of the object. */
  id: Scalars['ID'];
  /** Страница, с которой отправлен запрос */
  page?: Maybe<Scalars['String']>;
  /** Сессия пользователя */
  session?: Maybe<SessionType>;
  /** Время работы страницы */
  time: Scalars['Float'];
};

export type LogRequestTypeConnection = {
  __typename?: 'LogRequestTypeConnection';
  /** Contains the nodes in this connection. */
  edges: Array<Maybe<LogRequestTypeEdge>>;
  /** Number of nodes. */
  nodeCount: Scalars['Int'];
  /** Pagination data for this connection. */
  pageInfo: PageInfo;
  /** Number of items in the queryset. */
  totalCount: Scalars['Int'];
};

/** A Relay edge containing a `LogRequestType` and its cursor. */
export type LogRequestTypeEdge = {
  __typename?: 'LogRequestTypeEdge';
  /** A cursor for use in pagination */
  cursor: Scalars['String'];
  /** The item at the end of the edge */
  node?: Maybe<LogRequestType>;
};

export type LogoutMutationInput = {
  clientMutationId?: InputMaybe<Scalars['String']>;
  /** Идентификатор сессии */
  sessionId: Scalars['ID'];
};

/** Мутация выхода */
export type LogoutMutationPayload = {
  __typename?: 'LogoutMutationPayload';
  clientMutationId?: Maybe<Scalars['String']>;
  /** Ошибки мутации */
  errors: Array<ErrorFieldType>;
  /** Успех мутации */
  success: Scalars['Boolean'];
};

/** Оповещение */
export type MailingType = {
  __typename?: 'MailingType';
  /** Адрес отправки */
  address: Scalars['String'];
  /** Массив прикрепленных файлов */
  attachments?: Maybe<Scalars['JSONString']>;
  /** Дата добавления */
  createdAt: Scalars['DateTime'];
  /** Средства отправки */
  dispatchers: Scalars['JSONString'];
  /** Заголовок сообщения */
  header: Scalars['String'];
  id: Scalars['ID'];
  /** Текст сообщения */
  text: Scalars['String'];
  /** Пользователь */
  user: UserType;
};

/** Тип для объединенных ячеек. */
export type MergedCellType = {
  __typename?: 'MergedCellType';
  cells?: Maybe<Array<Maybe<Scalars['String']>>>;
  colspan?: Maybe<Scalars['Int']>;
  id: Scalars['ID'];
  /** Конечная позиция в колонке */
  maxCol: Scalars['Int'];
  /** Конечная позиция в строке */
  maxRow: Scalars['Int'];
  /** Начальная позиция в колонке */
  minCol: Scalars['Int'];
  /** Начальная позиция в строке */
  minRow: Scalars['Int'];
  /** Объединенный диапазон */
  range: Scalars['String'];
  rowspan?: Maybe<Scalars['Int']>;
  target?: Maybe<Scalars['String']>;
};

/** Мутации на изменение чего-либо. */
export type Mutation = {
  __typename?: 'Mutation';
  /** Мутация для добавления категории */
  addCategory: AddCategoryMutationPayload;
  /** Добавление документа. */
  addDocument: AddDocumentMutationPayload;
  /** Добавление статуса документа. */
  addDocumentStatus: AddDocumentStatusMutationPayload;
  /** Мутация для загрузки файлов */
  addFile: AddFileMutationPayload;
  /** Мутация для добавления группы. */
  addGroup: AddGroupMutationPayload;
  /** Добавление страницы */
  addPage: AddPageMutationPayload;
  /** Мутация для создания периода. */
  addPeriod: AddPeriodMutationPayload;
  /** Мутация для добавления записи профиля. */
  addProfile: AddProfileMutationPayload;
  /** Мутация для добавления проекта. */
  addProject: AddProjectMutationPayload;
  /** Добавление строки */
  addRowDimension: AddRowDimensionMutationPayload;
  /** Добавление секции */
  addSectionFiles: AddSectionFilesMutationPayload;
  /** Добавление секции */
  addSectionGallery: AddSectionGalleryMutationPayload;
  /** Добавление секции */
  addSectionText: AddSectionTextMutationPayload;
  /** Добавление тега */
  addTag: AddTagMutationPayload;
  /** Авторизация через портал https://cbias.ru */
  authCbias?: Maybe<AuthCbiasMutationOutput>;
  /** Мутация для изменения аватара пользователя. */
  changeAvatar: ChangeAvatarMutationPayload;
  /** Мутации для изменения категории */
  changeCategory: ChangeCategoryMutationPayload;
  /** Мутация для изменения аватара категории */
  changeCategoryAvatar: ChangeCategoryAvatarMutationPayload;
  /** Мутация для изменения родителя */
  changeCategoryParent: ChangeCategoryParentMutationPayload;
  /** Мутация для изменения порядка следования вывода категорий */
  changeCategoryPosition: ChangeCategoryPositionMutationPayload;
  /** Изменения опций ячейки */
  changeCellsOption: ChangeCellsOptionMutationPayload;
  /** Изменение стилей колонки таблицы */
  changeColumnDimension: ChangeColumnDimensionPayload;
  /** Изменение комментария версии документа. */
  changeDocumentComment: ChangeDocumentCommentMutationPayload;
  /** Мутация для изменения файла */
  changeFile: ChangeFileMutationPayload;
  /** Изменение значения ячейки типа `Файл`. */
  changeFileValue: ChangeFileValueMutationPayload;
  /** Мутация для изменения имени группы. */
  changeGroupName: ChangeGroupNameMutationPayload;
  /** Мутация для изменения привилегий группы. */
  changeGroupPermissions: ChangeGroupPermissionsMutationPayload;
  /** Изменение свойств уведомления */
  changeNotification: ChangeNotificationMutationPayload;
  /** Изменение свойств уведомлений */
  changeNotifications: ChangeNotificationsMutationPayload;
  /** Изменение аватара на странице */
  changePageAvatar: ChangePageAvatarMutationPayload;
  /** Изменение boolean свойств страницы */
  changePageBooleanProperty: ChangePageBooleanPropertyMutationPayload;
  /** Изменение категории страницы */
  changePageCategory: ChangePageCategoryMutationPayload;
  /** Изменение типа страницы */
  changePageKind: ChangePageKindMutationPayload;
  /** Изменения тегов страницы */
  changePageTags: ChangePageTagsMutationPayload;
  /** Изменение названия страницы */
  changePageTitle: ChangePageTitleMutationPayload;
  /** Мутация для изменения пароля пользователя. */
  changePassword: ChangePasswordMutationPayload;
  /** Мутация на изменение настроек периода. */
  changePeriod: ChangePeriodMutationPayload;
  /** Мутация на изменение значения профиля. */
  changeProfileValue: ChangeProfileValueMutationPayload;
  /** Матция для изменения видимости. */
  changeProfileVisibility: ChangeProfileVisibilityMutationPayload;
  /** Мутация изменения настроек проекта. */
  changeProject: ChangeProjectMutationPayload;
  /** Изменение текста секции */
  changeSectionFiles: ChangeSectionFilesMutationPayload;
  /** Изменение текста секции */
  changeSectionGallery: ChangeSectionGalleryMutationPayload;
  /** Изменение текста секции */
  changeSectionText: ChangeSectionTextMutationPayload;
  /** Мутация для изменения настроек */
  changeSettings: ChangeSettingsMutationPayload;
  /** Мутация для изменения групп конкретного пользователя. */
  changeUserGroups: ChangeUserGroupsMutationPayload;
  /** Мутация для изменения полей пользователя. */
  changeUserProps: ChangeUserPropsMutationPayload;
  /** Изменение значения. */
  changeValue: ChangeValueMutationPayload;
  /** Подтверждение кода. */
  confirmEmail: ConfirmEmailMutationPayload;
  /** Мутация для удаления категории */
  deleteCategory: DeleteCategoryMutationPayload;
  /** Удаление статуса документа. */
  deleteDocumentStatus: DeleteDocumentStatusMutationPayload;
  /** Мутация для полного удаления файла */
  deleteFile: DeleteFileMutationPayload;
  /** Мутация для удаления группы. */
  deleteGroup: DeleteGroupMutationPayload;
  /** Удаление уведомления */
  deleteNotice: DeleteNoticeMutationPayload;
  /** Удаление страницы */
  deletePage: DeletePageMutationPayload;
  /** Мутация на удаление периода. */
  deletePeriod: DeletePeriodMutationPayload;
  /** Мутация для удаления записи профиля. */
  deleteProfile: DeleteProfileMutationPayload;
  /** Мутация на удаление проекта. */
  deleteProject: DeleteProjectMutationPayload;
  /** Удаление строки */
  deleteRowDimension: DeleteRowDimensionMutationPayload;
  /** Удаление секции */
  deleteSection: DeleteSectionMutationPayload;
  /** Мутация для удаления всех сессий кроме текущей. */
  deleteSessions: DeleteSessionsMutationPayload;
  /** Мутация для получения токена авторизации. */
  getToken: GetTokenMutationPayload;
  /** Мутация выхода */
  logout: LogoutMutationPayload;
  /** Мутация для сброса пароля пользователя. */
  recoveryPassword: RecoveryPasswordMutationPayload;
  /** Мутация регистрации новых пользователей. */
  register: RegisterMutationPayload;
  /** Отправка email с кодом на электронную почту. */
  requestCode: RequestCodeMutationPayload;
  /** Мутация для сброса настроек по умолчанию */
  resetSettings: ResetSettingsMutationPayload;
  /** Мутация для сброса пароля пользователя. */
  restorePassword: RestorePasswordMutationPayload;
  /** Отправка письма поддержки */
  supportSubmit: SupportSubmitMutationPayload;
  /** Выгрузка документа. */
  unloadDocument: UnloadDocumentMutationPayload;
  /** Выгрузка архива значения ячейки типа `Файл`. */
  unloadFileValueArchive: UnloadFileValueArchiveMutationPayload;
  /** Мутация для загрузки пользователей из файла excel | csv. */
  uploadUsers: UploadUsersMutationPayload;
};

/** Мутации на изменение чего-либо. */
export type MutationAddCategoryArgs = {
  input: AddCategoryMutationInput;
};

/** Мутации на изменение чего-либо. */
export type MutationAddDocumentArgs = {
  input: AddDocumentMutationInput;
};

/** Мутации на изменение чего-либо. */
export type MutationAddDocumentStatusArgs = {
  input: AddDocumentStatusMutationInput;
};

/** Мутации на изменение чего-либо. */
export type MutationAddFileArgs = {
  input: AddFileMutationInput;
};

/** Мутации на изменение чего-либо. */
export type MutationAddGroupArgs = {
  input: AddGroupMutationInput;
};

/** Мутации на изменение чего-либо. */
export type MutationAddPageArgs = {
  input: AddPageMutationInput;
};

/** Мутации на изменение чего-либо. */
export type MutationAddPeriodArgs = {
  input: AddPeriodMutationInput;
};

/** Мутации на изменение чего-либо. */
export type MutationAddProfileArgs = {
  input: AddProfileMutationInput;
};

/** Мутации на изменение чего-либо. */
export type MutationAddProjectArgs = {
  input: CreateProjectInput;
};

/** Мутации на изменение чего-либо. */
export type MutationAddRowDimensionArgs = {
  input: AddRowDimensionMutationInput;
};

/** Мутации на изменение чего-либо. */
export type MutationAddSectionFilesArgs = {
  input: AddSectionFilesMutationInput;
};

/** Мутации на изменение чего-либо. */
export type MutationAddSectionGalleryArgs = {
  input: AddSectionGalleryMutationInput;
};

/** Мутации на изменение чего-либо. */
export type MutationAddSectionTextArgs = {
  input: AddSectionTextMutationInput;
};

/** Мутации на изменение чего-либо. */
export type MutationAddTagArgs = {
  input: AddTagMutationInput;
};

/** Мутации на изменение чего-либо. */
export type MutationAuthCbiasArgs = {
  payload: AuthCbiasMutationInput;
};

/** Мутации на изменение чего-либо. */
export type MutationChangeAvatarArgs = {
  input: ChangeAvatarMutationInput;
};

/** Мутации на изменение чего-либо. */
export type MutationChangeCategoryArgs = {
  input: ChangeCategoryMutationInput;
};

/** Мутации на изменение чего-либо. */
export type MutationChangeCategoryAvatarArgs = {
  input: ChangeCategoryAvatarMutationInput;
};

/** Мутации на изменение чего-либо. */
export type MutationChangeCategoryParentArgs = {
  input: ChangeCategoryParentMutationInput;
};

/** Мутации на изменение чего-либо. */
export type MutationChangeCategoryPositionArgs = {
  input: ChangeCategoryPositionMutationInput;
};

/** Мутации на изменение чего-либо. */
export type MutationChangeCellsOptionArgs = {
  input: ChangeCellsOptionMutationInput;
};

/** Мутации на изменение чего-либо. */
export type MutationChangeColumnDimensionArgs = {
  id: Scalars['ID'];
  input: UpdateColumnDimensionInput;
};

/** Мутации на изменение чего-либо. */
export type MutationChangeDocumentCommentArgs = {
  id: Scalars['ID'];
  input: UpdateDocumentInput;
};

/** Мутации на изменение чего-либо. */
export type MutationChangeFileArgs = {
  input: ChangeFileMutationInput;
};

/** Мутации на изменение чего-либо. */
export type MutationChangeFileValueArgs = {
  input: ChangeFileValueMutationInput;
};

/** Мутации на изменение чего-либо. */
export type MutationChangeGroupNameArgs = {
  input: ChangeGroupNameMutationInput;
};

/** Мутации на изменение чего-либо. */
export type MutationChangeGroupPermissionsArgs = {
  input: ChangeGroupPermissionsMutationInput;
};

/** Мутации на изменение чего-либо. */
export type MutationChangeNotificationArgs = {
  input: ChangeNotificationMutationInput;
};

/** Мутации на изменение чего-либо. */
export type MutationChangeNotificationsArgs = {
  input: ChangeNotificationsMutationInput;
};

/** Мутации на изменение чего-либо. */
export type MutationChangePageAvatarArgs = {
  input: ChangePageAvatarMutationInput;
};

/** Мутации на изменение чего-либо. */
export type MutationChangePageBooleanPropertyArgs = {
  input: ChangePageBooleanPropertyMutationInput;
};

/** Мутации на изменение чего-либо. */
export type MutationChangePageCategoryArgs = {
  input: ChangePageCategoryMutationInput;
};

/** Мутации на изменение чего-либо. */
export type MutationChangePageKindArgs = {
  input: ChangePageKindMutationInput;
};

/** Мутации на изменение чего-либо. */
export type MutationChangePageTagsArgs = {
  input: ChangePageTagsMutationInput;
};

/** Мутации на изменение чего-либо. */
export type MutationChangePageTitleArgs = {
  input: ChangePageTitleMutationInput;
};

/** Мутации на изменение чего-либо. */
export type MutationChangePasswordArgs = {
  input: ChangePasswordMutationInput;
};

/** Мутации на изменение чего-либо. */
export type MutationChangePeriodArgs = {
  id: Scalars['ID'];
  input: UpdatePeriodInput;
};

/** Мутации на изменение чего-либо. */
export type MutationChangeProfileValueArgs = {
  input: ChangeProfileValueMutationInput;
};

/** Мутации на изменение чего-либо. */
export type MutationChangeProfileVisibilityArgs = {
  input: ChangeProfileVisibilityMutationInput;
};

/** Мутации на изменение чего-либо. */
export type MutationChangeProjectArgs = {
  id: Scalars['ID'];
  input: UpdateProjectInput;
};

/** Мутации на изменение чего-либо. */
export type MutationChangeSectionFilesArgs = {
  input: ChangeSectionFilesMutationInput;
};

/** Мутации на изменение чего-либо. */
export type MutationChangeSectionGalleryArgs = {
  input: ChangeSectionGalleryMutationInput;
};

/** Мутации на изменение чего-либо. */
export type MutationChangeSectionTextArgs = {
  input: ChangeSectionTextMutationInput;
};

/** Мутации на изменение чего-либо. */
export type MutationChangeSettingsArgs = {
  input: ChangeSettingsMutationInput;
};

/** Мутации на изменение чего-либо. */
export type MutationChangeUserGroupsArgs = {
  input: ChangeUserGroupsMutationInput;
};

/** Мутации на изменение чего-либо. */
export type MutationChangeUserPropsArgs = {
  input: ChangeUserPropsMutationInput;
};

/** Мутации на изменение чего-либо. */
export type MutationChangeValueArgs = {
  input: ChangeValueMutationInput;
};

/** Мутации на изменение чего-либо. */
export type MutationConfirmEmailArgs = {
  input: ConfirmEmailMutationInput;
};

/** Мутации на изменение чего-либо. */
export type MutationDeleteCategoryArgs = {
  input: DeleteCategoryMutationInput;
};

/** Мутации на изменение чего-либо. */
export type MutationDeleteDocumentStatusArgs = {
  input: DeleteDocumentStatusMutationInput;
};

/** Мутации на изменение чего-либо. */
export type MutationDeleteFileArgs = {
  input: DeleteFileMutationInput;
};

/** Мутации на изменение чего-либо. */
export type MutationDeleteGroupArgs = {
  input: DeleteGroupMutationInput;
};

/** Мутации на изменение чего-либо. */
export type MutationDeleteNoticeArgs = {
  input: DeleteNoticeMutationInput;
};

/** Мутации на изменение чего-либо. */
export type MutationDeletePageArgs = {
  input: DeletePageMutationInput;
};

/** Мутации на изменение чего-либо. */
export type MutationDeletePeriodArgs = {
  id: Scalars['ID'];
};

/** Мутации на изменение чего-либо. */
export type MutationDeleteProfileArgs = {
  input: DeleteProfileMutationInput;
};

/** Мутации на изменение чего-либо. */
export type MutationDeleteProjectArgs = {
  id: Scalars['ID'];
};

/** Мутации на изменение чего-либо. */
export type MutationDeleteRowDimensionArgs = {
  input: DeleteRowDimensionMutationInput;
};

/** Мутации на изменение чего-либо. */
export type MutationDeleteSectionArgs = {
  input: DeleteSectionMutationInput;
};

/** Мутации на изменение чего-либо. */
export type MutationDeleteSessionsArgs = {
  input: DeleteSessionsMutationInput;
};

/** Мутации на изменение чего-либо. */
export type MutationGetTokenArgs = {
  input: GetTokenMutationInput;
};

/** Мутации на изменение чего-либо. */
export type MutationLogoutArgs = {
  input: LogoutMutationInput;
};

/** Мутации на изменение чего-либо. */
export type MutationRecoveryPasswordArgs = {
  input: RecoveryPasswordMutationInput;
};

/** Мутации на изменение чего-либо. */
export type MutationRegisterArgs = {
  input: RegisterMutationInput;
};

/** Мутации на изменение чего-либо. */
export type MutationRequestCodeArgs = {
  input: RequestCodeMutationInput;
};

/** Мутации на изменение чего-либо. */
export type MutationResetSettingsArgs = {
  input: ResetSettingsMutationInput;
};

/** Мутации на изменение чего-либо. */
export type MutationRestorePasswordArgs = {
  input: RestorePasswordMutationInput;
};

/** Мутации на изменение чего-либо. */
export type MutationSupportSubmitArgs = {
  input: SupportSubmitMutationInput;
};

/** Мутации на изменение чего-либо. */
export type MutationUnloadDocumentArgs = {
  input: UnloadDocumentMutationInput;
};

/** Мутации на изменение чего-либо. */
export type MutationUnloadFileValueArchiveArgs = {
  input: UnloadFileValueArchiveMutationInput;
};

/** Мутации на изменение чего-либо. */
export type MutationUploadUsersArgs = {
  input: UploadUsersMutationInput;
};

/** An object with an ID */
export type Node = {
  /** The ID of the object. */
  id: Scalars['ID'];
};

/** Уведомление без дополнительного содержимого */
export type NoticeEmptyType = NoticeInterface & {
  __typename?: 'NoticeEmptyType';
  /** Дата создания */
  createdAt: Scalars['DateTime'];
  /** The ID of the object. */
  id: Scalars['ID'];
  /** Тип уведомления */
  kind: Scalars['Int'];
  /** Идентификатор объекта */
  objectId: Scalars['String'];
  /** Полезная нагрузка */
  payload: Scalars['String'];
  /** Пользователь */
  user?: Maybe<UserType>;
};

/** Переопределение стандартного интерфейса уведомлений. */
export type NoticeInterface = {
  /** Дата создания */
  createdAt: Scalars['DateTime'];
  /** The ID of the object. */
  id: Scalars['ID'];
  /** Тип уведомления */
  kind: Scalars['Int'];
  /** Идентификатор объекта */
  objectId: Scalars['String'];
  /** Полезная нагрузка */
  payload: Scalars['String'];
  /** Пользователь */
  user?: Maybe<UserType>;
};

/** An enumeration. */
export type NoticeKind =
  /** info */
  | 'A_0'
  /** page */
  | 'A_1'
  /** comment */
  | 'A_2'
  /** message */
  | 'A_3'
  /** task */
  | 'A_4'
  /** billing */
  | 'A_5'
  /** paid */
  | 'A_6'
  /** mailing */
  | 'A_7'
  /** happy_birthday */
  | 'A_8';

/** Уведомление типа 'Пришло уведомление'. */
export type NoticeMailingType = NoticeInterface & {
  __typename?: 'NoticeMailingType';
  /** Дата создания */
  createdAt: Scalars['DateTime'];
  /** The ID of the object. */
  id: Scalars['ID'];
  /** Тип уведомления */
  kind: Scalars['Int'];
  /** Оповещение пользователя */
  mailing?: Maybe<MailingType>;
  /** Идентификатор объекта */
  objectId: Scalars['String'];
  /** Полезная нагрузка */
  payload: Scalars['String'];
  /** Пользователь */
  user?: Maybe<UserType>;
};

/** Уведомление типа 'Добавлена новая страница' */
export type NoticePageType = NoticeInterface & {
  __typename?: 'NoticePageType';
  /** Дата создания */
  createdAt: Scalars['DateTime'];
  /** The ID of the object. */
  id: Scalars['ID'];
  /** Тип уведомления */
  kind: Scalars['Int'];
  /** Идентификатор объекта */
  objectId: Scalars['String'];
  /** Страница */
  page?: Maybe<PageType>;
  /** Полезная нагрузка */
  payload: Scalars['String'];
  /** Пользователь */
  user?: Maybe<UserType>;
};

/** Уведомление */
export type NoticeType = Node & {
  __typename?: 'NoticeType';
  /** Дата добавления */
  createdAt: Scalars['DateTime'];
  /** The ID of the object. */
  id: Scalars['ID'];
  /** Тип уведомления */
  kind: NoticeKind;
  /** Идентификатор объекта */
  objectId: Scalars['String'];
  /** Полезная нагрузка */
  payload: Scalars['String'];
  /** Пользователь */
  user?: Maybe<UserType>;
};

export type NoticeTypeConnection = {
  __typename?: 'NoticeTypeConnection';
  /** Contains the nodes in this connection. */
  edges: Array<Maybe<NoticeTypeEdge>>;
  /** Number of nodes. */
  nodeCount: Scalars['Int'];
  /** Pagination data for this connection. */
  pageInfo: PageInfo;
  /** Number of items in the queryset. */
  totalCount: Scalars['Int'];
};

/** A Relay edge containing a `NoticeType` and its cursor. */
export type NoticeTypeEdge = {
  __typename?: 'NoticeTypeEdge';
  /** A cursor for use in pagination */
  cursor: Scalars['String'];
  /** The item at the end of the edge */
  node?: Maybe<NoticeType>;
};

/** Оповещение пользователей */
export type NotificationType = Node & {
  __typename?: 'NotificationType';
  /** Дата добавления */
  createdAt: Scalars['DateTime'];
  /** Скрыть уведомление */
  hide: Scalars['Boolean'];
  /** The ID of the object. */
  id: Scalars['ID'];
  /** Уведомление */
  notice: NoticeInterface;
  /** Прочитано ли уведомление */
  read: Scalars['Boolean'];
  /** Пользователь */
  user: UserType;
};

export type NotificationTypeConnection = {
  __typename?: 'NotificationTypeConnection';
  /** Contains the nodes in this connection. */
  edges: Array<Maybe<NotificationTypeEdge>>;
  /** Number of nodes. */
  nodeCount: Scalars['Int'];
  /** Pagination data for this connection. */
  pageInfo: PageInfo;
  /** Number of items in the queryset. */
  totalCount: Scalars['Int'];
};

/** A Relay edge containing a `NotificationType` and its cursor. */
export type NotificationTypeEdge = {
  __typename?: 'NotificationTypeEdge';
  /** A cursor for use in pagination */
  cursor: Scalars['String'];
  /** The item at the end of the edge */
  node?: Maybe<NotificationType>;
};

/** Подписка на обновление событий. */
export type NotificationsSubscription = {
  __typename?: 'NotificationsSubscription';
  /** Действие пользователя */
  action: ConsumerActionType;
  /** Идентификатор объекта */
  id: Scalars['ID'];
  notification?: Maybe<NotificationType>;
};

export type OrganizationOrganizationFilterAddressFilterInputType = {
  /** `Exact` lookup */
  exact?: InputMaybe<Scalars['String']>;
  /** `Icontains` lookup */
  icontains?: InputMaybe<Scalars['String']>;
};

export type OrganizationOrganizationFilterDepartmentFilterInputType = {
  /** `Exact` lookup */
  exact?: InputMaybe<Array<InputMaybe<Scalars['ID']>>>;
  /** `In` lookup */
  in?: InputMaybe<Array<InputMaybe<Scalars['String']>>>;
};

export type OrganizationOrganizationFilterFilterInputType = {
  /** `Address` field */
  address?: InputMaybe<OrganizationOrganizationFilterAddressFilterInputType>;
  /** `And` field */
  and?: InputMaybe<Array<InputMaybe<OrganizationOrganizationFilterFilterInputType>>>;
  /** `Department` field */
  department?: InputMaybe<OrganizationOrganizationFilterDepartmentFilterInputType>;
  /** `Id` field */
  id?: InputMaybe<OrganizationOrganizationFilterIdFilterInputType>;
  /** `Inn` field */
  inn?: InputMaybe<OrganizationOrganizationFilterInnFilterInputType>;
  /** `Kind` field */
  kind?: InputMaybe<OrganizationOrganizationFilterKindFilterInputType>;
  /** `Kodbuhg` field */
  kodbuhg?: InputMaybe<OrganizationOrganizationFilterKodbuhgFilterInputType>;
  /** `Kpp` field */
  kpp?: InputMaybe<OrganizationOrganizationFilterKppFilterInputType>;
  /** `Mail` field */
  mail?: InputMaybe<OrganizationOrganizationFilterMailFilterInputType>;
  /** `Name` field */
  name?: InputMaybe<OrganizationOrganizationFilterNameFilterInputType>;
  /** `Not` field */
  not?: InputMaybe<OrganizationOrganizationFilterFilterInputType>;
  /** `Okpo` field */
  okpo?: InputMaybe<OrganizationOrganizationFilterOkpoFilterInputType>;
  /** `Or` field */
  or?: InputMaybe<Array<InputMaybe<OrganizationOrganizationFilterFilterInputType>>>;
  /** `Parent` field */
  parent?: InputMaybe<OrganizationOrganizationFilterParentFilterInputType>;
  /** `Phone` field */
  phone?: InputMaybe<OrganizationOrganizationFilterPhoneFilterInputType>;
  /** `Region` field */
  region?: InputMaybe<OrganizationOrganizationFilterRegionFilterInputType>;
  /** `Rubpnubp` field */
  rubpnubp?: InputMaybe<OrganizationOrganizationFilterRubpnubpFilterInputType>;
  /** `Site` field */
  site?: InputMaybe<OrganizationOrganizationFilterSiteFilterInputType>;
};

export type OrganizationOrganizationFilterIdFilterInputType = {
  /** `Exact` lookup */
  exact?: InputMaybe<Scalars['ID']>;
  /** `In` lookup */
  in?: InputMaybe<Array<InputMaybe<Scalars['String']>>>;
};

export type OrganizationOrganizationFilterInnFilterInputType = {
  /** `Exact` lookup */
  exact?: InputMaybe<Scalars['String']>;
  /** `Icontains` lookup */
  icontains?: InputMaybe<Scalars['String']>;
};

export type OrganizationOrganizationFilterKindFilterInputType = {
  /** `Exact` lookup */
  exact?: InputMaybe<Scalars['String']>;
  /** `Icontains` lookup */
  icontains?: InputMaybe<Scalars['String']>;
};

export type OrganizationOrganizationFilterKodbuhgFilterInputType = {
  /** `Exact` lookup */
  exact?: InputMaybe<Scalars['String']>;
  /** `Icontains` lookup */
  icontains?: InputMaybe<Scalars['String']>;
};

export type OrganizationOrganizationFilterKppFilterInputType = {
  /** `Exact` lookup */
  exact?: InputMaybe<Scalars['String']>;
  /** `Icontains` lookup */
  icontains?: InputMaybe<Scalars['String']>;
};

export type OrganizationOrganizationFilterMailFilterInputType = {
  /** `Exact` lookup */
  exact?: InputMaybe<Scalars['String']>;
  /** `Icontains` lookup */
  icontains?: InputMaybe<Scalars['String']>;
};

export type OrganizationOrganizationFilterNameFilterInputType = {
  /** `Exact` lookup */
  exact?: InputMaybe<Scalars['String']>;
  /** `Icontains` lookup */
  icontains?: InputMaybe<Scalars['String']>;
};

export type OrganizationOrganizationFilterOkpoFilterInputType = {
  /** `Exact` lookup */
  exact?: InputMaybe<Scalars['String']>;
  /** `Icontains` lookup */
  icontains?: InputMaybe<Scalars['String']>;
};

export type OrganizationOrganizationFilterParentFilterInputType = {
  /** `Exact` lookup */
  exact?: InputMaybe<Scalars['ID']>;
  /** `Isnull` lookup */
  isnull?: InputMaybe<Scalars['Boolean']>;
};

export type OrganizationOrganizationFilterPhoneFilterInputType = {
  /** `Exact` lookup */
  exact?: InputMaybe<Scalars['String']>;
  /** `Icontains` lookup */
  icontains?: InputMaybe<Scalars['String']>;
};

export type OrganizationOrganizationFilterRegionFilterInputType = {
  /** `Exact` lookup */
  exact?: InputMaybe<Scalars['ID']>;
  /** `In` lookup */
  in?: InputMaybe<Array<InputMaybe<Scalars['ID']>>>;
};

export type OrganizationOrganizationFilterRubpnubpFilterInputType = {
  /** `Exact` lookup */
  exact?: InputMaybe<Scalars['String']>;
  /** `Icontains` lookup */
  icontains?: InputMaybe<Scalars['String']>;
};

export type OrganizationOrganizationFilterSiteFilterInputType = {
  /** `Exact` lookup */
  exact?: InputMaybe<Scalars['String']>;
  /** `Icontains` lookup */
  icontains?: InputMaybe<Scalars['String']>;
};

/** Optimized type for Organizations. */
export type OrganizationType = Node & {
  __typename?: 'OrganizationType';
  /** Address */
  address?: Maybe<Scalars['String']>;
  /** Additional fields */
  attributes: Scalars['JSONString'];
  /** Created date */
  createdAt: Scalars['DateTime'];
  /** Departments. */
  departments?: Maybe<Array<Maybe<DepartmentType>>>;
  /** The ID of the object. */
  id: Scalars['ID'];
  /** Individual taxpayer number */
  inn?: Maybe<Scalars['String']>;
  /** Type */
  kind?: Maybe<Scalars['String']>;
  /** Accounting code */
  kodbuhg?: Maybe<Scalars['String']>;
  /** Code of reason */
  kpp?: Maybe<Scalars['String']>;
  /** Email */
  mail?: Maybe<Scalars['String']>;
  /** Name */
  name: Scalars['String'];
  /** Russian classifier of enterprises and organizations */
  okpo?: Maybe<Scalars['String']>;
  /** Parent */
  parent?: Maybe<OrganizationType>;
  /** Phone number */
  phone?: Maybe<Scalars['String']>;
  /** Name for view */
  presentName: Scalars['String'];
  /** Region */
  region?: Maybe<RegionType>;
  /** Rubpnubp code */
  rubpnubp?: Maybe<Scalars['String']>;
  /** Site url */
  site?: Maybe<Scalars['String']>;
  /** Updated date */
  updatedAt: Scalars['DateTime'];
};

export type OrganizationTypeConnection = {
  __typename?: 'OrganizationTypeConnection';
  /** Contains the nodes in this connection. */
  edges: Array<Maybe<OrganizationTypeEdge>>;
  /** Pagination data for this connection. */
  pageInfo: PageInfo;
  /** Number of items in the queryset. */
  totalCount: Scalars['Int'];
};

/** A Relay edge containing a `OrganizationType` and its cursor. */
export type OrganizationTypeEdge = {
  __typename?: 'OrganizationTypeEdge';
  /** A cursor for use in pagination */
  cursor: Scalars['String'];
  /** The item at the end of the edge */
  node?: Maybe<OrganizationType>;
};

/** The Relay compliant `PageInfo` type, containing data necessary to paginate this connection. */
export type PageInfo = {
  __typename?: 'PageInfo';
  /** When paginating forwards, the cursor to continue. */
  endCursor?: Maybe<Scalars['String']>;
  /** When paginating forwards, are there more items? */
  hasNextPage: Scalars['Boolean'];
  /** When paginating backwards, are there more items? */
  hasPreviousPage: Scalars['Boolean'];
  /** When paginating backwards, the cursor to continue. */
  startCursor?: Maybe<Scalars['String']>;
};

/** Тип страницы */
export type PageKindType = {
  __typename?: 'PageKindType';
  id: Scalars['ID'];
  /** Название */
  name: Scalars['String'];
  /** Странички */
  pages: Array<Maybe<PageType>>;
  /** Сегментные элементы */
  segmentElements: Array<Maybe<SegmentElementType>>;
};

/** Страница */
export type PageType = Node & {
  __typename?: 'PageType';
  /** Аватар */
  avatar?: Maybe<Scalars['String']>;
  /** Категория */
  category: CategoryType;
  /** Комментарии */
  comments: CommentTypeConnection;
  /** Дата создания */
  createdAt: Scalars['DateTime'];
  /** Скрываем ли страницу */
  hide: Scalars['Boolean'];
  /** The ID of the object. */
  id: Scalars['ID'];
  /** Тип */
  kind?: Maybe<PageKindType>;
  /** Показывать параллакс или нет */
  parallax: Scalars['Boolean'];
  /** Первая текстовая секция */
  preview?: Maybe<Scalars['String']>;
  /** Приоритет */
  priority: Scalars['Boolean'];
  /** Секции */
  sections: Array<Maybe<SectionInterface>>;
  /** Подпись страницы */
  signature?: Maybe<Scalars['String']>;
  /** Теги на странице */
  tags: Array<Maybe<TagType>>;
  /** Заголовок */
  title: Scalars['String'];
  /** Дата обновления */
  updatedAt: Scalars['DateTime'];
  /** Пользователь, создавший страницу */
  user?: Maybe<UserType>;
  /** Количество просмотров */
  views: Scalars['Int'];
};

/** Страница */
export type PageTypeCommentsArgs = {
  after?: InputMaybe<Scalars['String']>;
  before?: InputMaybe<Scalars['String']>;
  first?: InputMaybe<Scalars['Int']>;
  last?: InputMaybe<Scalars['Int']>;
  offset?: InputMaybe<Scalars['Int']>;
  text_Icontains?: InputMaybe<Scalars['String']>;
};

export type PageTypeConnection = {
  __typename?: 'PageTypeConnection';
  /** Contains the nodes in this connection. */
  edges: Array<Maybe<PageTypeEdge>>;
  /** Number of nodes. */
  nodeCount: Scalars['Int'];
  /** Pagination data for this connection. */
  pageInfo: PageInfo;
  /** Number of items in the queryset. */
  totalCount: Scalars['Int'];
};

/** A Relay edge containing a `PageType` and its cursor. */
export type PageTypeEdge = {
  __typename?: 'PageTypeEdge';
  /** A cursor for use in pagination */
  cursor: Scalars['String'];
  /** The item at the end of the edge */
  node?: Maybe<PageType>;
};

/** Тип периода. */
export type PeriodType = {
  __typename?: 'PeriodType';
  /** Дата создания */
  createdAt: Scalars['DateTime'];
  /** Участвующие дивизионы */
  divisions?: Maybe<Array<Maybe<DivisionType>>>;
  /** Собираемые документов */
  documents?: Maybe<Array<Maybe<DocumentType>>>;
  /** Дата окончания */
  expiration?: Maybe<Scalars['Date']>;
  id: Scalars['ID'];
  methodicalSupport?: Maybe<Array<FileType>>;
  /** Множественное заполнение */
  multiple: Scalars['Boolean'];
  /** Наименование периода */
  name: Scalars['String'];
  /** Приватность полей */
  privately: Scalars['Boolean'];
  /** Проект */
  project?: Maybe<ProjectType>;
  /** Дата начала */
  start?: Maybe<Scalars['Date']>;
  /** Статус проекта */
  status: Scalars['String'];
  /** Дата обновления */
  updatedAt: Scalars['DateTime'];
  /** Пользователь */
  user: UserType;
};

/** Привилегия пользователя или группы пользователей. */
export type PermissionType = {
  __typename?: 'PermissionType';
  codename: Scalars['String'];
  /** Тип модели Django */
  contentType: ContentTypeType;
  /** Группы */
  groups?: Maybe<GroupType>;
  id: Scalars['ID'];
  name: Scalars['String'];
};

/** Информация по показателям для типов различных показателей. */
export type PointStatisticsType = {
  __typename?: 'PointStatisticsType';
  /** Название */
  name: Scalars['String'];
  /** Текущее значение */
  value: Scalars['Int'];
};

/** An enumeration. */
export type ProfileKind =
  /** text */
  | 'A_0'
  /** date */
  | 'A_1'
  /** bool */
  | 'A_2'
  /** file */
  | 'A_3'
  /** choice */
  | 'A_4';

/** Тип параметров пользователей. */
export type ProfileType = {
  __typename?: 'ProfileType';
  /** Доступные дочерние поля */
  available: Array<ProfileType>;
  /** Дочерние */
  children: Array<ProfileType>;
  /** Уникальный код настройки */
  code: Scalars['String'];
  id: Scalars['ID'];
  /** Тип настройки */
  kind: ProfileKind;
  /** Название настройки */
  name: Scalars['String'];
  /** Позиция */
  position: Scalars['Int'];
  /** Значение пользователя */
  value?: Maybe<ProfileValueType>;
};

/** Значение параметров пользователей. */
export type ProfileValueType = {
  __typename?: 'ProfileValueType';
  /** Дата создания */
  createdAt: Scalars['DateTime'];
  id: Scalars['ID'];
  /** Профиль */
  profile: ProfileType;
  /** Дата обновления */
  updatedAt: Scalars['DateTime'];
  /** Пользователь */
  user: UserType;
  /** Значение хранимой информации */
  value: Scalars['String'];
  /** Доступность настройки */
  visibility: Scalars['Boolean'];
};

export type ProjectFilterInputType = {
  /** `And` field */
  and?: InputMaybe<Array<InputMaybe<ProjectFilterInputType>>>;
  /** `Name` field */
  name?: InputMaybe<ProjectNameFilterInputType>;
  /** `Not` field */
  not?: InputMaybe<ProjectFilterInputType>;
  /** `Or` field */
  or?: InputMaybe<Array<InputMaybe<ProjectFilterInputType>>>;
  /** `User` field */
  user?: InputMaybe<ProjectUserFilterInputType>;
};

export type ProjectNameFilterInputType = {
  /** `Icontains` lookup */
  icontains?: InputMaybe<Scalars['String']>;
};

/** Тип модели проектов. */
export type ProjectType = Node & {
  __typename?: 'ProjectType';
  /** Архив */
  archive: Scalars['Boolean'];
  /** Дивизион: Department, Organizations */
  contentType: ContentTypeType;
  /** Дата создания */
  createdAt: Scalars['DateTime'];
  /** Описание проекта */
  description: Scalars['String'];
  /** The ID of the object. */
  id: Scalars['ID'];
  /** Наименование проекта */
  name: Scalars['String'];
  /** Периоды */
  periods?: Maybe<Array<Maybe<PeriodType>>>;
  /** Сокращенное наименование проекта */
  short: Scalars['String'];
  /** Дата обновления */
  updatedAt: Scalars['DateTime'];
  /** Пользователь */
  user?: Maybe<UserType>;
  /** Видимость проекта */
  visibility: Scalars['Boolean'];
};

export type ProjectTypeConnection = {
  __typename?: 'ProjectTypeConnection';
  /** Contains the nodes in this connection. */
  edges: Array<Maybe<ProjectTypeEdge>>;
  /** Pagination data for this connection. */
  pageInfo: PageInfo;
  /** Number of items in the queryset. */
  totalCount: Scalars['Int'];
};

/** A Relay edge containing a `ProjectType` and its cursor. */
export type ProjectTypeEdge = {
  __typename?: 'ProjectTypeEdge';
  /** A cursor for use in pagination */
  cursor: Scalars['String'];
  /** The item at the end of the edge */
  node?: Maybe<ProjectType>;
};

export type ProjectUserFilterInputType = {
  /** `Exact` lookup */
  exact?: InputMaybe<Scalars['ID']>;
  /** `In` lookup */
  in?: InputMaybe<Array<InputMaybe<Scalars['ID']>>>;
};

/** Схема запросов данных. */
export type Query = {
  __typename?: 'Query';
  _debug?: Maybe<DjangoDebug>;
  activeBudgetClassification?: Maybe<BudgetClassificationTypeConnection>;
  /** Статистика активности */
  activeStatistics: ActiveStatisticsType;
  /** Приложения */
  applications: Array<ApplicationType>;
  budgetClassifications?: Maybe<BudgetClassificationTypeConnection>;
  /** Категории */
  categories: CategoryTypeConnection;
  /** Категория */
  category: CategoryType;
  department?: Maybe<DepartmentType>;
  departments?: Maybe<Array<DepartmentType>>;
  district?: Maybe<DistrictType>;
  districts?: Maybe<Array<DistrictType>>;
  /** Документ */
  document?: Maybe<DocumentType>;
  /** Статусы документов */
  documentStatuses?: Maybe<Array<DocumentStatusType>>;
  /** Документы */
  documents: DocumentTypeConnection;
  files: FileTypeConnection;
  groups: Array<GroupType>;
  /** Установлены ли настройки приложения */
  hasSettings: Scalars['Boolean'];
  logEntry: LogEntryTypeConnection;
  logRequests: LogRequestTypeConnection;
  /** Информация обо мне */
  me?: Maybe<UserType>;
  /** Источник уведомлений */
  notices: NoticeTypeConnection;
  /** Детализация уведомления */
  notification: NotificationType;
  /** Уведомления пользователя */
  notifications: NotificationTypeConnection;
  organization?: Maybe<OrganizationType>;
  organizations?: Maybe<OrganizationTypeConnection>;
  /** Страница */
  page: PageType;
  /** Получение типа страницы */
  pageKind: PageKindType;
  /** Типы страниц */
  pageKinds: Array<PageKindType>;
  /** Страницы */
  pages: PageTypeConnection;
  /** Информация по периоду */
  period: PeriodType;
  /** Получение дивизионов */
  periodDivisions?: Maybe<DivisionTypeConnection>;
  permissions: Array<PermissionType>;
  /** Доступные значения профиля пользователя */
  profileInformation: Array<ProfileType>;
  /** Список настроек профиля */
  profiles: Array<ProfileType>;
  /** Значение профиля пользователя */
  profilesValue: Array<ProfileValueType>;
  /** Получение информации по проекту */
  project: ProjectType;
  projects?: Maybe<ProjectTypeConnection>;
  region?: Maybe<RegionType>;
  regions?: Maybe<Array<RegionType>>;
  /** Статистика запросов */
  requestStatistics: RequestStatisticsType;
  /** Сегменты страницы */
  segments: Array<SegmentType>;
  /** Доступные сессии */
  sessions: Array<SessionType>;
  /** Настройки приложения */
  settings: Array<SettingType>;
  /** Выгрузка листа */
  sheet: SheetType;
  /** Статусы */
  statuses?: Maybe<Array<StatusType>>;
  /** Теги */
  tags: TagTypeConnection;
  /** Информация о указанном пользователе */
  user?: Maybe<UserType>;
  /** Дивизионы пользователя */
  userDivisions: Array<Maybe<DivisionModelType>>;
  /** Доступная информация о пользователе */
  userInformation?: Maybe<UserType>;
  /** Пользователи приложения */
  users: UserTypeConnection;
  /** Файлы значения ячейки типа `Файл` */
  valueFiles?: Maybe<Array<FileType>>;
};

/** Схема запросов данных. */
export type QueryActiveBudgetClassificationArgs = {
  after?: InputMaybe<Scalars['String']>;
  before?: InputMaybe<Scalars['String']>;
  filter?: InputMaybe<ActiveBudgetClassificationFilterInputType>;
  first?: InputMaybe<Scalars['Int']>;
  last?: InputMaybe<Scalars['Int']>;
  offset?: InputMaybe<Scalars['Int']>;
};

/** Схема запросов данных. */
export type QueryBudgetClassificationsArgs = {
  after?: InputMaybe<Scalars['String']>;
  before?: InputMaybe<Scalars['String']>;
  filter?: InputMaybe<BudgetClassificationFilterInputType>;
  first?: InputMaybe<Scalars['Int']>;
  last?: InputMaybe<Scalars['Int']>;
  offset?: InputMaybe<Scalars['Int']>;
};

/** Схема запросов данных. */
export type QueryCategoriesArgs = {
  after?: InputMaybe<Scalars['String']>;
  before?: InputMaybe<Scalars['String']>;
  first?: InputMaybe<Scalars['Int']>;
  last?: InputMaybe<Scalars['Int']>;
  offset?: InputMaybe<Scalars['Int']>;
  parent?: InputMaybe<Scalars['ID']>;
  parent_Isnull?: InputMaybe<Scalars['Boolean']>;
  text_Icontains?: InputMaybe<Scalars['String']>;
};

/** Схема запросов данных. */
export type QueryCategoryArgs = {
  categoryId: Scalars['ID'];
};

/** Схема запросов данных. */
export type QueryDepartmentArgs = {
  departmentId: Scalars['Int'];
};

/** Схема запросов данных. */
export type QueryDistrictArgs = {
  districtId: Scalars['Int'];
};

/** Схема запросов данных. */
export type QueryDocumentArgs = {
  documentId?: InputMaybe<Scalars['ID']>;
};

/** Схема запросов данных. */
export type QueryDocumentStatusesArgs = {
  documentId?: InputMaybe<Scalars['ID']>;
};

/** Схема запросов данных. */
export type QueryDocumentsArgs = {
  after?: InputMaybe<Scalars['String']>;
  before?: InputMaybe<Scalars['String']>;
  divisionsId?: InputMaybe<Array<Scalars['Int']>>;
  first?: InputMaybe<Scalars['Int']>;
  last?: InputMaybe<Scalars['Int']>;
  offset?: InputMaybe<Scalars['Int']>;
  periodId: Scalars['ID'];
};

/** Схема запросов данных. */
export type QueryFilesArgs = {
  after?: InputMaybe<Scalars['String']>;
  before?: InputMaybe<Scalars['String']>;
  first?: InputMaybe<Scalars['Int']>;
  last?: InputMaybe<Scalars['Int']>;
  name_Icontains?: InputMaybe<Scalars['String']>;
  offset?: InputMaybe<Scalars['Int']>;
  userId?: InputMaybe<Scalars['ID']>;
};

/** Схема запросов данных. */
export type QueryLogEntryArgs = {
  action_Contains?: InputMaybe<Scalars['String']>;
  after?: InputMaybe<Scalars['String']>;
  before?: InputMaybe<Scalars['String']>;
  contentType_Model_Icontains?: InputMaybe<Scalars['String']>;
  createdAt_Gt?: InputMaybe<Scalars['DateTime']>;
  createdAt_Gte?: InputMaybe<Scalars['DateTime']>;
  createdAt_Lt?: InputMaybe<Scalars['DateTime']>;
  createdAt_Lte?: InputMaybe<Scalars['DateTime']>;
  first?: InputMaybe<Scalars['Int']>;
  last?: InputMaybe<Scalars['Int']>;
  objectId_Icontains?: InputMaybe<Scalars['String']>;
  offset?: InputMaybe<Scalars['Int']>;
  userId?: InputMaybe<Scalars['ID']>;
};

/** Схема запросов данных. */
export type QueryLogRequestsArgs = {
  after?: InputMaybe<Scalars['String']>;
  before?: InputMaybe<Scalars['String']>;
  createdAt_Gt?: InputMaybe<Scalars['DateTime']>;
  createdAt_Gte?: InputMaybe<Scalars['DateTime']>;
  createdAt_Lt?: InputMaybe<Scalars['DateTime']>;
  createdAt_Lte?: InputMaybe<Scalars['DateTime']>;
  first?: InputMaybe<Scalars['Int']>;
  last?: InputMaybe<Scalars['Int']>;
  offset?: InputMaybe<Scalars['Int']>;
  page_Icontains?: InputMaybe<Scalars['String']>;
  userId?: InputMaybe<Scalars['ID']>;
};

/** Схема запросов данных. */
export type QueryNoticesArgs = {
  after?: InputMaybe<Scalars['String']>;
  before?: InputMaybe<Scalars['String']>;
  first?: InputMaybe<Scalars['Int']>;
  last?: InputMaybe<Scalars['Int']>;
  offset?: InputMaybe<Scalars['Int']>;
  user?: InputMaybe<Scalars['ID']>;
};

/** Схема запросов данных. */
export type QueryNotificationArgs = {
  notificationId: Scalars['ID'];
};

/** Схема запросов данных. */
export type QueryNotificationsArgs = {
  after?: InputMaybe<Scalars['String']>;
  before?: InputMaybe<Scalars['String']>;
  first?: InputMaybe<Scalars['Int']>;
  hide?: InputMaybe<Scalars['Boolean']>;
  last?: InputMaybe<Scalars['Int']>;
  notice?: InputMaybe<Scalars['ID']>;
  offset?: InputMaybe<Scalars['Int']>;
  user?: InputMaybe<Scalars['ID']>;
};

/** Схема запросов данных. */
export type QueryOrganizationArgs = {
  organizationId: Scalars['Int'];
};

/** Схема запросов данных. */
export type QueryOrganizationsArgs = {
  after?: InputMaybe<Scalars['String']>;
  before?: InputMaybe<Scalars['String']>;
  filter?: InputMaybe<OrganizationOrganizationFilterFilterInputType>;
  first?: InputMaybe<Scalars['Int']>;
  last?: InputMaybe<Scalars['Int']>;
  offset?: InputMaybe<Scalars['Int']>;
};

/** Схема запросов данных. */
export type QueryPageArgs = {
  pageId: Scalars['ID'];
};

/** Схема запросов данных. */
export type QueryPageKindArgs = {
  pageKindId: Scalars['ID'];
};

/** Схема запросов данных. */
export type QueryPagesArgs = {
  after?: InputMaybe<Scalars['String']>;
  before?: InputMaybe<Scalars['String']>;
  category_Id?: InputMaybe<Scalars['ID']>;
  first?: InputMaybe<Scalars['Int']>;
  kind_Id?: InputMaybe<Scalars['ID']>;
  last?: InputMaybe<Scalars['Int']>;
  offset?: InputMaybe<Scalars['Int']>;
  title_Icontains?: InputMaybe<Scalars['String']>;
};

/** Схема запросов данных. */
export type QueryPeriodArgs = {
  periodId: Scalars['ID'];
};

/** Схема запросов данных. */
export type QueryPeriodDivisionsArgs = {
  after?: InputMaybe<Scalars['String']>;
  before?: InputMaybe<Scalars['String']>;
  filter?: InputMaybe<DivisionFilterInputType>;
  first?: InputMaybe<Scalars['Int']>;
  last?: InputMaybe<Scalars['Int']>;
  offset?: InputMaybe<Scalars['Int']>;
};

/** Схема запросов данных. */
export type QueryProfileInformationArgs = {
  userId: Scalars['ID'];
};

/** Схема запросов данных. */
export type QueryProfilesValueArgs = {
  userId: Scalars['ID'];
};

/** Схема запросов данных. */
export type QueryProjectArgs = {
  projectId: Scalars['ID'];
};

/** Схема запросов данных. */
export type QueryProjectsArgs = {
  after?: InputMaybe<Scalars['String']>;
  before?: InputMaybe<Scalars['String']>;
  filter?: InputMaybe<ProjectFilterInputType>;
  first?: InputMaybe<Scalars['Int']>;
  last?: InputMaybe<Scalars['Int']>;
  offset?: InputMaybe<Scalars['Int']>;
};

/** Схема запросов данных. */
export type QueryRegionArgs = {
  regionId: Scalars['Int'];
};

/** Схема запросов данных. */
export type QuerySessionsArgs = {
  userId?: InputMaybe<Scalars['ID']>;
};

/** Схема запросов данных. */
export type QuerySheetArgs = {
  sheetId: Scalars['Int'];
};

/** Схема запросов данных. */
export type QueryTagsArgs = {
  after?: InputMaybe<Scalars['String']>;
  before?: InputMaybe<Scalars['String']>;
  first?: InputMaybe<Scalars['Int']>;
  last?: InputMaybe<Scalars['Int']>;
  name_Icontains?: InputMaybe<Scalars['String']>;
  offset?: InputMaybe<Scalars['Int']>;
};

/** Схема запросов данных. */
export type QueryUserArgs = {
  userId: Scalars['ID'];
};

/** Схема запросов данных. */
export type QueryUserDivisionsArgs = {
  projectId?: InputMaybe<Scalars['ID']>;
  userId?: InputMaybe<Scalars['ID']>;
};

/** Схема запросов данных. */
export type QueryUserInformationArgs = {
  userId: Scalars['ID'];
};

/** Схема запросов данных. */
export type QueryUsersArgs = {
  after?: InputMaybe<Scalars['String']>;
  before?: InputMaybe<Scalars['String']>;
  email_Icontains?: InputMaybe<Scalars['String']>;
  first?: InputMaybe<Scalars['Int']>;
  firstName_Icontains?: InputMaybe<Scalars['String']>;
  last?: InputMaybe<Scalars['Int']>;
  lastName_Icontains?: InputMaybe<Scalars['String']>;
  offset?: InputMaybe<Scalars['Int']>;
  sirName_Icontains?: InputMaybe<Scalars['String']>;
  username_Icontains?: InputMaybe<Scalars['String']>;
};

/** Схема запросов данных. */
export type QueryValueFilesArgs = {
  valueId: Scalars['ID'];
};

export type RecoveryPasswordMutationInput = {
  clientMutationId?: InputMaybe<Scalars['String']>;
  /** Email адрес */
  email: Scalars['String'];
};

/** Мутация для сброса пароля пользователя. */
export type RecoveryPasswordMutationPayload = {
  __typename?: 'RecoveryPasswordMutationPayload';
  clientMutationId?: Maybe<Scalars['String']>;
  /** Ошибки мутации */
  errors: Array<ErrorFieldType>;
  /** Успех мутации */
  success: Scalars['Boolean'];
};

/** Graphene object type for Regions. */
export type RegionType = {
  __typename?: 'RegionType';
  /** Real code of region */
  commonId?: Maybe<Scalars['Int']>;
  /** Created date */
  createdAt: Scalars['DateTime'];
  district?: Maybe<DistrictType>;
  id: Scalars['ID'];
  /** Region name */
  name: Scalars['String'];
  /** Updated date */
  updatedAt: Scalars['DateTime'];
};

export type RegisterMutationInput = {
  /** Согласие на обработку персональных данных */
  agreement: Scalars['Boolean'];
  /** Дата рождения */
  birthday: Scalars['Date'];
  clientMutationId?: InputMaybe<Scalars['String']>;
  /** Email */
  email: Scalars['String'];
  /** Имя */
  firstName: Scalars['String'];
  /** Фамилия */
  lastName: Scalars['String'];
  /** Пароль */
  password: Scalars['String'];
  /** Отчество */
  sirName?: InputMaybe<Scalars['String']>;
  /** Логин */
  username: Scalars['String'];
};

/** Мутация регистрации новых пользователей. */
export type RegisterMutationPayload = {
  __typename?: 'RegisterMutationPayload';
  clientMutationId?: Maybe<Scalars['String']>;
  /** Ошибки мутации */
  errors: Array<ErrorFieldType>;
  /** Успех мутации */
  success: Scalars['Boolean'];
};

export type RequestCodeMutationInput = {
  clientMutationId?: InputMaybe<Scalars['String']>;
  /** Email адрес */
  email: Scalars['String'];
};

/** Отправка email с кодом на электронную почту. */
export type RequestCodeMutationPayload = {
  __typename?: 'RequestCodeMutationPayload';
  clientMutationId?: Maybe<Scalars['String']>;
  /** Ошибки мутации */
  errors: Array<ErrorFieldType>;
  /** Успех мутации */
  success: Scalars['Boolean'];
};

/** Информация по клиентам, с которых делаются запросы. */
export type RequestStatisticsType = {
  __typename?: 'RequestStatisticsType';
  /** Клиенты */
  browsers: Array<Maybe<PointStatisticsType>>;
  /** Устройства */
  device: Array<Maybe<PointStatisticsType>>;
  /** Операционные системы */
  os: Array<Maybe<PointStatisticsType>>;
};

export type ResetSettingsMutationInput = {
  clientMutationId?: InputMaybe<Scalars['String']>;
  /** Идентификатор пользователя */
  userId: Scalars['ID'];
};

/** Мутация для сброса настроек по умолчанию */
export type ResetSettingsMutationPayload = {
  __typename?: 'ResetSettingsMutationPayload';
  clientMutationId?: Maybe<Scalars['String']>;
  /** Ошибки мутации */
  errors: Array<ErrorFieldType>;
  /** Лист настроек */
  settings?: Maybe<Array<SettingType>>;
  /** Успех мутации */
  success: Scalars['Boolean'];
};

export type RestorePasswordMutationInput = {
  clientMutationId?: InputMaybe<Scalars['String']>;
  /** Пароль */
  password: Scalars['String'];
  /** Токен */
  token: Scalars['String'];
};

/** Мутация для сброса пароля пользователя. */
export type RestorePasswordMutationPayload = {
  __typename?: 'RestorePasswordMutationPayload';
  clientMutationId?: Maybe<Scalars['String']>;
  /** Ошибки мутации */
  errors: Array<ErrorFieldType>;
  /** Успех мутации */
  success: Scalars['Boolean'];
};

/** Тип строк. */
export type RowDimensionType = {
  __typename?: 'RowDimensionType';
  /** Агрегирование перечисление (мин, макс) для динамических строк */
  aggregation?: Maybe<Scalars['String']>;
  /** Ячейки */
  cells?: Maybe<Array<Maybe<CellType>>>;
  /** Дочерние строки */
  children?: Maybe<Array<Maybe<RowDimensionType>>>;
  /** Дата добавления */
  createdAt: Scalars['DateTime'];
  /** Документ, для динамических строк */
  document?: Maybe<DocumentType>;
  /** Динамическая ли строка */
  dynamic: Scalars['Boolean'];
  /** Высота колонки */
  height?: Maybe<Scalars['Int']>;
  id: Scalars['ID'];
  /** Индекс строки */
  index: Scalars['Int'];
  objectId?: Maybe<Scalars['Int']>;
  /** Родительское правило */
  parent?: Maybe<RowDimensionType>;
  /** Идентификатор родителя */
  parentId?: Maybe<Scalars['Int']>;
  /** Лист */
  sheet: SheetType;
  /** Дата обновления */
  updatedAt: Scalars['DateTime'];
  /** Пользователь */
  user?: Maybe<Array<Maybe<UserType>>>;
};

/** Ошибка в строке. */
export type RowFieldErrorType = {
  __typename?: 'RowFieldErrorType';
  /** Ошибки, возникающие в строке */
  errors: Array<Maybe<ErrorFieldType>>;
  /** Номер строки с ошибкой */
  row: Scalars['Int'];
};

export type SectionFilesType = SectionInterface & {
  __typename?: 'SectionFilesType';
  /** Файлы */
  files: Array<Maybe<FileType>>;
  /** Идентификатор */
  id: Scalars['Int'];
  /** Тип страницы */
  kind: Scalars['Int'];
  /** Страница */
  page: PageType;
  /** Конструкции */
  payload?: Maybe<Scalars['JSONString']>;
  /** Порядок вывода */
  position: Scalars['Int'];
  /** Текст страницы */
  text: Scalars['String'];
  /** Пользователь */
  user: UserType;
};

export type SectionGalleryType = SectionInterface & {
  __typename?: 'SectionGalleryType';
  /** Идентификатор */
  id: Scalars['Int'];
  /** Изображения */
  images: Array<Maybe<FileType>>;
  /** Тип страницы */
  kind: Scalars['Int'];
  /** Страница */
  page: PageType;
  /** Конструкции */
  payload?: Maybe<Scalars['JSONString']>;
  /** Порядок вывода */
  position: Scalars['Int'];
  /** Текст страницы */
  text: Scalars['String'];
  /** Пользователь */
  user: UserType;
};

export type SectionInterface = {
  /** Идентификатор */
  id: Scalars['Int'];
  /** Тип страницы */
  kind: Scalars['Int'];
  /** Страница */
  page: PageType;
  /** Порядок вывода */
  position: Scalars['Int'];
  /** Текст страницы */
  text: Scalars['String'];
  /** Пользователь */
  user: UserType;
};

/** Секции */
export type SectionTextType = SectionInterface & {
  __typename?: 'SectionTextType';
  /** Идентификатор */
  id: Scalars['Int'];
  /** Тип страницы */
  kind: Scalars['Int'];
  /** Страница */
  page: PageType;
  /** Порядок вывода */
  position: Scalars['Int'];
  /** Текст страницы */
  text: Scalars['String'];
  /** Пользователь */
  user: UserType;
};

export type SectionUsersType = SectionInterface & {
  __typename?: 'SectionUsersType';
  /** Идентификатор */
  id: Scalars['Int'];
  /** Тип страницы */
  kind: Scalars['Int'];
  /** Страница */
  page: PageType;
  /** Конструкции */
  payload?: Maybe<Scalars['JSONString']>;
  /** Порядок вывода */
  position: Scalars['Int'];
  /** Текст страницы */
  text: Scalars['String'];
  /** Пользователь */
  user: UserType;
  /** Пользователи */
  users: Array<Maybe<UserType>>;
};

/** An enumeration. */
export type SegmentAlign =
  /** Left */
  | 'A_0'
  /** Center */
  | 'A_1'
  /** Right */
  | 'A_2';

/** An enumeration. */
export type SegmentElementRepresent =
  /** grid */
  | 'A_0'
  /** card */
  | 'A_1'
  /** list */
  | 'A_2'
  /** slider */
  | 'A_3';

/** Элемент сегмента */
export type SegmentElementType = {
  __typename?: 'SegmentElementType';
  /** Колонок в элементе */
  columns: Scalars['Int'];
  /** Дата создания */
  createdAt: Scalars['DateTime'];
  id: Scalars['ID'];
  /** Тип страницы */
  pageKind: PageKindType;
  /** Количество страниц в запросе */
  pageSize: Scalars['Int'];
  /** Позиция в сортировке */
  position: Scalars['Int'];
  /** Представление */
  represent?: Maybe<SegmentElementRepresent>;
  /** Дата обновления */
  updatedAt: Scalars['DateTime'];
  /** Пользователь */
  user: UserType;
  /** Тип элемента для рендера */
  view?: Maybe<SegmentElementView>;
  /** Ширина колонки */
  width: Scalars['Int'];
};

/** An enumeration. */
export type SegmentElementView =
  /** empty */
  | 'A_0'
  /** card */
  | 'A_1';

/** Сегмент */
export type SegmentType = {
  __typename?: 'SegmentType';
  /** Выравнивание заголовка */
  align: SegmentAlign;
  /** Дата создания */
  createdAt: Scalars['DateTime'];
  /** Элементы сегмента страницы */
  elements: Array<Maybe<SegmentElementType>>;
  id: Scalars['ID'];
  /** Заголовок страницы */
  name?: Maybe<Scalars['String']>;
  /** Позиция в сортировке */
  position: Scalars['Int'];
  /** Дата обновления */
  updatedAt: Scalars['DateTime'];
  /** Тип элемента для рендера */
  view?: Maybe<SegmentView>;
};

/** An enumeration. */
export type SegmentView =
  /** empty */
  | 'A_0'
  /** card */
  | 'A_1';

/** Сессия пользователя. */
export type SessionType = Node & {
  __typename?: 'SessionType';
  /** Количество действий в сессии пользователя */
  activity: Scalars['Int'];
  /** Браузер пользователя */
  browser: Scalars['String'];
  /** Дата сессии пользователя */
  date?: Maybe<Scalars['DateTime']>;
  /** Устройство пользователя */
  device: Scalars['String'];
  /** Количество запросов в сессии пользователя */
  history: Scalars['Int'];
  /** The ID of the object. */
  id: Scalars['ID'];
  /** ip-адрес сессии */
  ip: Scalars['String'];
  /** Операционная система пользователя */
  os: Scalars['String'];
  /** Пользователь */
  user: UserType;
};

/** An enumeration. */
export type SettingKindValue =
  /** text */
  | 'A_0'
  /** file */
  | 'A_1'
  /** json */
  | 'A_2'
  /** bool */
  | 'A_4';

/** Настройка приложения. */
export type SettingType = {
  __typename?: 'SettingType';
  id: Scalars['ID'];
  /** Ключ настройки */
  key: Scalars['String'];
  /** Тип значения настройки */
  kindValue: SettingKindValue;
  /** Может ли поле быть изменено */
  readonly: Scalars['Boolean'];
  /** Значение */
  value: Scalars['String'];
};

/**
 * Тип моделей листов.
 *
 * rows, cells - могут иметь идентификатор документа, в противном случае
 *     выгружается только каркас
 * values - могут выгружаться только значения привязанные к строкам
 * columns, merged_cells - привязываются к каркасу и от документа не зависят.
 */
export type SheetType = {
  __typename?: 'SheetType';
  /** Мета информация о ячейках */
  cells?: Maybe<Array<Maybe<CellType>>>;
  /** Колонки */
  columns?: Maybe<Array<Maybe<ColumnDimensionType>>>;
  /** Комментарий */
  comment: Scalars['String'];
  /** Дата создания */
  createdAt: Scalars['DateTime'];
  id: Scalars['ID'];
  /** Объединенные ячейки */
  mergedCells?: Maybe<Array<Maybe<MergedCellType>>>;
  /** Наименование */
  name: Scalars['String'];
  /** Период */
  period?: Maybe<PeriodType>;
  /** Позиция */
  position: Scalars['Int'];
  /** Строки */
  rows?: Maybe<Array<Maybe<RowDimensionType>>>;
  /** Дата обновления */
  updatedAt: Scalars['DateTime'];
  /** Значения документа */
  values?: Maybe<Array<Maybe<ValueType>>>;
};

/**
 * Тип моделей листов.
 *
 * rows, cells - могут иметь идентификатор документа, в противном случае
 *     выгружается только каркас
 * values - могут выгружаться только значения привязанные к строкам
 * columns, merged_cells - привязываются к каркасу и от документа не зависят.
 */
export type SheetTypeCellsArgs = {
  documentId?: InputMaybe<Scalars['ID']>;
};

/**
 * Тип моделей листов.
 *
 * rows, cells - могут иметь идентификатор документа, в противном случае
 *     выгружается только каркас
 * values - могут выгружаться только значения привязанные к строкам
 * columns, merged_cells - привязываются к каркасу и от документа не зависят.
 */
export type SheetTypeRowsArgs = {
  documentId?: InputMaybe<Scalars['ID']>;
};

/**
 * Тип моделей листов.
 *
 * rows, cells - могут иметь идентификатор документа, в противном случае
 *     выгружается только каркас
 * values - могут выгружаться только значения привязанные к строкам
 * columns, merged_cells - привязываются к каркасу и от документа не зависят.
 */
export type SheetTypeValuesArgs = {
  documentId: Scalars['ID'];
};

/** Тип статусов документов. */
export type StatusType = {
  __typename?: 'StatusType';
  /** Комментарий */
  comment?: Maybe<Scalars['String']>;
  /** Можно ли редактировать */
  edit: Scalars['Boolean'];
  id: Scalars['ID'];
  /** Наименование статуса */
  name: Scalars['String'];
};

/** Подписки на сокеты. */
export type Subscription = {
  __typename?: 'Subscription';
  /** Поток новых уведомлений */
  notifications: NotificationsSubscription;
};

export type SupportSubmitMutationInput = {
  clientMutationId?: InputMaybe<Scalars['String']>;
  /** Загружаемые файлы */
  files?: InputMaybe<Array<Scalars['Upload']>>;
  /** Текст */
  text: Scalars['String'];
  /** Тема */
  topic: Scalars['String'];
};

/** Отправка письма поддержки */
export type SupportSubmitMutationPayload = {
  __typename?: 'SupportSubmitMutationPayload';
  clientMutationId?: Maybe<Scalars['String']>;
  /** Ошибки мутации */
  errors: Array<ErrorFieldType>;
  /** Успех мутации */
  success: Scalars['Boolean'];
};

/** Ячейка документа. */
export type TableCellType = {
  __typename?: 'TableCellType';
  /** Выравнивание */
  align?: Maybe<Scalars['String']>;
  /** Заголовок ячейки */
  header: Scalars['String'];
  /** Тип ячейки */
  type?: Maybe<Scalars['String']>;
  /** Значение ячейки */
  value?: Maybe<Scalars['String']>;
};

/** Строка документа. */
export type TableRowType = {
  __typename?: 'TableRowType';
  /** Строка документа */
  cells: Array<Maybe<TableCellType>>;
  /** Индекс строки */
  index: Scalars['Int'];
};

/** Документ, представлющий собой таблицу. */
export type TableType = {
  __typename?: 'TableType';
  /** Заголовки документа */
  headers: Array<Maybe<Scalars['String']>>;
  /** Строки документа */
  rows: Array<Maybe<TableRowType>>;
};

/** Тег */
export type TagType = Node & {
  __typename?: 'TagType';
  /** Дата создания */
  createdAt: Scalars['DateTime'];
  /** The ID of the object. */
  id: Scalars['ID'];
  /** Название */
  name: Scalars['String'];
  /** Пользователь, создавший тег */
  user?: Maybe<UserType>;
};

export type TagTypeConnection = {
  __typename?: 'TagTypeConnection';
  /** Contains the nodes in this connection. */
  edges: Array<Maybe<TagTypeEdge>>;
  /** Number of nodes. */
  nodeCount: Scalars['Int'];
  /** Pagination data for this connection. */
  pageInfo: PageInfo;
  /** Number of items in the queryset. */
  totalCount: Scalars['Int'];
};

/** A Relay edge containing a `TagType` and its cursor. */
export type TagTypeEdge = {
  __typename?: 'TagTypeEdge';
  /** A cursor for use in pagination */
  cursor: Scalars['String'];
  /** The item at the end of the edge */
  node?: Maybe<TagType>;
};

export type UnloadDocumentMutationInput = {
  /** Дополнительные параметры */
  additional?: InputMaybe<Array<Scalars['String']>>;
  clientMutationId?: InputMaybe<Scalars['String']>;
  /** Документ */
  documentId: Scalars['ID'];
};

/** Выгрузка документа. */
export type UnloadDocumentMutationPayload = {
  __typename?: 'UnloadDocumentMutationPayload';
  clientMutationId?: Maybe<Scalars['String']>;
  /** Ошибки мутации */
  errors: Array<ErrorFieldType>;
  /** Ссылка на сгенерированный файл */
  src?: Maybe<Scalars['String']>;
  /** Успех мутации */
  success: Scalars['Boolean'];
};

export type UnloadFileValueArchiveMutationInput = {
  clientMutationId?: InputMaybe<Scalars['String']>;
  /** Идентификатор значения ячейки */
  valueId: Scalars['ID'];
};

/** Выгрузка архива значения ячейки типа `Файл`. */
export type UnloadFileValueArchiveMutationPayload = {
  __typename?: 'UnloadFileValueArchiveMutationPayload';
  clientMutationId?: Maybe<Scalars['String']>;
  /** Ошибки мутации */
  errors: Array<ErrorFieldType>;
  /** Ссылка на сгенерированный архив */
  src?: Maybe<Scalars['String']>;
  /** Успех мутации */
  success: Scalars['Boolean'];
};

export type UpdateColumnDimensionInput = {
  /** Автоматическая ширина */
  autoSize: Scalars['Boolean'];
  /** Фиксация колонки */
  fixed: Scalars['Boolean'];
  /** Скрытое поле */
  hidden: Scalars['Boolean'];
  /** Ширина колонки */
  width?: InputMaybe<Scalars['Int']>;
};

export type UpdateDocumentInput = {
  /** Комментарий */
  comment: Scalars['String'];
};

export type UpdatePeriodInput = {
  attributeSet?: InputMaybe<Array<InputMaybe<Scalars['ID']>>>;
  divisionSet?: InputMaybe<Array<InputMaybe<Scalars['ID']>>>;
  documentSet?: InputMaybe<Array<InputMaybe<Scalars['ID']>>>;
  /** Дата окончания */
  expiration?: InputMaybe<Scalars['Date']>;
  /** Множественное заполнение */
  multiple?: InputMaybe<Scalars['Boolean']>;
  /** Наименование периода */
  name: Scalars['String'];
  periodgroupSet?: InputMaybe<Array<InputMaybe<Scalars['ID']>>>;
  periodprivilegeSet?: InputMaybe<Array<InputMaybe<Scalars['ID']>>>;
  /** Приватность полей */
  privately?: InputMaybe<Scalars['Boolean']>;
  sheetSet?: InputMaybe<Array<InputMaybe<Scalars['ID']>>>;
  /** Дата начала */
  start?: InputMaybe<Scalars['Date']>;
  /** Статус проекта */
  status?: InputMaybe<Scalars['String']>;
  /** Организатор сборов */
  user?: InputMaybe<Scalars['ID']>;
};

export type UpdateProjectInput = {
  /** Архив */
  archive?: InputMaybe<Scalars['Boolean']>;
  /** Описание проекта */
  description: Scalars['String'];
  /** Наименование проекта */
  name: Scalars['String'];
  periodSet?: InputMaybe<Array<InputMaybe<Scalars['ID']>>>;
  /** Сокращенное наименование проекта */
  short: Scalars['String'];
  /** Организатор сборов */
  user?: InputMaybe<Scalars['ID']>;
  /** Видимость проекта */
  visibility?: InputMaybe<Scalars['Boolean']>;
};

export type UploadUsersMutationInput = {
  clientMutationId?: InputMaybe<Scalars['String']>;
  /** Источник данных, файл xlsx или csv */
  file: Scalars['Upload'];
  /** Для загрузки пользователей */
  groupsId?: InputMaybe<Array<InputMaybe<Scalars['Int']>>>;
};

/** Мутация для загрузки пользователей из файла excel | csv. */
export type UploadUsersMutationPayload = {
  __typename?: 'UploadUsersMutationPayload';
  clientMutationId?: Maybe<Scalars['String']>;
  /** Ошибки валидации */
  errors: Array<Maybe<RowFieldErrorType>>;
  /** Успех мутации */
  success: Scalars['Boolean'];
  /** Валидируемый документ */
  table?: Maybe<TableType>;
  /** Загруженные пользователи */
  users?: Maybe<Array<Maybe<UserType>>>;
};

/** Описание пользовательского типа. */
export type UserType = Node & {
  __typename?: 'UserType';
  /** Пользовательское соглашение */
  agreement?: Maybe<Scalars['DateTime']>;
  /** Аватар */
  avatar?: Maybe<Scalars['String']>;
  /** День рождения */
  birthday?: Maybe<Scalars['Date']>;
  /** Дата добавления */
  createdAt: Scalars['DateTime'];
  /** email */
  email: Scalars['String'];
  /** Имя */
  firstName: Scalars['String'];
  /** Группы пользователя */
  groups: Array<Maybe<GroupType>>;
  /** The ID of the object. */
  id: Scalars['ID'];
  /** Является ли пользователь активным */
  isActive: Scalars['Boolean'];
  /** Фамилия */
  lastName: Scalars['String'];
  notices: NoticeTypeConnection;
  notifications: NotificationTypeConnection;
  /** Привилегии пользователя */
  permissions: Array<Maybe<Scalars['String']>>;
  profileValues: Array<Maybe<ProfileValueType>>;
  /** Сессия пользователя */
  session?: Maybe<SessionType>;
  /** Отчество */
  sirName?: Maybe<Scalars['String']>;
  /** login */
  username: Scalars['String'];
};

/** Описание пользовательского типа. */
export type UserTypeNoticesArgs = {
  after?: InputMaybe<Scalars['String']>;
  before?: InputMaybe<Scalars['String']>;
  first?: InputMaybe<Scalars['Int']>;
  last?: InputMaybe<Scalars['Int']>;
  offset?: InputMaybe<Scalars['Int']>;
  user?: InputMaybe<Scalars['ID']>;
};

/** Описание пользовательского типа. */
export type UserTypeNotificationsArgs = {
  after?: InputMaybe<Scalars['String']>;
  before?: InputMaybe<Scalars['String']>;
  first?: InputMaybe<Scalars['Int']>;
  hide?: InputMaybe<Scalars['Boolean']>;
  last?: InputMaybe<Scalars['Int']>;
  notice?: InputMaybe<Scalars['ID']>;
  offset?: InputMaybe<Scalars['Int']>;
  user?: InputMaybe<Scalars['ID']>;
};

export type UserTypeConnection = {
  __typename?: 'UserTypeConnection';
  /** Contains the nodes in this connection. */
  edges: Array<Maybe<UserTypeEdge>>;
  /** Number of nodes. */
  nodeCount: Scalars['Int'];
  /** Pagination data for this connection. */
  pageInfo: PageInfo;
  /** Number of items in the queryset. */
  totalCount: Scalars['Int'];
};

/** A Relay edge containing a `UserType` and its cursor. */
export type UserTypeEdge = {
  __typename?: 'UserTypeEdge';
  /** A cursor for use in pagination */
  cursor: Scalars['String'];
  /** The item at the end of the edge */
  node?: Maybe<UserType>;
};

/** Тип для значений. */
export type ValueType = {
  __typename?: 'ValueType';
  /** Идентификатор колонки */
  columnId?: Maybe<Scalars['Int']>;
  /** Текст ошибки */
  error?: Maybe<Scalars['String']>;
  id: Scalars['ID'];
  /** Идентификатор строки */
  rowId?: Maybe<Scalars['Int']>;
  /** Значение */
  value: Scalars['String'];
  /** Валидно ли поле */
  verified: Scalars['Boolean'];
};

export type FileFieldsFragment = { __typename: 'FileType', id: string, name: string, src: string, ext?: string | null, size?: number | null, deleted: boolean, createdAt: any, updatedAt: any };

export type ProfileFieldsFragment = { __typename: 'ProfileType', id: string, name: string, code: string, kind: ProfileKind, position: number };

export type ProfileValueFieldsFragment = { __typename: 'ProfileValueType', id: string, value: string, visibility: boolean, createdAt: any, updatedAt: any };

export type SessionFieldsFragment = { __typename: 'SessionType', id: string, ip: string, browser: string, os: string, device: string, date?: any | null };

export type SettingFieldsFragment = { __typename: 'SettingType', id: string, key: string, value: string, kindValue: SettingKindValue, readonly: boolean };

export type UserFieldsFragment = { __typename: 'UserType', id: string, username: string, avatar?: string | null, email: string, firstName: string, lastName: string, sirName?: string | null, isActive: boolean, createdAt: any };

export type AddFileMutationVariables = Exact<{
  userId: Scalars['ID'];
  files: Array<Scalars['Upload']> | Scalars['Upload'];
}>;

export type AddFileMutation = { __typename?: 'Mutation', addFile: { __typename?: 'AddFileMutationPayload', success: boolean, errors: Array<{ __typename?: 'ErrorFieldType', field: string, messages: Array<string> }>, files: Array<{ __typename: 'FileType', id: string, name: string, src: string, ext?: string | null, size?: number | null, deleted: boolean, createdAt: any, updatedAt: any } | null> } };

export type ChangeFileMutationVariables = Exact<{
  fileId: Scalars['ID'];
  field: Scalars['String'];
  value: Scalars['String'];
}>;

export type ChangeFileMutation = { __typename?: 'Mutation', changeFile: { __typename: 'ChangeFileMutationPayload', success: boolean, file?: { __typename: 'FileType', id: string, name: string, src: string, ext?: string | null, size?: number | null, deleted: boolean, createdAt: any, updatedAt: any } | null } };

export type DeleteFileMutationVariables = Exact<{
  fileId: Scalars['ID'];
}>;

export type DeleteFileMutation = { __typename?: 'Mutation', deleteFile: { __typename: 'DeleteFileMutationPayload', success: boolean, id: string } };

export type AddGroupMutationVariables = Exact<{
  name: Scalars['String'];
  permissionFrom?: InputMaybe<Scalars['Int']>;
}>;

export type AddGroupMutation = { __typename?: 'Mutation', addGroup: { __typename: 'AddGroupMutationPayload', success: boolean, errors: Array<{ __typename: 'ErrorFieldType', field: string, messages: Array<string> }>, group?: { __typename: 'GroupType', id: string, name: string, permissions: Array<{ __typename: 'PermissionType', id: string, name: string, codename: string }> } | null } };

export type ChangeGroupNameMutationVariables = Exact<{
  name: Scalars['String'];
  groupId: Scalars['Int'];
}>;

export type ChangeGroupNameMutation = { __typename?: 'Mutation', changeGroupName: { __typename: 'ChangeGroupNameMutationPayload', success: boolean, errors: Array<{ __typename: 'ErrorFieldType', field: string, messages: Array<string> }>, group?: { __typename: 'GroupType', id: string, name: string, permissions: Array<{ __typename: 'PermissionType', id: string, name: string, codename: string }> } | null } };

export type ChangeGroupPermissionsMutationVariables = Exact<{
  groupId: Scalars['Int'];
  permissionsId: Array<InputMaybe<Scalars['Int']>> | InputMaybe<Scalars['Int']>;
  action: ActionRelationShip;
}>;

export type ChangeGroupPermissionsMutation = { __typename?: 'Mutation', changeGroupPermissions: { __typename: 'ChangeGroupPermissionsMutationPayload', success: boolean, permissionsId: Array<number | null>, action: ActionRelationShip, errors: Array<{ __typename: 'ErrorFieldType', field: string, messages: Array<string> }> } };

export type DeleteGroupMutationVariables = Exact<{
  groupId: Scalars['Int'];
}>;

export type DeleteGroupMutation = { __typename?: 'Mutation', deleteGroup: { __typename: 'DeleteGroupMutationPayload', success: boolean, errors: Array<{ __typename: 'ErrorFieldType', field: string, messages: Array<string> }> } };

export type ChangeProfileValueMutationVariables = Exact<{
  profileId: Scalars['ID'];
  userId: Scalars['ID'];
  value: Scalars['String'];
}>;

export type ChangeProfileValueMutation = { __typename?: 'Mutation', changeProfileValue: { __typename: 'ChangeProfileValueMutationPayload', success: boolean, errors: Array<{ __typename: 'ErrorFieldType', field: string, messages: Array<string> }>, profileValue?: { __typename: 'ProfileValueType', id: string, value: string, visibility: boolean, createdAt: any, updatedAt: any, profile: { __typename: 'ProfileType', id: string, name: string, code: string, kind: ProfileKind, position: number } } | null } };

export type ChangeProfileVisibilityMutationVariables = Exact<{
  profileValueId: Scalars['ID'];
  visibility: Scalars['Boolean'];
}>;

export type ChangeProfileVisibilityMutation = { __typename?: 'Mutation', changeProfileVisibility: { __typename: 'ChangeProfileVisibilityMutationPayload', success: boolean, profileValue?: { __typename: 'ProfileValueType', id: string, value: string, visibility: boolean, createdAt: any, updatedAt: any, profile: { __typename: 'ProfileType', id: string, name: string, code: string, kind: ProfileKind, position: number } } | null, errors: Array<{ __typename?: 'ErrorFieldType', field: string, messages: Array<string> }> } };

export type ChangeSettingsMutationVariables = Exact<{
  userId: Scalars['ID'];
  key: Scalars['String'];
  value: Scalars['String'];
}>;

export type ChangeSettingsMutation = { __typename?: 'Mutation', changeSettings: { __typename: 'ChangeSettingsMutationPayload', success: boolean, errors: Array<{ __typename: 'ErrorFieldType', field: string, messages: Array<string> }>, setting?: { __typename: 'SettingType', id: string, key: string, value: string, kindValue: SettingKindValue, readonly: boolean } | null } };

export type ResetSettingsMutationVariables = Exact<{
  userId: Scalars['ID'];
}>;

export type ResetSettingsMutation = { __typename?: 'Mutation', resetSettings: { __typename: 'ResetSettingsMutationPayload', success: boolean, errors: Array<{ __typename: 'ErrorFieldType', field: string, messages: Array<string> }>, settings?: Array<{ __typename: 'SettingType', id: string, key: string, value: string, kindValue: SettingKindValue, readonly: boolean }> | null } };

export type SupportSubmitMutationVariables = Exact<{
  topic: Scalars['String'];
  text: Scalars['String'];
  files?: InputMaybe<Array<Scalars['Upload']> | Scalars['Upload']>;
}>;

export type SupportSubmitMutation = { __typename?: 'Mutation', supportSubmit: { __typename?: 'SupportSubmitMutationPayload', success: boolean, errors: Array<{ __typename?: 'ErrorFieldType', field: string, messages: Array<string> }> } };

export type ChangeAvatarMutationVariables = Exact<{
  userId: Scalars['ID'];
  file: Scalars['Upload'];
}>;

export type ChangeAvatarMutation = { __typename?: 'Mutation', changeAvatar: { __typename?: 'ChangeAvatarMutationPayload', success: boolean, avatar: string, errors: Array<{ __typename?: 'ErrorFieldType', field: string, messages: Array<string> }> } };

export type ChangePasswordMutationVariables = Exact<{
  password: Scalars['String'];
  passwordNew: Scalars['String'];
}>;

export type ChangePasswordMutation = { __typename?: 'Mutation', changePassword: { __typename?: 'ChangePasswordMutationPayload', success: boolean, errors: Array<{ __typename?: 'ErrorFieldType', field: string, messages: Array<string> }> } };

export type ChangeUserGroupsMutationVariables = Exact<{
  userId: Scalars['ID'];
  groupsId: Array<InputMaybe<Scalars['Int']>> | InputMaybe<Scalars['Int']>;
}>;

export type ChangeUserGroupsMutation = { __typename?: 'Mutation', changeUserGroups: { __typename: 'ChangeUserGroupsMutationPayload', success: boolean, errors: Array<{ __typename: 'ErrorFieldType', field: string, messages: Array<string> }>, groups?: Array<{ __typename: 'GroupType', id: string, name: string } | null> | null } };

export type ChangeUserPropsMutationVariables = Exact<{
  userId: Scalars['ID'];
  email: Scalars['String'];
  firstName: Scalars['String'];
  lastName: Scalars['String'];
  sirName: Scalars['String'];
  birthday: Scalars['Date'];
}>;

export type ChangeUserPropsMutation = { __typename?: 'Mutation', changeUserProps: { __typename: 'ChangeUserPropsMutationPayload', success: boolean, errors: Array<{ __typename: 'ErrorFieldType', field: string, messages: Array<string> }>, user: { __typename: 'UserType', id: string, username: string, avatar?: string | null, email: string, firstName: string, lastName: string, sirName?: string | null, isActive: boolean, createdAt: any } } };

export type ConfirmEmailMutationVariables = Exact<{
  email: Scalars['String'];
  code: Scalars['String'];
}>;

export type ConfirmEmailMutation = { __typename?: 'Mutation', confirmEmail: { __typename: 'ConfirmEmailMutationPayload', success: boolean, errors: Array<{ __typename: 'ErrorFieldType', field: string, messages: Array<string> }>, user?: { __typename: 'UserType', email: string, agreement?: any | null } | null } };

export type DeleteSessionsMutationVariables = Exact<{ [key: string]: never; }>;

export type DeleteSessionsMutation = { __typename?: 'Mutation', deleteSessions: { __typename?: 'DeleteSessionsMutationPayload', success: boolean, errors: Array<{ __typename?: 'ErrorFieldType', field: string, messages: Array<string> }> } };

export type GetTokenMutationVariables = Exact<{
  clientId: Scalars['String'];
  clientSecret: Scalars['String'];
  grantType: Scalars['String'];
  username: Scalars['String'];
  password: Scalars['String'];
}>;

export type GetTokenMutation = { __typename?: 'Mutation', getToken: { __typename?: 'GetTokenMutationPayload', success: boolean, accessToken?: string | null, expiresIn?: number | null, tokenType?: string | null, scope?: string | null, refreshToken?: string | null, errors: Array<{ __typename?: 'ErrorFieldType', field: string, messages: Array<string> }>, user?: { __typename: 'UserType', birthday?: any | null, isActive: boolean, agreement?: any | null, permissions: Array<string | null>, id: string, username: string, avatar?: string | null, email: string, firstName: string, lastName: string, sirName?: string | null, createdAt: any, session?: { __typename: 'SessionType', id: string, ip: string, browser: string, os: string, device: string, date?: any | null } | null } | null } };

export type LogoutMutationVariables = Exact<{
  sessionId: Scalars['ID'];
}>;

export type LogoutMutation = { __typename?: 'Mutation', logout: { __typename: 'LogoutMutationPayload', success: boolean, errors: Array<{ __typename: 'ErrorFieldType', field: string, messages: Array<string> }> } };

export type RecoveryPasswordMutationVariables = Exact<{
  email: Scalars['String'];
}>;

export type RecoveryPasswordMutation = { __typename?: 'Mutation', recoveryPassword: { __typename: 'RecoveryPasswordMutationPayload', success: boolean, errors: Array<{ __typename: 'ErrorFieldType', field: string, messages: Array<string> }> } };

export type RegistrationMutationVariables = Exact<{
  username: Scalars['String'];
  email: Scalars['String'];
  lastName: Scalars['String'];
  firstName: Scalars['String'];
  sirName?: InputMaybe<Scalars['String']>;
  birthday: Scalars['Date'];
  password: Scalars['String'];
  agreement: Scalars['Boolean'];
}>;

export type RegistrationMutation = { __typename?: 'Mutation', register: { __typename: 'RegisterMutationPayload', success: boolean, errors: Array<{ __typename: 'ErrorFieldType', field: string, messages: Array<string> }> } };

export type RequestCodeMutationVariables = Exact<{
  email: Scalars['String'];
}>;

export type RequestCodeMutation = { __typename?: 'Mutation', requestCode: { __typename: 'RequestCodeMutationPayload', success: boolean, errors: Array<{ __typename: 'ErrorFieldType', field: string, messages: Array<string> }> } };

export type RestorePasswordMutationVariables = Exact<{
  token: Scalars['String'];
  password: Scalars['String'];
}>;

export type RestorePasswordMutation = { __typename?: 'Mutation', restorePassword: { __typename: 'RestorePasswordMutationPayload', success: boolean, errors: Array<{ __typename: 'ErrorFieldType', field: string, messages: Array<string> }> } };

export type UploadUserMutationVariables = Exact<{
  groupsId?: InputMaybe<Array<InputMaybe<Scalars['Int']>> | InputMaybe<Scalars['Int']>>;
  file: Scalars['Upload'];
}>;

export type UploadUserMutation = { __typename?: 'Mutation', uploadUsers: { __typename?: 'UploadUsersMutationPayload', success: boolean, errors: Array<{ __typename: 'RowFieldErrorType', row: number, errors: Array<{ __typename: 'ErrorFieldType', field: string, messages: Array<string> } | null> } | null>, table?: { __typename?: 'TableType', headers: Array<string | null>, rows: Array<{ __typename?: 'TableRowType', index: number, cells: Array<{ __typename?: 'TableCellType', header: string, value?: string | null } | null> } | null> } | null, users?: Array<{ __typename: 'UserType', id: string, avatar?: string | null, username: string, email: string, firstName: string, lastName: string, sirName?: string | null, isActive: boolean, createdAt: any, groups: Array<{ __typename: 'GroupType', id: string, name: string } | null> } | null> | null } };

export type FilesQueryVariables = Exact<{
  first?: InputMaybe<Scalars['Int']>;
  after?: InputMaybe<Scalars['String']>;
  offset?: InputMaybe<Scalars['Int']>;
  userId: Scalars['ID'];
  nameContains?: InputMaybe<Scalars['String']>;
}>;

export type FilesQuery = { __typename?: 'Query', files: { __typename: 'FileTypeConnection', totalCount: number, pageInfo: { __typename: 'PageInfo', hasNextPage: boolean, hasPreviousPage: boolean, startCursor?: string | null, endCursor?: string | null }, edges: Array<{ __typename: 'FileTypeEdge', node?: { __typename: 'FileType', id: string, name: string, src: string, ext?: string | null, size?: number | null, deleted: boolean, createdAt: any, updatedAt: any } | null } | null> } };

export type GroupsQueryVariables = Exact<{ [key: string]: never; }>;

export type GroupsQuery = { __typename?: 'Query', groups: Array<{ __typename: 'GroupType', id: string, name: string, permissions: Array<{ __typename: 'PermissionType', id: string, name: string, codename: string }> }> };

export type LogEntryQueryVariables = Exact<{
  userId?: InputMaybe<Scalars['ID']>;
  first?: InputMaybe<Scalars['Int']>;
  after?: InputMaybe<Scalars['String']>;
}>;

export type LogEntryQuery = { __typename?: 'Query', logEntry: { __typename: 'LogEntryTypeConnection', totalCount: number, pageInfo: { __typename: 'PageInfo', hasPreviousPage: boolean, hasNextPage: boolean, startCursor?: string | null, endCursor?: string | null }, edges: Array<{ __typename?: 'LogEntryTypeEdge', node?: { __typename: 'LogEntryType', id: string, action: LogEntryAction, objectId?: string | null, payload: any, createdAt: any, session?: { __typename: 'SessionType', os: string, browser: string } | null, contentType?: { __typename: 'ContentTypeType', appLabel: string, model: string } | null } | null } | null> } };

export type LogEntryGeneralQueryVariables = Exact<{
  first?: InputMaybe<Scalars['Int']>;
  modelContains?: InputMaybe<Scalars['String']>;
  offset?: InputMaybe<Scalars['Int']>;
}>;

export type LogEntryGeneralQuery = { __typename?: 'Query', logEntry: { __typename: 'LogEntryTypeConnection', totalCount: number, pageInfo: { __typename: 'PageInfo', hasPreviousPage: boolean, hasNextPage: boolean, startCursor?: string | null, endCursor?: string | null }, edges: Array<{ __typename: 'LogEntryTypeEdge', node?: { __typename: 'LogEntryType', id: string, action: LogEntryAction, objectId?: string | null, payload: any, createdAt: any, session?: { __typename: 'SessionType', os: string, browser: string, user: { __typename?: 'UserType', id: string, username: string, lastName: string, firstName: string, sirName?: string | null, email: string } } | null, contentType?: { __typename: 'ContentTypeType', appLabel: string, model: string } | null } | null } | null> } };

export type LogGeneralRequestsQueryVariables = Exact<{
  pageContains?: InputMaybe<Scalars['String']>;
  first?: InputMaybe<Scalars['Int']>;
  after?: InputMaybe<Scalars['String']>;
}>;

export type LogGeneralRequestsQuery = { __typename?: 'Query', logRequests: { __typename: 'LogRequestTypeConnection', totalCount: number, pageInfo: { __typename: 'PageInfo', hasPreviousPage: boolean, hasNextPage: boolean, startCursor?: string | null, endCursor?: string | null }, edges: Array<{ __typename: 'LogRequestTypeEdge', node?: { __typename: 'LogRequestType', id: string, page?: string | null, time: number, createdAt: any, session?: { __typename: 'SessionType', browser: string, device: string, os: string, user: { __typename: 'UserType', id: string, username: string, lastName: string, firstName: string, sirName?: string | null, email: string } } | null } | null } | null> } };

export type LogRequestsQueryVariables = Exact<{
  userId?: InputMaybe<Scalars['ID']>;
  pageContains?: InputMaybe<Scalars['String']>;
  first?: InputMaybe<Scalars['Int']>;
  after?: InputMaybe<Scalars['String']>;
}>;

export type LogRequestsQuery = { __typename?: 'Query', logRequests: { __typename: 'LogRequestTypeConnection', totalCount: number, pageInfo: { __typename: 'PageInfo', hasNextPage: boolean, hasPreviousPage: boolean, startCursor?: string | null, endCursor?: string | null }, edges: Array<{ __typename?: 'LogRequestTypeEdge', node?: { __typename: 'LogRequestType', id: string, page?: string | null, time: number, createdAt: any, session?: { __typename: 'SessionType', browser: string, device: string, os: string } | null } | null } | null> } };

export type MeQueryVariables = Exact<{ [key: string]: never; }>;

export type MeQuery = { __typename?: 'Query', me?: { __typename: 'UserType', birthday?: any | null, isActive: boolean, agreement?: any | null, permissions: Array<string | null>, id: string, username: string, avatar?: string | null, email: string, firstName: string, lastName: string, sirName?: string | null, createdAt: any, session?: { __typename: 'SessionType', id: string, ip: string, browser: string, os: string, device: string, date?: any | null } | null } | null };

export type PermissionsQueryVariables = Exact<{ [key: string]: never; }>;

export type PermissionsQuery = { __typename?: 'Query', permissions: Array<{ __typename: 'PermissionType', id: string, name: string, codename: string, contentType: { __typename: 'ContentTypeType', appLabel: string, model: string } }> };

export type ProfileInformationQueryVariables = Exact<{
  userId: Scalars['ID'];
}>;

export type ProfileInformationQuery = { __typename?: 'Query', profileInformation: Array<{ __typename: 'ProfileType', id: string, name: string, code: string, kind: ProfileKind, position: number, available: Array<{ __typename: 'ProfileType', id: string, name: string, code: string, kind: ProfileKind, position: number, value?: { __typename: 'ProfileValueType', id: string, value: string, visibility: boolean, createdAt: any, updatedAt: any } | null }> }> };

export type ProfilesQueryVariables = Exact<{ [key: string]: never; }>;

export type ProfilesQuery = { __typename?: 'Query', profiles: Array<{ __typename: 'ProfileType', id: string, name: string, code: string, kind: ProfileKind, position: number, children: Array<{ __typename: 'ProfileType', id: string, name: string, code: string, kind: ProfileKind, position: number }> }> };

export type ProfilesValueQueryVariables = Exact<{
  userId: Scalars['ID'];
}>;

export type ProfilesValueQuery = { __typename?: 'Query', profilesValue: Array<{ __typename: 'ProfileValueType', id: string, value: string, visibility: boolean, createdAt: any, updatedAt: any, profile: { __typename: 'ProfileType', id: string, name: string, code: string, kind: ProfileKind, position: number } }> };

export type SessionsQueryVariables = Exact<{
  userId?: InputMaybe<Scalars['ID']>;
}>;

export type SessionsQuery = { __typename?: 'Query', sessions: Array<{ __typename?: 'SessionType', id: string, ip: string, browser: string, device: string, os: string, date?: any | null, activity: number, history: number }> };

export type SettingsQueryVariables = Exact<{ [key: string]: never; }>;

export type SettingsQuery = { __typename?: 'Query', settings: Array<{ __typename: 'SettingType', id: string, key: string, value: string, kindValue: SettingKindValue, readonly: boolean }> };

export type UsersQueryVariables = Exact<{
  first?: InputMaybe<Scalars['Int']>;
  after?: InputMaybe<Scalars['String']>;
  search?: InputMaybe<Scalars['String']>;
}>;

export type UsersQuery = { __typename?: 'Query', users: { __typename?: 'UserTypeConnection', totalCount: number, pageInfo: { __typename: 'PageInfo', hasPreviousPage: boolean, hasNextPage: boolean, startCursor?: string | null, endCursor?: string | null }, edges: Array<{ __typename: 'UserTypeEdge', node?: { __typename: 'UserType', id: string, avatar?: string | null, username: string, email: string, firstName: string, lastName: string, sirName?: string | null, isActive: boolean, createdAt: any, groups: Array<{ __typename: 'GroupType', id: string, name: string } | null> } | null } | null> } };

export type ActiveStatisticsQueryVariables = Exact<{ [key: string]: never; }>;

export type ActiveStatisticsQuery = { __typename?: 'Query', activeStatistics: { __typename: 'ActiveStatisticsType', queries: Array<{ __typename: 'DateStatisticsType', date: any, value: number } | null>, times: Array<{ __typename: 'DateStatisticsType', date: any, value: number } | null> } };

export type RequestStatisticsQueryVariables = Exact<{ [key: string]: never; }>;

export type RequestStatisticsQuery = { __typename?: 'Query', requestStatistics: { __typename?: 'RequestStatisticsType', browsers: Array<{ __typename?: 'PointStatisticsType', name: string, value: number } | null>, os: Array<{ __typename?: 'PointStatisticsType', name: string, value: number } | null>, device: Array<{ __typename?: 'PointStatisticsType', name: string, value: number } | null> } };

export type CellFieldsFragment = { __typename: 'CellType', id: string, kind: string, editable: boolean, default?: string | null, tooltip?: string | null, horizontalAlign?: string | null, verticalAlign?: string | null, size: number, strong: boolean, italic: boolean, color: string, background: string, borderStyle: any, borderColor: any, columnId?: number | null, rowId?: number | null };

export type ColumnDimensionFieldsFragment = { __typename: 'ColumnDimensionType', id: string, index: number, width?: number | null, fixed: boolean, hidden: boolean, autoSize: boolean };

export type DepartmentFieldFragment = { __typename: 'DepartmentType', id: string, name: string, code?: number | null, createdAt: any };

export type DivisionModelFieldsFragment = { __typename: 'DivisionModelType', id: number, model: string, name: string };

export type DocumentFieldsFragment = { __typename: 'DocumentType', id: string, comment: string, version: number, createdAt: any, updatedAt: any };

export type MergedCellsFieldsFragment = { __typename: 'MergedCellType', id: string, colspan?: number | null, rowspan?: number | null, target?: string | null, cells?: Array<string | null> | null };

export type OrganizationFieldFragment = { __typename: 'OrganizationType', id: string, name: string, createdAt: any };

export type PeriodFieldsFragment = { __typename: 'PeriodType', id: string, name: string, multiple: boolean, status: string, start?: any | null, expiration?: any | null, privately: boolean, createdAt: any, methodicalSupport?: Array<{ __typename: 'FileType', name: string, src: string, size?: number | null }> | null };

export type ProjectFieldsFragment = { __typename: 'ProjectType', id: string, name: string, short: string, description: string, visibility: boolean, archive: boolean, createdAt: any, contentType: { __typename?: 'ContentTypeType', id: string, model: string } };

export type RowDimensionFieldsFragment = { __typename: 'RowDimensionType', id: string, index: number, height?: number | null, dynamic: boolean, createdAt: any, updatedAt: any, parentId?: number | null };

export type SheetFieldsFragment = { __typename: 'SheetType', id: string, name: string, position: number, comment: string, createdAt: any, updatedAt: any };

export type StatusFieldsFragment = { __typename: 'StatusType', id: string, name: string, comment?: string | null, edit: boolean };

export type ValueFieldsFragment = { __typename: 'ValueType', id: string, value: string, verified: boolean, error?: string | null, columnId?: number | null, rowId?: number | null };

export type AuthCbiasMutationVariables = Exact<{
  uid: Scalars['String'];
  clientId?: InputMaybe<Scalars['String']>;
  clientSecret: Scalars['String'];
}>;

export type AuthCbiasMutation = { __typename?: 'Mutation', authCbias?: { __typename: 'AuthCbiasMutationOutput', success: boolean, token?: { __typename?: 'AuthTokenInfoType', accessToken?: string | null, expiresIn?: number | null, tokenType?: string | null, scope?: string | null, redirectUris?: string | null } | null, user?: { __typename: 'UserType', birthday?: any | null, isActive: boolean, agreement?: any | null, permissions: Array<string | null>, id: string, username: string, avatar?: string | null, email: string, firstName: string, lastName: string, sirName?: string | null, createdAt: any, session?: { __typename: 'SessionType', id: string, ip: string, browser: string, os: string, device: string, date?: any | null } | null } | null } | null };

export type AddDocumentMutationVariables = Exact<{
  comment: Scalars['String'];
  periodId: Scalars['Int'];
  statusId: Scalars['Int'];
  documentId?: InputMaybe<Scalars['ID']>;
  divisionId?: InputMaybe<Scalars['Int']>;
}>;

export type AddDocumentMutation = { __typename?: 'Mutation', addDocument: { __typename?: 'AddDocumentMutationPayload', success: boolean, errors: Array<{ __typename: 'ErrorFieldType', field: string, messages: Array<string> }>, document?: { __typename: 'DocumentType', id: string, comment: string, version: number, createdAt: any, updatedAt: any, lastStatus?: { __typename: 'DocumentStatusType', id: string, comment: string, createdAt: any, status: { __typename: 'StatusType', id: string, name: string, comment?: string | null, edit: boolean } } | null } | null } };

export type AddDocumentStatusMutationVariables = Exact<{
  comment: Scalars['String'];
  documentId: Scalars['ID'];
  statusId: Scalars['Int'];
}>;

export type AddDocumentStatusMutation = { __typename?: 'Mutation', addDocumentStatus: { __typename: 'AddDocumentStatusMutationPayload', success: boolean, errors: Array<{ __typename: 'ErrorFieldType', field: string, messages: Array<string> }>, documentStatus?: { __typename: 'DocumentStatusType', id: string, comment: string, createdAt: any, status: { __typename: 'StatusType', id: string, name: string, comment?: string | null, edit: boolean }, user: { __typename: 'UserType', id: string, username: string, avatar?: string | null, email: string, firstName: string, lastName: string, sirName?: string | null, isActive: boolean, createdAt: any } } | null } };

export type ChangeDocumentCommentMutationVariables = Exact<{
  documentId: Scalars['ID'];
  comment: Scalars['String'];
}>;

export type ChangeDocumentCommentMutation = { __typename?: 'Mutation', changeDocumentComment: { __typename: 'ChangeDocumentCommentMutationPayload', document?: { __typename: 'DocumentType', id: string, comment: string, version: number, createdAt: any, updatedAt: any } | null } };

export type ChangeFileValueMutationVariables = Exact<{
  documentId: Scalars['ID'];
  sheetId: Scalars['Int'];
  columnId: Scalars['Int'];
  rowId: Scalars['Int'];
  value: Scalars['String'];
  remainingFiles: Array<Scalars['ID']> | Scalars['ID'];
  newFiles: Array<Scalars['Upload']> | Scalars['Upload'];
}>;

export type ChangeFileValueMutation = { __typename?: 'Mutation', changeFileValue: { __typename?: 'ChangeFileValueMutationPayload', success: boolean, value?: { __typename: 'ValueType', id: string, value: string, verified: boolean, error?: string | null, columnId?: number | null, rowId?: number | null } | null, valueFiles?: Array<{ __typename: 'FileType', id: string, name: string, src: string, ext?: string | null, size?: number | null, deleted: boolean, createdAt: any, updatedAt: any } | null> | null } };

export type ChangeValueMutationVariables = Exact<{
  documentId: Scalars['ID'];
  sheetId: Scalars['Int'];
  columnId: Scalars['Int'];
  rowId: Scalars['Int'];
  value: Scalars['String'];
}>;

export type ChangeValueMutation = { __typename?: 'Mutation', changeValue: { __typename?: 'ChangeValueMutationPayload', success: boolean, value?: { __typename: 'ValueType', id: string, value: string, verified: boolean, error?: string | null, columnId?: number | null, rowId?: number | null } | null } };

export type DeleteDocumentStatusMutationVariables = Exact<{
  documentStatusId: Scalars['ID'];
}>;

export type DeleteDocumentStatusMutation = { __typename?: 'Mutation', deleteDocumentStatus: { __typename: 'DeleteDocumentStatusMutationPayload', id: string, errors: Array<{ __typename: 'ErrorFieldType', field: string, messages: Array<string> }> } };

export type UnloadDocumentMutationVariables = Exact<{
  documentId: Scalars['ID'];
  additional?: InputMaybe<Array<Scalars['String']> | Scalars['String']>;
}>;

export type UnloadDocumentMutation = { __typename?: 'Mutation', unloadDocument: { __typename: 'UnloadDocumentMutationPayload', success: boolean, src?: string | null, errors: Array<{ __typename: 'ErrorFieldType', field: string, messages: Array<string> }> } };

export type UnloadFileValueArchiveMutationVariables = Exact<{
  valueId: Scalars['ID'];
}>;

export type UnloadFileValueArchiveMutation = { __typename?: 'Mutation', unloadFileValueArchive: { __typename: 'UnloadFileValueArchiveMutationPayload', success: boolean, src?: string | null, errors: Array<{ __typename: 'ErrorFieldType', field: string, messages: Array<string> }> } };

export type AddPeriodMutationVariables = Exact<{
  name: Scalars['String'];
  projectId: Scalars['ID'];
  file: Scalars['Upload'];
}>;

export type AddPeriodMutation = { __typename?: 'Mutation', addPeriod: { __typename: 'AddPeriodMutationPayload', success: boolean, errors: Array<{ __typename: 'ErrorFieldType', field: string, messages: Array<string> }>, period?: { __typename: 'PeriodType', id: string, name: string, multiple: boolean, status: string, start?: any | null, expiration?: any | null, privately: boolean, createdAt: any, methodicalSupport?: Array<{ __typename: 'FileType', name: string, src: string, size?: number | null }> | null } | null } };

export type AddProjectMutationVariables = Exact<{
  name: Scalars['String'];
  short: Scalars['String'];
  description: Scalars['String'];
  visibility?: InputMaybe<Scalars['Boolean']>;
  contentType: Scalars['String'];
}>;

export type AddProjectMutation = { __typename?: 'Mutation', addProject: { __typename: 'AddProjectMutationPayload', success: boolean, errors: Array<{ __typename: 'ErrorFieldType', field: string, messages: Array<string> }>, project?: { __typename: 'ProjectType', id: string, name: string, short: string, description: string, visibility: boolean, archive: boolean, createdAt: any, contentType: { __typename?: 'ContentTypeType', id: string, model: string } } | null } };

export type ChangePeriodMutationVariables = Exact<{
  id: Scalars['ID'];
  name: Scalars['String'];
  status: Scalars['String'];
  multiple: Scalars['Boolean'];
  privately: Scalars['Boolean'];
  start?: InputMaybe<Scalars['Date']>;
  expiration?: InputMaybe<Scalars['Date']>;
}>;

export type ChangePeriodMutation = { __typename?: 'Mutation', changePeriod: { __typename: 'ChangePeriodMutationPayload', success: boolean, errors: Array<{ __typename: 'ErrorFieldType', field: string, messages: Array<string> }>, period?: { __typename: 'PeriodType', id: string, name: string, multiple: boolean, status: string, start?: any | null, expiration?: any | null, privately: boolean, createdAt: any, user: { __typename: 'UserType', id: string, username: string, avatar?: string | null, email: string, firstName: string, lastName: string, sirName?: string | null, isActive: boolean, createdAt: any }, project?: { __typename: 'ProjectType', id: string, name: string, short: string, description: string, visibility: boolean, archive: boolean, createdAt: any, contentType: { __typename?: 'ContentTypeType', id: string, model: string } } | null, methodicalSupport?: Array<{ __typename: 'FileType', name: string, src: string, size?: number | null }> | null } | null } };

export type ChangeProjectMutationVariables = Exact<{
  id: Scalars['ID'];
  name: Scalars['String'];
  short: Scalars['String'];
  description: Scalars['String'];
  visibility: Scalars['Boolean'];
  archive: Scalars['Boolean'];
}>;

export type ChangeProjectMutation = { __typename?: 'Mutation', changeProject: { __typename: 'ChangeProjectMutationPayload', success: boolean, errors: Array<{ __typename: 'ErrorFieldType', field: string, messages: Array<string> }>, project?: { __typename: 'ProjectType', id: string, name: string, short: string, description: string, visibility: boolean, archive: boolean, createdAt: any, contentType: { __typename?: 'ContentTypeType', id: string, model: string } } | null } };

export type DeletePeriodMutationVariables = Exact<{
  id: Scalars['ID'];
}>;

export type DeletePeriodMutation = { __typename?: 'Mutation', deletePeriod: { __typename: 'DeletePeriodMutationPayload', success: boolean, found?: boolean | null, deletedId?: string | null, errors: Array<{ __typename: 'ErrorFieldType', field: string, messages: Array<string> }> } };

export type DeleteProjectMutationVariables = Exact<{
  id: Scalars['ID'];
}>;

export type DeleteProjectMutation = { __typename?: 'Mutation', deleteProject: { __typename: 'DeleteProjectMutationPayload', success: boolean, found?: boolean | null, deletedId?: string | null, errors: Array<{ __typename: 'ErrorFieldType', field: string, messages: Array<string> }> } };

export type AddRowDimensionMutationVariables = Exact<{
  documentId: Scalars['ID'];
  rowId: Scalars['Int'];
  position: Scalars['String'];
}>;

export type AddRowDimensionMutation = { __typename?: 'Mutation', addRowDimension: { __typename: 'AddRowDimensionMutationPayload', success: boolean, errors: Array<{ __typename: 'ErrorFieldType', field: string, messages: Array<string> }>, rowDimension: { __typename: 'RowDimensionType', id: string, index: number, height?: number | null, dynamic: boolean, createdAt: any, updatedAt: any, parentId?: number | null }, cells: Array<{ __typename: 'CellType', id: string, kind: string, editable: boolean, default?: string | null, tooltip?: string | null, horizontalAlign?: string | null, verticalAlign?: string | null, size: number, strong: boolean, italic: boolean, color: string, background: string, borderStyle: any, borderColor: any, columnId?: number | null, rowId?: number | null } | null>, mergedCells: Array<{ __typename: 'MergedCellType', id: string, colspan?: number | null, rowspan?: number | null, target?: string | null, cells?: Array<string | null> | null } | null> } };

export type ChangeCellsOptionMutationVariables = Exact<{
  cellsId: Array<Scalars['Int']> | Scalars['Int'];
  field: Scalars['String'];
  value: Scalars['String'];
}>;

export type ChangeCellsOptionMutation = { __typename?: 'Mutation', changeCellsOption: { __typename: 'ChangeCellsOptionMutationPayload', success: boolean, errors: Array<{ __typename: 'ErrorFieldType', field: string, messages: Array<string> }>, cells?: Array<{ __typename: 'CellType', id: string, kind: string, editable: boolean, default?: string | null, tooltip?: string | null, horizontalAlign?: string | null, verticalAlign?: string | null, size: number, strong: boolean, italic: boolean, color: string, background: string, borderStyle: any, borderColor: any, columnId?: number | null, rowId?: number | null } | null> | null } };

export type ChangeColumnDimensionMutationVariables = Exact<{
  id: Scalars['ID'];
  width?: InputMaybe<Scalars['Int']>;
  fixed: Scalars['Boolean'];
  hidden: Scalars['Boolean'];
  autoSize: Scalars['Boolean'];
}>;

export type ChangeColumnDimensionMutation = { __typename?: 'Mutation', changeColumnDimension: { __typename?: 'ChangeColumnDimensionPayload', success: boolean, errors: Array<{ __typename: 'ErrorFieldType', field: string, messages: Array<string> }>, columnDimension?: { __typename: 'ColumnDimensionType', id: string, index: number, width?: number | null, fixed: boolean, hidden: boolean, autoSize: boolean } | null } };

export type DeleteRowDimensionMutationVariables = Exact<{
  rowId: Scalars['Int'];
}>;

export type DeleteRowDimensionMutation = { __typename?: 'Mutation', deleteRowDimension: { __typename: 'DeleteRowDimensionMutationPayload', success: boolean, rowId: number, index: number, mergedCells: Array<{ __typename: 'MergedCellType', id: string, colspan?: number | null, rowspan?: number | null, target?: string | null, cells?: Array<string | null> | null } | null> } };

export type DepartmentsQueryVariables = Exact<{ [key: string]: never; }>;

export type DepartmentsQuery = { __typename?: 'Query', departments?: Array<{ __typename: 'DepartmentType', id: string, name: string, code?: number | null, createdAt: any }> | null };

export type DocumentQueryVariables = Exact<{
  documentId: Scalars['ID'];
}>;

export type DocumentQuery = { __typename?: 'Query', document?: { __typename: 'DocumentType', id: string, comment: string, version: number, createdAt: any, updatedAt: any, period?: { __typename: 'PeriodType', id: string, name: string } | null, sheets?: Array<{ __typename: 'SheetType', id: string, name: string, position: number, comment: string, createdAt: any, updatedAt: any, columns?: Array<{ __typename: 'ColumnDimensionType', id: string, index: number, width?: number | null, fixed: boolean, hidden: boolean, autoSize: boolean } | null> | null, mergedCells?: Array<{ __typename: 'MergedCellType', id: string, colspan?: number | null, rowspan?: number | null, target?: string | null, cells?: Array<string | null> | null } | null> | null, rows?: Array<{ __typename: 'RowDimensionType', id: string, index: number, height?: number | null, dynamic: boolean, createdAt: any, updatedAt: any, parentId?: number | null } | null> | null, cells?: Array<{ __typename: 'CellType', id: string, kind: string, editable: boolean, default?: string | null, tooltip?: string | null, horizontalAlign?: string | null, verticalAlign?: string | null, size: number, strong: boolean, italic: boolean, color: string, background: string, borderStyle: any, borderColor: any, columnId?: number | null, rowId?: number | null } | null> | null, values?: Array<{ __typename: 'ValueType', id: string, value: string, verified: boolean, error?: string | null, columnId?: number | null, rowId?: number | null } | null> | null }> | null } | null };

export type DocumentStatusesQueryVariables = Exact<{
  documentId: Scalars['ID'];
}>;

export type DocumentStatusesQuery = { __typename?: 'Query', documentStatuses?: Array<{ __typename: 'DocumentStatusType', id: string, comment: string, createdAt: any, user: { __typename: 'UserType', id: string, username: string, avatar?: string | null, email: string, firstName: string, lastName: string, sirName?: string | null, isActive: boolean, createdAt: any }, status: { __typename: 'StatusType', id: string, name: string, comment?: string | null, edit: boolean } }> | null };

export type DocumentsQueryVariables = Exact<{
  periodId: Scalars['ID'];
  divisionsId?: InputMaybe<Array<Scalars['Int']> | Scalars['Int']>;
}>;

export type DocumentsQuery = { __typename?: 'Query', documents: { __typename?: 'DocumentTypeConnection', totalCount: number, pageInfo: { __typename: 'PageInfo', hasNextPage: boolean, hasPreviousPage: boolean, startCursor?: string | null, endCursor?: string | null }, edges: Array<{ __typename?: 'DocumentTypeEdge', node?: { __typename: 'DocumentType', id: string, comment: string, version: number, createdAt: any, updatedAt: any, lastStatus?: { __typename: 'DocumentStatusType', id: string, comment: string, createdAt: any, status: { __typename: 'StatusType', id: string, name: string, comment?: string | null, edit: boolean } } | null } | null } | null> } };

export type OrganizationsQueryVariables = Exact<{ [key: string]: never; }>;

export type OrganizationsQuery = { __typename?: 'Query', organizations?: { __typename?: 'OrganizationTypeConnection', totalCount: number, edges: Array<{ __typename: 'OrganizationTypeEdge', node?: { __typename: 'OrganizationType', id: string, name: string, createdAt: any } | null } | null>, pageInfo: { __typename: 'PageInfo', startCursor?: string | null, endCursor?: string | null, hasNextPage: boolean, hasPreviousPage: boolean } } | null };

export type PeriodQueryVariables = Exact<{
  periodId: Scalars['ID'];
}>;

export type PeriodQuery = { __typename?: 'Query', period: { __typename: 'PeriodType', id: string, name: string, multiple: boolean, status: string, start?: any | null, expiration?: any | null, privately: boolean, createdAt: any, project?: { __typename: 'ProjectType', id: string, name: string, short: string, description: string, visibility: boolean, archive: boolean, createdAt: any, contentType: { __typename?: 'ContentTypeType', id: string, model: string } } | null, user: { __typename: 'UserType', id: string, username: string, avatar?: string | null, email: string, firstName: string, lastName: string, sirName?: string | null, isActive: boolean, createdAt: any }, methodicalSupport?: Array<{ __typename: 'FileType', name: string, src: string, size?: number | null }> | null } };

export type ProjectQueryVariables = Exact<{
  projectId: Scalars['ID'];
}>;

export type ProjectQuery = { __typename?: 'Query', project: { __typename: 'ProjectType', id: string, name: string, short: string, description: string, visibility: boolean, archive: boolean, createdAt: any, user?: { __typename: 'UserType', id: string, username: string, avatar?: string | null, email: string, firstName: string, lastName: string, sirName?: string | null, isActive: boolean, createdAt: any } | null, periods?: Array<{ __typename: 'PeriodType', id: string, name: string, multiple: boolean, status: string, start?: any | null, expiration?: any | null, privately: boolean, createdAt: any, methodicalSupport?: Array<{ __typename: 'FileType', name: string, src: string, size?: number | null }> | null } | null> | null, contentType: { __typename?: 'ContentTypeType', id: string, model: string } } };

export type ProjectsQueryVariables = Exact<{
  first?: InputMaybe<Scalars['Int']>;
  after?: InputMaybe<Scalars['String']>;
}>;

export type ProjectsQuery = { __typename?: 'Query', projects?: { __typename: 'ProjectTypeConnection', totalCount: number, pageInfo: { __typename: 'PageInfo', startCursor?: string | null, endCursor?: string | null, hasPreviousPage: boolean, hasNextPage: boolean }, edges: Array<{ __typename?: 'ProjectTypeEdge', node?: { __typename: 'ProjectType', id: string, name: string, short: string, description: string, visibility: boolean, archive: boolean, createdAt: any, contentType: { __typename?: 'ContentTypeType', id: string, model: string } } | null } | null> } | null };

export type StatusesQueryVariables = Exact<{ [key: string]: never; }>;

export type StatusesQuery = { __typename?: 'Query', statuses?: Array<{ __typename: 'StatusType', id: string, name: string, comment?: string | null, edit: boolean }> | null };

<<<<<<< HEAD
export type ValueFilesQueryVariables = Exact<{
  valueId: Scalars['ID'];
}>;

export type ValueFilesQuery = { __typename?: 'Query', valueFiles?: Array<{ __typename: 'FileType', id: string, name: string, src: string, ext?: string | null, size?: number | null, deleted: boolean, createdAt: any, updatedAt: any }> | null };
=======
export type UserDivisionsQueryVariables = Exact<{
  userId?: InputMaybe<Scalars['ID']>;
  projectId?: InputMaybe<Scalars['ID']>;
}>;

export type UserDivisionsQuery = { __typename?: 'Query', userDivisions: Array<{ __typename: 'DivisionModelType', id: number, model: string, name: string } | null> };
>>>>>>> f81dcf67

export type MailingFieldsFragment = { __typename: 'MailingType', id: string, dispatchers: any, address: string, header: string, text: string, attachments?: any | null, createdAt: any };

export type NoticeFieldsFragment = { __typename: 'NoticeType', id: string, kind: NoticeKind, payload: string, objectId: string, createdAt: any, user?: { __typename: 'UserType', id: string, username: string, avatar?: string | null, email: string, firstName: string, lastName: string, sirName?: string | null, isActive: boolean, createdAt: any } | null };

type NoticeInterfaceFields_NoticeEmptyType_Fragment = { __typename: 'NoticeEmptyType', id: string, kind: number, payload: string, objectId: string, createdAt: any, user?: { __typename: 'UserType', id: string, username: string, avatar?: string | null, email: string, firstName: string, lastName: string, sirName?: string | null, isActive: boolean, createdAt: any } | null };

type NoticeInterfaceFields_NoticeMailingType_Fragment = { __typename: 'NoticeMailingType', id: string, kind: number, payload: string, objectId: string, createdAt: any, user?: { __typename: 'UserType', id: string, username: string, avatar?: string | null, email: string, firstName: string, lastName: string, sirName?: string | null, isActive: boolean, createdAt: any } | null };

type NoticeInterfaceFields_NoticePageType_Fragment = { __typename: 'NoticePageType', id: string, kind: number, payload: string, objectId: string, createdAt: any, user?: { __typename: 'UserType', id: string, username: string, avatar?: string | null, email: string, firstName: string, lastName: string, sirName?: string | null, isActive: boolean, createdAt: any } | null };

export type NoticeInterfaceFieldsFragment = NoticeInterfaceFields_NoticeEmptyType_Fragment | NoticeInterfaceFields_NoticeMailingType_Fragment | NoticeInterfaceFields_NoticePageType_Fragment;

export type NotificationFieldsFragment = { __typename: 'NotificationType', id: string, hide: boolean, read: boolean, createdAt: any };

export type ChangeNotificationMutationVariables = Exact<{
  notificationId: Scalars['ID'];
  field: Scalars['String'];
  value: Scalars['Boolean'];
}>;

export type ChangeNotificationMutation = { __typename?: 'Mutation', changeNotification: { __typename: 'ChangeNotificationMutationPayload', success: boolean, errors: Array<{ __typename: 'ErrorFieldType', field: string, messages: Array<string> }> } };

export type ChangeNotificationsMutationVariables = Exact<{
  notificationsId: Array<InputMaybe<Scalars['ID']>> | InputMaybe<Scalars['ID']>;
  field: Scalars['String'];
  value: Scalars['Boolean'];
}>;

export type ChangeNotificationsMutation = { __typename?: 'Mutation', changeNotifications: { __typename: 'ChangeNotificationsMutationPayload', success: boolean, errors: Array<{ __typename: 'ErrorFieldType', field: string, messages: Array<string> }> } };

export type DeleteNoticeMutationVariables = Exact<{
  noticeId: Scalars['ID'];
}>;

export type DeleteNoticeMutation = { __typename?: 'Mutation', deleteNotice: { __typename: 'DeleteNoticeMutationPayload', success: boolean } };

export type NotificationQueryVariables = Exact<{
  notificationId: Scalars['ID'];
}>;

export type NotificationQuery = { __typename?: 'Query', notification: { __typename: 'NotificationType', id: string, hide: boolean, read: boolean, createdAt: any, notice: { __typename: 'NoticeEmptyType', id: string, kind: number, payload: string, objectId: string, createdAt: any, user?: { __typename: 'UserType', id: string, username: string, avatar?: string | null, email: string, firstName: string, lastName: string, sirName?: string | null, isActive: boolean, createdAt: any } | null } | { __typename: 'NoticeMailingType', id: string, kind: number, payload: string, objectId: string, createdAt: any, mailing?: { __typename: 'MailingType', id: string, dispatchers: any, address: string, header: string, text: string, attachments?: any | null, createdAt: any } | null, user?: { __typename: 'UserType', id: string, username: string, avatar?: string | null, email: string, firstName: string, lastName: string, sirName?: string | null, isActive: boolean, createdAt: any } | null } | { __typename: 'NoticePageType', id: string, kind: number, payload: string, objectId: string, createdAt: any, page?: { __typename: 'PageType', id: string, avatar?: string | null, parallax: boolean, title: string, views: number, signature?: string | null, hide: boolean, priority: boolean, createdAt: any, updatedAt: any, sections: Array<{ __typename: 'SectionFilesType', text: string, id: number, kind: number, position: number, files: Array<{ __typename: 'FileType', id: string, name: string, src: string, size?: number | null, ext?: string | null, createdAt: any } | null>, user: { __typename?: 'UserType', id: string } } | { __typename: 'SectionGalleryType', text: string, id: number, kind: number, position: number, images: Array<{ __typename: 'FileType', id: string, name: string, src: string } | null>, user: { __typename?: 'UserType', id: string } } | { __typename: 'SectionTextType', text: string, id: number, kind: number, position: number, user: { __typename?: 'UserType', id: string } } | { __typename: 'SectionUsersType', id: number, kind: number, position: number, users: Array<{ __typename: 'UserType', id: string, avatar?: string | null, lastName: string, firstName: string, sirName?: string | null } | null>, user: { __typename?: 'UserType', id: string } } | null>, user?: { __typename: 'UserType', id: string, username: string, avatar?: string | null, email: string, firstName: string, lastName: string, sirName?: string | null, isActive: boolean, createdAt: any } | null, kind?: { __typename: 'PageKindType', id: string, name: string } | null, category: { __typename: 'CategoryType', id: string, avatar?: string | null, text: string, position: number, createdAt: any, updatedAt: any }, tags: Array<{ __typename: 'TagType', id: string, name: string, createdAt: any } | null> } | null, user?: { __typename: 'UserType', id: string, username: string, avatar?: string | null, email: string, firstName: string, lastName: string, sirName?: string | null, isActive: boolean, createdAt: any } | null } } };

export type NotificationsQueryVariables = Exact<{
  userId: Scalars['ID'];
  first?: InputMaybe<Scalars['Int']>;
  after?: InputMaybe<Scalars['String']>;
  hide?: InputMaybe<Scalars['Boolean']>;
}>;

export type NotificationsQuery = { __typename?: 'Query', notifications: { __typename: 'NotificationTypeConnection', totalCount: number, pageInfo: { __typename: 'PageInfo', startCursor?: string | null, endCursor?: string | null, hasNextPage: boolean, hasPreviousPage: boolean }, edges: Array<{ __typename: 'NotificationTypeEdge', node?: { __typename: 'NotificationType', id: string, hide: boolean, read: boolean, createdAt: any, notice: { __typename: 'NoticeEmptyType', id: string, kind: number, payload: string, objectId: string, createdAt: any, user?: { __typename: 'UserType', id: string, username: string, avatar?: string | null, email: string, firstName: string, lastName: string, sirName?: string | null, isActive: boolean, createdAt: any } | null } | { __typename: 'NoticeMailingType', id: string, kind: number, payload: string, objectId: string, createdAt: any, user?: { __typename: 'UserType', id: string, username: string, avatar?: string | null, email: string, firstName: string, lastName: string, sirName?: string | null, isActive: boolean, createdAt: any } | null } | { __typename: 'NoticePageType', id: string, kind: number, payload: string, objectId: string, createdAt: any, user?: { __typename: 'UserType', id: string, username: string, avatar?: string | null, email: string, firstName: string, lastName: string, sirName?: string | null, isActive: boolean, createdAt: any } | null } } | null } | null> } };

export type NotificationsSubscriptionSubscriptionVariables = Exact<{ [key: string]: never; }>;

export type NotificationsSubscriptionSubscription = { __typename?: 'Subscription', notifications: { __typename: 'NotificationsSubscription', action: ConsumerActionType, id: string, notification?: { __typename: 'NotificationType', id: string, hide: boolean, read: boolean, createdAt: any, notice: { __typename: 'NoticeEmptyType', id: string, kind: number, payload: string, objectId: string, createdAt: any, user?: { __typename: 'UserType', id: string, username: string, avatar?: string | null, email: string, firstName: string, lastName: string, sirName?: string | null, isActive: boolean, createdAt: any } | null } | { __typename: 'NoticeMailingType', id: string, kind: number, payload: string, objectId: string, createdAt: any, user?: { __typename: 'UserType', id: string, username: string, avatar?: string | null, email: string, firstName: string, lastName: string, sirName?: string | null, isActive: boolean, createdAt: any } | null } | { __typename: 'NoticePageType', id: string, kind: number, payload: string, objectId: string, createdAt: any, user?: { __typename: 'UserType', id: string, username: string, avatar?: string | null, email: string, firstName: string, lastName: string, sirName?: string | null, isActive: boolean, createdAt: any } | null } } | null } };

export type CategoryFieldsFragment = { __typename: 'CategoryType', id: string, avatar?: string | null, text: string, position: number, createdAt: any, updatedAt: any };

export type PageFieldsFragment = { __typename: 'PageType', id: string, avatar?: string | null, parallax: boolean, title: string, views: number, signature?: string | null, hide: boolean, priority: boolean, createdAt: any, updatedAt: any, kind?: { __typename: 'PageKindType', id: string, name: string } | null, category: { __typename: 'CategoryType', id: string, avatar?: string | null, text: string, position: number, createdAt: any, updatedAt: any }, tags: Array<{ __typename: 'TagType', id: string, name: string, createdAt: any } | null>, user?: { __typename: 'UserType', id: string, username: string, avatar?: string | null, email: string, firstName: string, lastName: string, sirName?: string | null, isActive: boolean, createdAt: any } | null };

export type PageKindFieldsFragment = { __typename: 'PageKindType', id: string, name: string };

type SectionFields_SectionFilesType_Fragment = { __typename: 'SectionFilesType', text: string, id: number, kind: number, position: number, files: Array<{ __typename: 'FileType', id: string, name: string, src: string, size?: number | null, ext?: string | null, createdAt: any } | null>, user: { __typename?: 'UserType', id: string } };

type SectionFields_SectionGalleryType_Fragment = { __typename: 'SectionGalleryType', text: string, id: number, kind: number, position: number, images: Array<{ __typename: 'FileType', id: string, name: string, src: string } | null>, user: { __typename?: 'UserType', id: string } };

type SectionFields_SectionTextType_Fragment = { __typename: 'SectionTextType', text: string, id: number, kind: number, position: number, user: { __typename?: 'UserType', id: string } };

type SectionFields_SectionUsersType_Fragment = { __typename: 'SectionUsersType', id: number, kind: number, position: number, users: Array<{ __typename: 'UserType', id: string, avatar?: string | null, lastName: string, firstName: string, sirName?: string | null } | null>, user: { __typename?: 'UserType', id: string } };

export type SectionFieldsFragment = SectionFields_SectionFilesType_Fragment | SectionFields_SectionGalleryType_Fragment | SectionFields_SectionTextType_Fragment | SectionFields_SectionUsersType_Fragment;

export type SegmentElementFieldsFragment = { __typename: 'SegmentElementType', id: string, view?: SegmentElementView | null, represent?: SegmentElementRepresent | null, width: number, columns: number, pageSize: number };

export type SegementFieldsFragment = { __typename: 'SegmentType', id: string, name?: string | null, align: SegmentAlign, view?: SegmentView | null, position: number, createdAt: any, updatedAt: any };

export type TagFieldsFragment = { __typename: 'TagType', id: string, name: string, createdAt: any };

export type AddCategoryMutationVariables = Exact<{
  avatar?: InputMaybe<Scalars['Upload']>;
  text: Scalars['String'];
  parentId?: InputMaybe<Scalars['ID']>;
}>;

export type AddCategoryMutation = { __typename?: 'Mutation', addCategory: { __typename: 'AddCategoryMutationPayload', success: boolean, errors: Array<{ __typename: 'ErrorFieldType', field: string, messages: Array<string> }>, category?: { __typename: 'CategoryType', id: string, avatar?: string | null, text: string, position: number, createdAt: any, updatedAt: any, parent?: { __typename: 'CategoryType', id: string } | null, children: Array<{ __typename: 'CategoryType', id: string, avatar?: string | null, text: string, position: number, createdAt: any, updatedAt: any } | null> } | null } };

export type ChangeCategoryMutationVariables = Exact<{
  categoryId: Scalars['ID'];
  text: Scalars['String'];
}>;

export type ChangeCategoryMutation = { __typename?: 'Mutation', changeCategory: { __typename: 'ChangeCategoryMutationPayload', success: boolean, errors: Array<{ __typename: 'ErrorFieldType', field: string, messages: Array<string> }>, category?: { __typename: 'CategoryType', id: string, text: string } | null } };

export type ChangeCategoryAvatarMutationVariables = Exact<{
  categoryId: Scalars['ID'];
  avatar?: InputMaybe<Scalars['Upload']>;
}>;

export type ChangeCategoryAvatarMutation = { __typename?: 'Mutation', changeCategoryAvatar: { __typename: 'ChangeCategoryAvatarMutationPayload', success: boolean, category?: { __typename: 'CategoryType', id: string, avatar?: string | null } | null } };

export type DeleteCategoryMutationVariables = Exact<{
  categoryId: Scalars['ID'];
}>;

export type DeleteCategoryMutation = { __typename?: 'Mutation', deleteCategory: { __typename: 'DeleteCategoryMutationPayload', success: boolean } };

export type AddPageMutationVariables = Exact<{
  avatar?: InputMaybe<Scalars['Upload']>;
  parallax?: InputMaybe<Scalars['Boolean']>;
  title: Scalars['String'];
  signature?: InputMaybe<Scalars['String']>;
  hide?: InputMaybe<Scalars['Boolean']>;
  priority?: InputMaybe<Scalars['Boolean']>;
  kindId?: InputMaybe<Scalars['Int']>;
  categoryId: Scalars['ID'];
  tagNames?: InputMaybe<Array<Scalars['String']> | Scalars['String']>;
  text?: InputMaybe<Scalars['String']>;
}>;

export type AddPageMutation = { __typename?: 'Mutation', addPage: { __typename?: 'AddPageMutationPayload', success: boolean, errors: Array<{ __typename: 'ErrorFieldType', field: string, messages: Array<string> }>, page?: { __typename: 'PageType', id: string } | null } };

export type ChangePageAvatarMutationVariables = Exact<{
  pageId: Scalars['ID'];
  avatar?: InputMaybe<Scalars['Upload']>;
}>;

export type ChangePageAvatarMutation = { __typename?: 'Mutation', changePageAvatar: { __typename?: 'ChangePageAvatarMutationPayload', success: boolean, errors: Array<{ __typename: 'ErrorFieldType', field: string, messages: Array<string> }>, page?: { __typename: 'PageType', id: string, avatar?: string | null, parallax: boolean, title: string, views: number, signature?: string | null, hide: boolean, priority: boolean, createdAt: any, updatedAt: any, kind?: { __typename: 'PageKindType', id: string, name: string } | null, category: { __typename: 'CategoryType', id: string, avatar?: string | null, text: string, position: number, createdAt: any, updatedAt: any }, tags: Array<{ __typename: 'TagType', id: string, name: string, createdAt: any } | null>, user?: { __typename: 'UserType', id: string, username: string, avatar?: string | null, email: string, firstName: string, lastName: string, sirName?: string | null, isActive: boolean, createdAt: any } | null } | null } };

export type ChangePageBooleanPropertyMutationVariables = Exact<{
  pageId: Scalars['ID'];
  field: Scalars['String'];
  value: Scalars['Boolean'];
}>;

export type ChangePageBooleanPropertyMutation = { __typename?: 'Mutation', changePageBooleanProperty: { __typename?: 'ChangePageBooleanPropertyMutationPayload', success: boolean, errors: Array<{ __typename: 'ErrorFieldType', field: string, messages: Array<string> }>, page?: { __typename: 'PageType', id: string, avatar?: string | null, parallax: boolean, title: string, views: number, signature?: string | null, hide: boolean, priority: boolean, createdAt: any, updatedAt: any, kind?: { __typename: 'PageKindType', id: string, name: string } | null, category: { __typename: 'CategoryType', id: string, avatar?: string | null, text: string, position: number, createdAt: any, updatedAt: any }, tags: Array<{ __typename: 'TagType', id: string, name: string, createdAt: any } | null>, user?: { __typename: 'UserType', id: string, username: string, avatar?: string | null, email: string, firstName: string, lastName: string, sirName?: string | null, isActive: boolean, createdAt: any } | null } | null } };

export type ChangePageCategoryMutationVariables = Exact<{
  pageId: Scalars['ID'];
  categoryId: Scalars['ID'];
}>;

export type ChangePageCategoryMutation = { __typename?: 'Mutation', changePageCategory: { __typename?: 'ChangePageCategoryMutationPayload', success: boolean, errors: Array<{ __typename: 'ErrorFieldType', field: string, messages: Array<string> }>, page?: { __typename: 'PageType', id: string, avatar?: string | null, parallax: boolean, title: string, views: number, signature?: string | null, hide: boolean, priority: boolean, createdAt: any, updatedAt: any, kind?: { __typename: 'PageKindType', id: string, name: string } | null, category: { __typename: 'CategoryType', id: string, avatar?: string | null, text: string, position: number, createdAt: any, updatedAt: any }, tags: Array<{ __typename: 'TagType', id: string, name: string, createdAt: any } | null>, user?: { __typename: 'UserType', id: string, username: string, avatar?: string | null, email: string, firstName: string, lastName: string, sirName?: string | null, isActive: boolean, createdAt: any } | null } | null } };

export type ChangePageKindMutationVariables = Exact<{
  pageId: Scalars['ID'];
  pageKindId?: InputMaybe<Scalars['Int']>;
}>;

export type ChangePageKindMutation = { __typename?: 'Mutation', changePageKind: { __typename?: 'ChangePageKindMutationPayload', success: boolean, errors: Array<{ __typename: 'ErrorFieldType', field: string, messages: Array<string> }>, page?: { __typename: 'PageType', id: string, avatar?: string | null, parallax: boolean, title: string, views: number, signature?: string | null, hide: boolean, priority: boolean, createdAt: any, updatedAt: any, kind?: { __typename: 'PageKindType', id: string, name: string } | null, category: { __typename: 'CategoryType', id: string, avatar?: string | null, text: string, position: number, createdAt: any, updatedAt: any }, tags: Array<{ __typename: 'TagType', id: string, name: string, createdAt: any } | null>, user?: { __typename: 'UserType', id: string, username: string, avatar?: string | null, email: string, firstName: string, lastName: string, sirName?: string | null, isActive: boolean, createdAt: any } | null } | null } };

export type ChangePageTagsMutationVariables = Exact<{
  pageId: Scalars['ID'];
  tagNames: Array<Scalars['String']> | Scalars['String'];
}>;

export type ChangePageTagsMutation = { __typename?: 'Mutation', changePageTags: { __typename?: 'ChangePageTagsMutationPayload', success: boolean, errors: Array<{ __typename: 'ErrorFieldType', field: string, messages: Array<string> }>, page?: { __typename: 'PageType', id: string, avatar?: string | null, parallax: boolean, title: string, views: number, signature?: string | null, hide: boolean, priority: boolean, createdAt: any, updatedAt: any, kind?: { __typename: 'PageKindType', id: string, name: string } | null, category: { __typename: 'CategoryType', id: string, avatar?: string | null, text: string, position: number, createdAt: any, updatedAt: any }, tags: Array<{ __typename: 'TagType', id: string, name: string, createdAt: any } | null>, user?: { __typename: 'UserType', id: string, username: string, avatar?: string | null, email: string, firstName: string, lastName: string, sirName?: string | null, isActive: boolean, createdAt: any } | null } | null } };

export type ChangePageTitleMutationVariables = Exact<{
  pageId: Scalars['ID'];
  title: Scalars['String'];
}>;

export type ChangePageTitleMutation = { __typename?: 'Mutation', changePageTitle: { __typename?: 'ChangePageTitleMutationPayload', success: boolean, errors: Array<{ __typename: 'ErrorFieldType', field: string, messages: Array<string> }>, page?: { __typename: 'PageType', id: string, avatar?: string | null, parallax: boolean, title: string, views: number, signature?: string | null, hide: boolean, priority: boolean, createdAt: any, updatedAt: any, kind?: { __typename: 'PageKindType', id: string, name: string } | null, category: { __typename: 'CategoryType', id: string, avatar?: string | null, text: string, position: number, createdAt: any, updatedAt: any }, tags: Array<{ __typename: 'TagType', id: string, name: string, createdAt: any } | null>, user?: { __typename: 'UserType', id: string, username: string, avatar?: string | null, email: string, firstName: string, lastName: string, sirName?: string | null, isActive: boolean, createdAt: any } | null } | null } };

export type DeletePageMutationVariables = Exact<{
  pageId: Scalars['ID'];
}>;

export type DeletePageMutation = { __typename?: 'Mutation', deletePage: { __typename?: 'DeletePageMutationPayload', success: boolean, errors: Array<{ __typename: 'ErrorFieldType', field: string, messages: Array<string> }> } };

export type AddSectionFilesMutationVariables = Exact<{
  pageId: Scalars['ID'];
  text: Scalars['String'];
  files: Array<Scalars['Upload']> | Scalars['Upload'];
}>;

export type AddSectionFilesMutation = { __typename?: 'Mutation', addSectionFiles: { __typename: 'AddSectionFilesMutationPayload', success: boolean, errors: Array<{ __typename: 'ErrorFieldType', field: string, messages: Array<string> }>, section?: { __typename: 'SectionFilesType', text: string, id: number, kind: number, position: number, files: Array<{ __typename: 'FileType', id: string, name: string, src: string, size?: number | null, ext?: string | null, createdAt: any } | null>, user: { __typename?: 'UserType', id: string } } | null } };

export type AddSectionGalleryMutationVariables = Exact<{
  pageId: Scalars['ID'];
  text: Scalars['String'];
  images: Array<Scalars['Upload']> | Scalars['Upload'];
}>;

export type AddSectionGalleryMutation = { __typename?: 'Mutation', addSectionGallery: { __typename: 'AddSectionGalleryMutationPayload', success: boolean, errors: Array<{ __typename: 'ErrorFieldType', field: string, messages: Array<string> }>, section?: { __typename: 'SectionGalleryType', text: string, id: number, kind: number, position: number, images: Array<{ __typename: 'FileType', id: string, name: string, src: string } | null>, user: { __typename?: 'UserType', id: string } } | null } };

export type AddSectionTextMutationVariables = Exact<{
  pageId: Scalars['ID'];
  text: Scalars['String'];
}>;

export type AddSectionTextMutation = { __typename?: 'Mutation', addSectionText: { __typename: 'AddSectionTextMutationPayload', success: boolean, errors: Array<{ __typename: 'ErrorFieldType', field: string, messages: Array<string> }>, section?: { __typename: 'SectionTextType', text: string, id: number, kind: number, position: number, user: { __typename?: 'UserType', id: string } } | null } };

export type ChangeSectionFilesMutationVariables = Exact<{
  sectionId: Scalars['ID'];
  text: Scalars['String'];
  newFiles?: InputMaybe<Array<Scalars['Upload']> | Scalars['Upload']>;
  oldFiles: Array<Scalars['ID']> | Scalars['ID'];
}>;

export type ChangeSectionFilesMutation = { __typename?: 'Mutation', changeSectionFiles: { __typename: 'ChangeSectionFilesMutationPayload', success: boolean, errors: Array<{ __typename?: 'ErrorFieldType', field: string, messages: Array<string> }>, section?: { __typename: 'SectionFilesType', text: string, id: number, kind: number, position: number, files: Array<{ __typename: 'FileType', id: string, name: string, src: string, size?: number | null, ext?: string | null, createdAt: any } | null>, user: { __typename?: 'UserType', id: string } } | null } };

export type ChangeSectionGalleryMutationVariables = Exact<{
  sectionId: Scalars['ID'];
  text: Scalars['String'];
  newImages?: InputMaybe<Array<Scalars['Upload']> | Scalars['Upload']>;
  oldImages: Array<Scalars['ID']> | Scalars['ID'];
}>;

export type ChangeSectionGalleryMutation = { __typename?: 'Mutation', changeSectionGallery: { __typename: 'ChangeSectionGalleryMutationPayload', success: boolean, errors: Array<{ __typename?: 'ErrorFieldType', field: string, messages: Array<string> }>, section?: { __typename: 'SectionGalleryType', text: string, id: number, kind: number, position: number, images: Array<{ __typename: 'FileType', id: string, name: string, src: string } | null>, user: { __typename?: 'UserType', id: string } } | null } };

export type ChangeSectionTextMutationVariables = Exact<{
  sectionId: Scalars['ID'];
  text: Scalars['String'];
}>;

export type ChangeSectionTextMutation = { __typename?: 'Mutation', changeSectionText: { __typename: 'ChangeSectionTextMutationPayload', success: boolean, errors: Array<{ __typename: 'ErrorFieldType', field: string, messages: Array<string> }>, section?: { __typename: 'SectionTextType', id: number, text: string } | null } };

export type DeleteSectionMutationVariables = Exact<{
  sectionId: Scalars['ID'];
}>;

export type DeleteSectionMutation = { __typename?: 'Mutation', deleteSection: { __typename?: 'DeleteSectionMutationPayload', success: boolean } };

export type AddTagMutationVariables = Exact<{
  name: Scalars['String'];
}>;

export type AddTagMutation = { __typename?: 'Mutation', addTag: { __typename?: 'AddTagMutationPayload', success: boolean, errors: Array<{ __typename: 'ErrorFieldType', field: string, messages: Array<string> }>, tag?: { __typename: 'TagType', id: string, name: string, createdAt: any } | null } };

export type CategoriesQueryVariables = Exact<{
  search?: InputMaybe<Scalars['String']>;
  isNull?: InputMaybe<Scalars['Boolean']>;
  parent?: InputMaybe<Scalars['ID']>;
}>;

export type CategoriesQuery = { __typename?: 'Query', categories: { __typename: 'CategoryTypeConnection', totalCount: number, edges: Array<{ __typename: 'CategoryTypeEdge', node?: { __typename: 'CategoryType', id: string, avatar?: string | null, text: string, position: number, createdAt: any, updatedAt: any, children: Array<{ __typename: 'CategoryType', id: string, avatar?: string | null, text: string, position: number, createdAt: any, updatedAt: any } | null> } | null } | null> } };

export type CategoryQueryVariables = Exact<{
  categoryId: Scalars['ID'];
}>;

export type CategoryQuery = { __typename?: 'Query', category: { __typename: 'CategoryType', id: string, avatar?: string | null, text: string, position: number, createdAt: any, updatedAt: any, parent?: { __typename: 'CategoryType', id: string, avatar?: string | null, text: string, position: number, createdAt: any, updatedAt: any } | null, children: Array<{ __typename: 'CategoryType', id: string, avatar?: string | null, text: string, position: number, createdAt: any, updatedAt: any } | null>, nc: Array<{ __typename: 'CategoryType', id: string, avatar?: string | null, text: string, position: number, createdAt: any, updatedAt: any } | null> } };

export type PageQueryVariables = Exact<{
  pageId: Scalars['ID'];
}>;

export type PageQuery = { __typename?: 'Query', page: { __typename: 'PageType', id: string, avatar?: string | null, parallax: boolean, title: string, views: number, signature?: string | null, hide: boolean, priority: boolean, createdAt: any, updatedAt: any, sections: Array<{ __typename: 'SectionFilesType', text: string, id: number, kind: number, position: number, files: Array<{ __typename: 'FileType', id: string, name: string, src: string, size?: number | null, ext?: string | null, createdAt: any } | null>, user: { __typename?: 'UserType', id: string } } | { __typename: 'SectionGalleryType', text: string, id: number, kind: number, position: number, images: Array<{ __typename: 'FileType', id: string, name: string, src: string } | null>, user: { __typename?: 'UserType', id: string } } | { __typename: 'SectionTextType', text: string, id: number, kind: number, position: number, user: { __typename?: 'UserType', id: string } } | { __typename: 'SectionUsersType', id: number, kind: number, position: number, users: Array<{ __typename: 'UserType', id: string, avatar?: string | null, lastName: string, firstName: string, sirName?: string | null } | null>, user: { __typename?: 'UserType', id: string } } | null>, user?: { __typename: 'UserType', id: string, username: string, avatar?: string | null, email: string, firstName: string, lastName: string, sirName?: string | null, isActive: boolean, createdAt: any } | null, category: { __typename: 'CategoryType', id: string, avatar?: string | null, text: string, position: number, createdAt: any, updatedAt: any, parent?: { __typename: 'CategoryType', id: string, avatar?: string | null, text: string, position: number, createdAt: any, updatedAt: any } | null, nc: Array<{ __typename: 'CategoryType', id: string, avatar?: string | null, text: string, position: number, createdAt: any, updatedAt: any } | null> }, kind?: { __typename: 'PageKindType', id: string, name: string } | null, tags: Array<{ __typename: 'TagType', id: string, name: string, createdAt: any } | null> } };

export type PageKindQueryVariables = Exact<{
  pageKindId: Scalars['ID'];
}>;

export type PageKindQuery = { __typename?: 'Query', pageKind: { __typename: 'PageKindType', id: string, name: string } };

export type PageKindsQueryVariables = Exact<{ [key: string]: never; }>;

export type PageKindsQuery = { __typename?: 'Query', pageKinds: Array<{ __typename: 'PageKindType', id: string, name: string }> };

export type PagesQueryVariables = Exact<{
  first?: InputMaybe<Scalars['Int']>;
  offset?: InputMaybe<Scalars['Int']>;
  categoryId?: InputMaybe<Scalars['ID']>;
  kindId?: InputMaybe<Scalars['ID']>;
  search?: InputMaybe<Scalars['String']>;
}>;

export type PagesQuery = { __typename?: 'Query', pages: { __typename: 'PageTypeConnection', totalCount: number, pageInfo: { __typename: 'PageInfo', hasNextPage: boolean, hasPreviousPage: boolean, endCursor?: string | null, startCursor?: string | null }, edges: Array<{ __typename: 'PageTypeEdge', node?: { __typename: 'PageType', id: string, avatar?: string | null, parallax: boolean, title: string, views: number, signature?: string | null, hide: boolean, priority: boolean, createdAt: any, updatedAt: any, kind?: { __typename: 'PageKindType', id: string, name: string } | null, category: { __typename: 'CategoryType', id: string, avatar?: string | null, text: string, position: number, createdAt: any, updatedAt: any }, tags: Array<{ __typename: 'TagType', id: string, name: string, createdAt: any } | null>, user?: { __typename: 'UserType', id: string, username: string, avatar?: string | null, email: string, firstName: string, lastName: string, sirName?: string | null, isActive: boolean, createdAt: any } | null } | null } | null> } };

export type SegmentsQueryVariables = Exact<{ [key: string]: never; }>;

export type SegmentsQuery = { __typename?: 'Query', segments: Array<{ __typename: 'SegmentType', id: string, name?: string | null, align: SegmentAlign, view?: SegmentView | null, position: number, createdAt: any, updatedAt: any, elements: Array<{ __typename: 'SegmentElementType', id: string, view?: SegmentElementView | null, represent?: SegmentElementRepresent | null, width: number, columns: number, pageSize: number, pageKind: { __typename: 'PageKindType', id: string, name: string, pages: Array<{ __typename: 'PageType', id: string, avatar?: string | null, title: string, createdAt: any, updatedAt: any, signature?: string | null, preview?: string | null, category: { __typename: 'CategoryType', id: string, avatar?: string | null, text: string, position: number, createdAt: any, updatedAt: any }, user?: { __typename: 'UserType', id: string, username: string, avatar?: string | null, email: string, firstName: string, lastName: string, sirName?: string | null, isActive: boolean, createdAt: any } | null, tags: Array<{ __typename: 'TagType', id: string, name: string, createdAt: any } | null> } | null> } } | null> }> };

export type TagsQueryVariables = Exact<{
  first?: InputMaybe<Scalars['Int']>;
  offset?: InputMaybe<Scalars['Int']>;
  search?: InputMaybe<Scalars['String']>;
}>;

export type TagsQuery = { __typename?: 'Query', tags: { __typename?: 'TagTypeConnection', totalCount: number, edges: Array<{ __typename?: 'TagTypeEdge', node?: { __typename?: 'TagType', id: string, name: string } | null } | null> } };

export type UserInformationQueryVariables = Exact<{
  userId: Scalars['ID'];
}>;

export type UserInformationQuery = { __typename?: 'Query', userInformation?: { __typename: 'UserType', id: string, username: string, avatar?: string | null, email: string, firstName: string, lastName: string, sirName?: string | null, isActive: boolean, createdAt: any } | null };<|MERGE_RESOLUTION|>--- conflicted
+++ resolved
@@ -5014,21 +5014,19 @@
 export type StatusesQueryVariables = Exact<{ [key: string]: never; }>;
 
 export type StatusesQuery = { __typename?: 'Query', statuses?: Array<{ __typename: 'StatusType', id: string, name: string, comment?: string | null, edit: boolean }> | null };
-
-<<<<<<< HEAD
 export type ValueFilesQueryVariables = Exact<{
   valueId: Scalars['ID'];
 }>;
 
 export type ValueFilesQuery = { __typename?: 'Query', valueFiles?: Array<{ __typename: 'FileType', id: string, name: string, src: string, ext?: string | null, size?: number | null, deleted: boolean, createdAt: any, updatedAt: any }> | null };
-=======
+
 export type UserDivisionsQueryVariables = Exact<{
   userId?: InputMaybe<Scalars['ID']>;
   projectId?: InputMaybe<Scalars['ID']>;
 }>;
 
 export type UserDivisionsQuery = { __typename?: 'Query', userDivisions: Array<{ __typename: 'DivisionModelType', id: number, model: string, name: string } | null> };
->>>>>>> f81dcf67
+
 
 export type MailingFieldsFragment = { __typename: 'MailingType', id: string, dispatchers: any, address: string, header: string, text: string, attachments?: any | null, createdAt: any };
 
