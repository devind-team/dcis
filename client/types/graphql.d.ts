--- conflicted
+++ resolved
@@ -830,30 +830,6 @@
   __typename?: 'ChangeColumnDimensionPayload';
   /** Измененные стили колонки таблицы */
   columnDimension?: Maybe<ColumnDimensionType>;
-  /** Ошибки мутации */
-  errors: Array<ErrorFieldType>;
-  /** Успех мутации */
-  success: Scalars['Boolean'];
-};
-
-export type ChangeDivisionsMutationInput = {
-  /** Действие */
-  action: ActionRelationShip;
-  clientMutationId?: InputMaybe<Scalars['String']>;
-  /** Идентификаторы объектов сбора */
-  divisionsId: Array<InputMaybe<Scalars['Int']>>;
-  /** Идентификатор периода */
-  periodId?: InputMaybe<Scalars['ID']>;
-};
-
-/** Мутация на изменение дивизионов. */
-export type ChangeDivisionsMutationPayload = {
-  __typename?: 'ChangeDivisionsMutationPayload';
-  /** Действие */
-  action: ActionRelationShip;
-  clientMutationId?: Maybe<Scalars['String']>;
-  /** Идентификаторы объектов сбора */
-  divisionsId: Array<Maybe<Scalars['Int']>>;
   /** Ошибки мутации */
   errors: Array<ErrorFieldType>;
   /** Успех мутации */
@@ -2416,8 +2392,6 @@
   changeCellsOption: ChangeCellsOptionMutationPayload;
   /** Изменение стилей колонки таблицы */
   changeColumnDimension: ChangeColumnDimensionPayload;
-  /** Мутация на изменение дивизионов. */
-  changeDivisions: ChangeDivisionsMutationPayload;
   /** Изменение комментария версии документа. */
   changeDocumentComment: ChangeDocumentCommentMutationPayload;
   /** Мутация для изменения файла */
@@ -2652,11 +2626,6 @@
 };
 
 /** Мутации на изменение чего-либо. */
-export type MutationChangeDivisionsArgs = {
-  input: ChangeDivisionsMutationInput;
-};
-
-/** Мутации на изменение чего-либо. */
 export type MutationChangeDocumentCommentArgs = {
   id: Scalars['ID'];
   input: UpdateDocumentInput;
@@ -5197,14 +5166,6 @@
 
 export type AddProjectMutation = { __typename?: 'Mutation', addProject: { __typename: 'AddProjectMutationPayload', success: boolean, errors: Array<{ __typename: 'ErrorFieldType', field: string, messages: Array<string> }>, project?: { __typename: 'ProjectType', id: string, name: string, short: string, description: string, visibility: boolean, archive: boolean, createdAt: any, contentType: { __typename?: 'ContentTypeType', id: string, model: string } } | null } };
 
-export type ChangeDivisionsMutationVariables = Exact<{
-  periodId: Scalars['ID'];
-  divisionsId: Array<InputMaybe<Scalars['Int']>> | InputMaybe<Scalars['Int']>;
-  action: ActionRelationShip;
-}>;
-
-export type ChangeDivisionsMutation = { __typename?: 'Mutation', changeDivisions: { __typename: 'ChangeDivisionsMutationPayload', success: boolean, divisionsId: Array<number | null>, action: ActionRelationShip, errors: Array<{ __typename: 'ErrorFieldType', field: string, messages: Array<string> }> } };
-
 export type ChangePeriodMutationVariables = Exact<{
   id: Scalars['ID'];
   name: Scalars['String'];
@@ -5382,9 +5343,6 @@
   periodId: Scalars['ID'];
 }>;
 
-<<<<<<< HEAD
-export type PeriodQuery = { __typename?: 'Query', period: { __typename: 'PeriodType', id: string, name: string, multiple: boolean, status: string, start?: any | null, expiration?: any | null, privately: boolean, createdAt: any, project?: { __typename: 'ProjectType', id: string, name: string, short: string, description: string, visibility: boolean, archive: boolean, createdAt: any, contentType: { __typename?: 'ContentTypeType', id: string, model: string } } | null, user: { __typename: 'UserType', id: string, username: string, avatar?: string | null, email: string, firstName: string, lastName: string, sirName?: string | null, isActive: boolean, createdAt: any }, divisions?: Array<{ __typename?: 'DivisionType', id: string, objectId: number } | null> | null, methodicalSupport?: Array<{ __typename: 'FileType', name: string, src: string, size?: number | null }> | null } };
-=======
 export type PeriodQuery = { __typename?: 'Query', period: { __typename: 'PeriodType', id: string, name: string, multiple: boolean, status: string, start?: any | null, expiration?: any | null, privately: boolean, createdAt: any, project?: { __typename: 'ProjectType', id: string, name: string, short: string, description: string, visibility: boolean, archive: boolean, createdAt: any, contentType: { __typename?: 'ContentTypeType', id: string, model: string } } | null, user: { __typename: 'UserType', id: string, username: string, avatar?: string | null, email: string, firstName: string, lastName: string, sirName?: string | null, isActive: boolean, createdAt: any }, documents?: Array<{ __typename: 'DocumentType', id: string, version: number, comment: string, createdAt: any, lastStatus?: { __typename: 'DocumentStatusType', id: string, comment: string, createdAt: any, status: { __typename: 'StatusType', id: string, name: string, comment?: string | null, edit: boolean } } | null } | null> | null, periodGroups?: Array<{ __typename: 'PeriodGroupType', id: string, name: string, createdAt: any, users?: Array<{ __typename: 'UserType', id: string, username: string, avatar?: string | null, email: string, firstName: string, lastName: string, sirName?: string | null, isActive: boolean, createdAt: any }> | null, privileges?: Array<{ __typename: 'PrivilegeType', id: string, name: string, key: string, createdAt: any }> | null } | null> | null, methodicalSupport?: Array<{ __typename: 'FileType', name: string, src: string, size?: number | null }> | null } };
 
 export type PeriodsQueryVariables = Exact<{
@@ -5397,7 +5355,6 @@
 export type PrivilegesQueryVariables = Exact<{ [key: string]: never; }>;
 
 export type PrivilegesQuery = { __typename?: 'Query', privileges: Array<{ __typename: 'PrivilegeType', id: string, name: string, key: string, createdAt: any }> };
->>>>>>> 83836621
 
 export type ProjectQueryVariables = Exact<{
   projectId: Scalars['ID'];
