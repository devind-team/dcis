--- conflicted
+++ resolved
@@ -317,25 +317,28 @@
 export type AddRowDimensionMutationInput = {
   clientMutationId?: InputMaybe<Scalars['String']>;
   /** Идентификатор документа */
-  documentId?: InputMaybe<Scalars['ID']>;
-  /** Индекс вставки в плоскую структуру */
-  globalIndex: Scalars['Int'];
-  /** Вспомогательные индексы в плоской структуре */
-  globalIndices: Array<GlobalIndicesInputType>;
-  /** Индекс вставки */
-  index: Scalars['Int'];
-  /** Идентификатор родительской строки */
-  parentId?: InputMaybe<Scalars['ID']>;
-  /** Идентификатор листа */
-  sheetId: Scalars['ID'];
-};
-
-/** Добавление строки. */
+  documentId: Scalars['ID'];
+  /** Позиция вставки */
+  position: Scalars['String'];
+  /** Идентификатор строки */
+  rowId: Scalars['Int'];
+};
+
+/**
+ * Вставка строк.
+ *
+ * После добавления строки бы то не было, строка приобретает новый индекс,
+ * соответственно, все строки после вставленной строки должны увеличить свой индекс на единицу.
+ */
 export type AddRowDimensionMutationPayload = {
   __typename?: 'AddRowDimensionMutationPayload';
-  clientMutationId?: Maybe<Scalars['String']>;
-  /** Ошибки мутации */
-  errors: Array<ErrorFieldType>;
+  /** Добавленные ячейки */
+  cells: Array<Maybe<CellType>>;
+  clientMutationId?: Maybe<Scalars['String']>;
+  /** Ошибки мутации */
+  errors: Array<ErrorFieldType>;
+  /** Объединенные ячейки */
+  mergedCells: Array<Maybe<MergedCellType>>;
   /** Добавленная строка */
   rowDimension: RowDimensionType;
   /** Успех мутации */
@@ -650,54 +653,45 @@
   borderStyle: Scalars['JSONString'];
   /** Цвет индекса */
   color: Scalars['String'];
-  /** Объединение колонок */
-  colspan: Scalars['Int'];
+  /** Колонка */
+  column?: Maybe<ColumnDimensionType>;
   /** Идентификатор колонки */
-  columnId?: Maybe<Scalars['ID']>;
+  columnId?: Maybe<Scalars['Int']>;
   /** Комментарий */
   comment?: Maybe<Scalars['String']>;
+  /** Значение по умолчанию */
+  default?: Maybe<Scalars['String']>;
   /** Редактируемая ячейка */
   editable: Scalars['Boolean'];
-  /** Текст ошибки */
-  error?: Maybe<Scalars['String']>;
   /** Формула */
   formula?: Maybe<Scalars['String']>;
-  /** Позиция в плоской структуре */
-  globalPosition: Scalars['String'];
   /** Горизонтальное выравнивание */
-  horizontalAlign?: Maybe<Scalars['ID']>;
-  /** Идентификатор */
+  horizontalAlign?: Maybe<Scalars['String']>;
   id: Scalars['ID'];
   /** Курсив */
   italic: Scalars['Boolean'];
   /** Тип значения */
   kind: Scalars['String'];
+  /** Ограничения на ячейку */
+  limitations?: Maybe<Array<Maybe<LimitationType>>>;
   /** Маска для ввода значений */
   mask?: Maybe<Scalars['String']>;
-  /** Позиция относительно родительской строки */
-  position: Scalars['String'];
-  /** Связанные с объединением позиции в плоской структуре */
-  relatedGlobalPositions: Array<Scalars['String']>;
+  /** Строка */
+  row?: Maybe<RowDimensionType>;
   /** Идентификатор строки */
-  rowId?: Maybe<Scalars['ID']>;
-  /** Объединение строк */
-  rowspan: Scalars['Int'];
+  rowId?: Maybe<Scalars['Int']>;
   /** Размер шрифта */
   size: Scalars['Int'];
   /** Зачеркнутый */
-  strike: Scalars['Boolean'];
+  strike?: Maybe<Scalars['Boolean']>;
   /** Жирный шрифт */
   strong: Scalars['Boolean'];
   /** Подсказка */
   tooltip?: Maybe<Scalars['String']>;
   /** Тип подчеркивания */
   underline?: Maybe<Scalars['String']>;
-  /** Значение */
-  value?: Maybe<Scalars['String']>;
-  /** Валидно ли поле */
-  verified: Scalars['Boolean'];
   /** Вертикальное выравнивание */
-  verticalAlign?: Maybe<Scalars['ID']>;
+  verticalAlign?: Maybe<Scalars['String']>;
 };
 
 export type ChangeAvatarMutationInput = {
@@ -795,8 +789,8 @@
 };
 
 export type ChangeCellsOptionMutationInput = {
-  /** Идентификаторы ячеек */
-  cellIds: Array<Scalars['ID']>;
+  /** Идентификатор ячейки */
+  cellsId: Array<Scalars['Int']>;
   clientMutationId?: InputMaybe<Scalars['String']>;
   /** Идентификатор поля */
   field: Scalars['String'];
@@ -805,15 +799,14 @@
 };
 
 /**
- * Изменение свойств ячеек:
+ * Мутация для изменения свойств ячеек:
  *
+ * - horizontal_align - ['left', 'center', 'right']
+ * - vertical_align - ['top', 'middle', 'bottom']
+ * - size - цифра от 10 до 24
  * - strong - true, false
  * - italic - true, false
- * - strike - true, false
  * - underline - [None, 'single', 'double', 'single_accounting', 'double_accounting']
- * - horizontal_align - ['left', 'center', 'right']
- * - vertical_align - ['top', 'middle', 'bottom']
- * - size - число от 6 до 24
  * - kind - [
  *     'n', 's', 'f', 'b', 'inlineStr', 'e', 'str', 'd', 'text', 'money',
  *     'bigMoney', 'fl', 'user', 'department', 'organization', 'classification'
@@ -821,49 +814,26 @@
  */
 export type ChangeCellsOptionMutationPayload = {
   __typename?: 'ChangeCellsOptionMutationPayload';
-  /** Измененные свойства ячеек */
-  changedOptions?: Maybe<Array<ChangedCellOption>>;
-  clientMutationId?: Maybe<Scalars['String']>;
-  /** Ошибки мутации */
-  errors: Array<ErrorFieldType>;
-  /** Успех мутации */
-  success: Scalars['Boolean'];
-};
-
-export type ChangeColumnDimensionMutationInput = {
-  clientMutationId?: InputMaybe<Scalars['String']>;
-  /** Идентификатор колонки */
-  columnDimensionId: Scalars['ID'];
-  /** Фиксация колонки */
-  fixed: Scalars['Boolean'];
-  /** Скрытие колонки */
-  hidden: Scalars['Boolean'];
-  /** Тип значения */
-  kind: Scalars['String'];
-  /** Ширина колонки */
-  width?: InputMaybe<Scalars['Int']>;
-};
-
-/** Изменение колонки. */
-export type ChangeColumnDimensionMutationPayload = {
-  __typename?: 'ChangeColumnDimensionMutationPayload';
-  clientMutationId?: Maybe<Scalars['String']>;
-  /** Идентификатор колонки */
-  columnDimensionId: Scalars['ID'];
-  /** Ошибки мутации */
-  errors: Array<ErrorFieldType>;
-  /** Фиксация колонки */
-  fixed: Scalars['Boolean'];
-  /** Скрытие колонки */
-  hidden: Scalars['Boolean'];
-  /** Тип значения */
-  kind: Scalars['String'];
-  /** Успех мутации */
-  success: Scalars['Boolean'];
-  /** Дата обновления колонки */
-  updatedAt: Scalars['DateTime'];
-  /** Ширина колонки */
-  width?: Maybe<Scalars['Int']>;
+  /** Измененные ячейки */
+  cells?: Maybe<Array<Maybe<CellType>>>;
+  clientMutationId?: Maybe<Scalars['String']>;
+  /** Ошибки мутации */
+  errors: Array<ErrorFieldType>;
+  /** Успех мутации */
+  success: Scalars['Boolean'];
+  /** Измененные значения */
+  values?: Maybe<Array<Maybe<ValueType>>>;
+};
+
+/** Мутация для изменения стилей колонки таблицы. */
+export type ChangeColumnDimensionPayload = {
+  __typename?: 'ChangeColumnDimensionPayload';
+  /** Измененные стили колонки таблицы */
+  columnDimension?: Maybe<ColumnDimensionType>;
+  /** Ошибки мутации */
+  errors: Array<ErrorFieldType>;
+  /** Успех мутации */
+  success: Scalars['Boolean'];
 };
 
 /** Изменение комментария версии документа. */
@@ -897,7 +867,7 @@
 export type ChangeFileValueMutationInput = {
   clientMutationId?: InputMaybe<Scalars['String']>;
   /** Идентификатор колонки */
-  columnId: Scalars['ID'];
+  columnId: Scalars['Int'];
   /** Идентификатор документа */
   documentId: Scalars['ID'];
   /** Новые файлы */
@@ -905,9 +875,9 @@
   /** Оставшиеся файлы */
   remainingFiles: Array<Scalars['ID']>;
   /** Идентификатор строки */
-  rowId: Scalars['ID'];
+  rowId: Scalars['Int'];
   /** Идентификатор листа */
-  sheetId: Scalars['ID'];
+  sheetId: Scalars['Int'];
   /** Значение */
   value: Scalars['String'];
 };
@@ -920,10 +890,8 @@
   errors: Array<ErrorFieldType>;
   /** Успех мутации */
   success: Scalars['Boolean'];
-  /** Дата изменения */
-  updatedAt: Scalars['DateTime'];
   /** Измененное значение */
-  value: Scalars['String'];
+  value?: Maybe<ValueType>;
   /** Измененные файлы */
   valueFiles?: Maybe<Array<Maybe<FileType>>>;
 };
@@ -1275,42 +1243,6 @@
   project?: Maybe<ProjectType>;
   /** Успех мутации */
   success: Scalars['Boolean'];
-};
-
-export type ChangeRowDimensionMutationInput = {
-  clientMutationId?: InputMaybe<Scalars['String']>;
-  /** Динамическая ли строка */
-  dynamic: Scalars['Boolean'];
-  /** Фиксация строки */
-  fixed: Scalars['Boolean'];
-  /** Высота строки */
-  height?: InputMaybe<Scalars['Int']>;
-  /** Скрытие строки */
-  hidden: Scalars['Boolean'];
-  /** Идентификатор строки */
-  rowDimensionId: Scalars['ID'];
-};
-
-/** Изменение строки. */
-export type ChangeRowDimensionMutationPayload = {
-  __typename?: 'ChangeRowDimensionMutationPayload';
-  clientMutationId?: Maybe<Scalars['String']>;
-  /** Динамическая ли строка */
-  dynamic: Scalars['Boolean'];
-  /** Ошибки мутации */
-  errors: Array<ErrorFieldType>;
-  /** Фиксация строки */
-  fixed: Scalars['Boolean'];
-  /** Высота строки */
-  height?: Maybe<Scalars['Int']>;
-  /** Скрытие строки */
-  hidden: Scalars['Boolean'];
-  /** Идентификатор строки */
-  rowDimensionId: Scalars['ID'];
-  /** Успех мутации */
-  success: Scalars['Boolean'];
-  /** Дата обновления строки */
-  updatedAt: Scalars['DateTime'];
 };
 
 export type ChangeSectionFilesMutationInput = {
@@ -1454,13 +1386,13 @@
 export type ChangeValueMutationInput = {
   clientMutationId?: InputMaybe<Scalars['String']>;
   /** Идентификатор колонки */
-  columnId: Scalars['ID'];
+  columnId: Scalars['Int'];
   /** Идентификатор документа */
   documentId: Scalars['ID'];
   /** Идентификатор строки */
-  rowId: Scalars['ID'];
+  rowId: Scalars['Int'];
   /** Идентификатор листа */
-  sheetId: Scalars['ID'];
+  sheetId: Scalars['Int'];
   /** Значение */
   value: Scalars['String'];
 };
@@ -1473,46 +1405,37 @@
   errors: Array<ErrorFieldType>;
   /** Успех мутации */
   success: Scalars['Boolean'];
-  /** Дата изменения */
-  updatedAt: Scalars['DateTime'];
   /** Измененное значение */
-  value: Scalars['String'];
-};
-
-/** Измененное свойство ячейки. */
-export type ChangedCellOption = {
-  __typename?: 'ChangedCellOption';
-  /** Идентификаторы ячеек */
-  cellId: Scalars['ID'];
-  /** Идентификатор поля */
-  field: Scalars['String'];
-  /** Значение поля */
-  value?: Maybe<Scalars['String']>;
-};
-
-/** Тип колонки. */
+  value?: Maybe<ValueType>;
+};
+
+/** Тип колонок. */
 export type ColumnDimensionType = {
   __typename?: 'ColumnDimensionType';
-  /** Дата добавления */
-  createdAt: Scalars['DateTime'];
+  /** Ячейки */
+  cells?: Maybe<Array<Maybe<CellType>>>;
   /** Фиксация колонки */
   fixed: Scalars['Boolean'];
-  /** Скрытие колонки */
+  /** Скрытое поле */
   hidden: Scalars['Boolean'];
-  /** Идентификатор */
   id: Scalars['ID'];
   /** Индекс колонки */
   index: Scalars['Int'];
-  /** Тип значений */
+  /** Тип значения */
   kind: Scalars['String'];
-  /** Название колонки */
-  name: Scalars['String'];
-  /** Дата обновления */
-  updatedAt: Scalars['DateTime'];
+  /** Листы */
+  sheet?: Maybe<SheetType>;
   /** Пользователь */
   user?: Maybe<Array<Maybe<UserType>>>;
+  /** Значения документа */
+  values?: Maybe<Array<Maybe<ValueType>>>;
   /** Ширина колонки */
   width?: Maybe<Scalars['Int']>;
+};
+
+/** Тип колонок. */
+export type ColumnDimensionTypeValuesArgs = {
+  documentId: Scalars['ID'];
 };
 
 /** Комментарии */
@@ -1866,17 +1789,21 @@
 export type DeleteRowDimensionMutationInput = {
   clientMutationId?: InputMaybe<Scalars['String']>;
   /** Идентификатор строки */
-  rowDimensionId: Scalars['ID'];
-};
-
-/** Удаление строки. */
+  rowId: Scalars['Int'];
+};
+
+/** Мутация для удаления строки. */
 export type DeleteRowDimensionMutationPayload = {
   __typename?: 'DeleteRowDimensionMutationPayload';
   clientMutationId?: Maybe<Scalars['String']>;
   /** Ошибки мутации */
   errors: Array<ErrorFieldType>;
+  /** Измененные строки */
+  index: Scalars['Int'];
+  /** Объединенные ячейки */
+  mergedCells: Array<Maybe<MergedCellType>>;
   /** Идентификатор удаленной строки */
-  rowDimensionId: Scalars['ID'];
+  rowId: Scalars['Int'];
   /** Успех мутации */
   success: Scalars['Boolean'];
 };
@@ -2114,7 +2041,7 @@
   /** Период сбора */
   period?: Maybe<PeriodType>;
   /** Листы */
-  sheets: Array<Maybe<SheetType>>;
+  sheets?: Maybe<Array<SheetType>>;
   /** Дата обновления */
   updatedAt: Scalars['DateTime'];
   /** Версия документа */
@@ -2233,14 +2160,6 @@
   tokenType?: Maybe<Scalars['String']>;
   /** Авторизованный пользователь */
   user?: Maybe<UserType>;
-};
-
-/** Индекс строки в плоской структуре. */
-export type GlobalIndicesInputType = {
-  /** Индекс в плоской структуре */
-  globalIndex: Scalars['Int'];
-  /** Идентификатор строки */
-  rowId: Scalars['ID'];
 };
 
 /** Группа пользователей. */
@@ -2265,6 +2184,20 @@
   offset?: InputMaybe<Scalars['Int']>;
   sirName_Icontains?: InputMaybe<Scalars['String']>;
   username_Icontains?: InputMaybe<Scalars['String']>;
+};
+
+/** Ограничения на ячейку. */
+export type LimitationType = {
+  __typename?: 'LimitationType';
+  /** Ячейка */
+  cell?: Maybe<CellType>;
+  /** Состояние */
+  condition: Scalars['String'];
+  id: Scalars['ID'];
+  /** Оператор */
+  operator: Scalars['String'];
+  /** Значение */
+  value: Scalars['String'];
 };
 
 /** An enumeration. */
@@ -2386,6 +2319,26 @@
   text: Scalars['String'];
   /** Пользователь */
   user: UserType;
+};
+
+/** Тип для объединенных ячеек. */
+export type MergedCellType = {
+  __typename?: 'MergedCellType';
+  cells?: Maybe<Array<Maybe<Scalars['String']>>>;
+  colspan?: Maybe<Scalars['Int']>;
+  id: Scalars['ID'];
+  /** Конечная позиция в колонке */
+  maxCol: Scalars['Int'];
+  /** Конечная позиция в строке */
+  maxRow: Scalars['Int'];
+  /** Начальная позиция в колонке */
+  minCol: Scalars['Int'];
+  /** Начальная позиция в строке */
+  minRow: Scalars['Int'];
+  /** Объединенный диапазон */
+  range: Scalars['String'];
+  rowspan?: Maybe<Scalars['Int']>;
+  target?: Maybe<Scalars['String']>;
 };
 
 /** Мутации на изменение чего-либо. */
@@ -2437,8 +2390,8 @@
   changeCategoryPosition: ChangeCategoryPositionMutationPayload;
   /** Изменения опций ячейки */
   changeCellsOption: ChangeCellsOptionMutationPayload;
-  /** Изменение колонки */
-  changeColumnDimension: ChangeColumnDimensionMutationPayload;
+  /** Изменение стилей колонки таблицы */
+  changeColumnDimension: ChangeColumnDimensionPayload;
   /** Изменение комментария версии документа. */
   changeDocumentComment: ChangeDocumentCommentMutationPayload;
   /** Мутация для изменения файла */
@@ -2481,8 +2434,6 @@
   changeProfileVisibility: ChangeProfileVisibilityMutationPayload;
   /** Мутация изменения настроек проекта. */
   changeProject: ChangeProjectMutationPayload;
-  /** Изменение строки */
-  changeRowDimension: ChangeRowDimensionMutationPayload;
   /** Изменение текста секции */
   changeSectionFiles: ChangeSectionFilesMutationPayload;
   /** Изменение текста секции */
@@ -2670,7 +2621,8 @@
 
 /** Мутации на изменение чего-либо. */
 export type MutationChangeColumnDimensionArgs = {
-  input: ChangeColumnDimensionMutationInput;
+  id: Scalars['ID'];
+  input: UpdateColumnDimensionInput;
 };
 
 /** Мутации на изменение чего-либо. */
@@ -2779,11 +2731,6 @@
 export type MutationChangeProjectArgs = {
   id: Scalars['ID'];
   input: UpdateProjectInput;
-};
-
-/** Мутации на изменение чего-либо. */
-export type MutationChangeRowDimensionArgs = {
-  input: ChangeRowDimensionMutationInput;
 };
 
 /** Мутации на изменение чего-либо. */
@@ -3982,8 +3929,7 @@
 
 /** Схема запросов данных. */
 export type QuerySheetArgs = {
-  documentId?: InputMaybe<Scalars['ID']>;
-  sheetId: Scalars['ID'];
+  sheetId: Scalars['Int'];
 };
 
 /** Схема запросов данных. */
@@ -4034,10 +3980,7 @@
 
 /** Схема запросов данных. */
 export type QueryValueFilesArgs = {
-  columnId: Scalars['ID'];
-  documentId: Scalars['ID'];
-  rowId: Scalars['ID'];
-  sheetId: Scalars['ID'];
+  valueId: Scalars['ID'];
 };
 
 export type RecoveryPasswordMutationInput = {
@@ -4164,37 +4107,33 @@
   success: Scalars['Boolean'];
 };
 
-/** Тип строки. */
+/** Тип строк. */
 export type RowDimensionType = {
   __typename?: 'RowDimensionType';
   /** Агрегирование перечисление (мин, макс) для динамических строк */
   aggregation?: Maybe<Scalars['String']>;
   /** Ячейки */
-  cells: Array<CellType>;
+  cells?: Maybe<Array<Maybe<CellType>>>;
   /** Дочерние строки */
-  children: Array<RowDimensionType>;
+  children?: Maybe<Array<Maybe<RowDimensionType>>>;
   /** Дата добавления */
   createdAt: Scalars['DateTime'];
-  /** Идентификатор документа */
-  documentId?: Maybe<Scalars['ID']>;
+  /** Документ, для динамических строк */
+  document?: Maybe<DocumentType>;
   /** Динамическая ли строка */
   dynamic: Scalars['Boolean'];
-  /** Фиксация строки */
-  fixed: Scalars['Boolean'];
-  /** Индекс строки в плоской структуре */
-  globalIndex: Scalars['Int'];
-  /** Высота строки */
+  /** Высота колонки */
   height?: Maybe<Scalars['Int']>;
-  /** Скрытие строки */
-  hidden: Scalars['Boolean'];
-  /** Идентификатор */
-  id: Scalars['ID'];
-  /** Индекс строки относительно родителя */
+  id: Scalars['ID'];
+  /** Индекс строки */
   index: Scalars['Int'];
-  /** Название строки */
-  name: Scalars['String'];
-  /** Родительская строка */
+  objectId?: Maybe<Scalars['Int']>;
+  /** Родительское правило */
   parent?: Maybe<RowDimensionType>;
+  /** Идентификатор родителя */
+  parentId?: Maybe<Scalars['Int']>;
+  /** Лист */
+  sheet: SheetType;
   /** Дата обновления */
   updatedAt: Scalars['DateTime'];
   /** Пользователь */
@@ -4430,17 +4369,27 @@
   value: Scalars['String'];
 };
 
-/** Тип листа. */
+/**
+ * Тип моделей листов.
+ *
+ * rows, cells - могут иметь идентификатор документа, в противном случае
+ *     выгружается только каркас
+ * values - могут выгружаться только значения привязанные к строкам
+ * columns, merged_cells - привязываются к каркасу и от документа не зависят.
+ */
 export type SheetType = {
   __typename?: 'SheetType';
+  /** Мета информация о ячейках */
+  cells?: Maybe<Array<Maybe<CellType>>>;
   /** Колонки */
   columns?: Maybe<Array<Maybe<ColumnDimensionType>>>;
   /** Комментарий */
   comment: Scalars['String'];
-  /** Дата добавления */
+  /** Дата создания */
   createdAt: Scalars['DateTime'];
-  /** Идентификатор */
-  id: Scalars['ID'];
+  id: Scalars['ID'];
+  /** Объединенные ячейки */
+  mergedCells?: Maybe<Array<Maybe<MergedCellType>>>;
   /** Наименование */
   name: Scalars['String'];
   /** Период */
@@ -4451,6 +4400,44 @@
   rows?: Maybe<Array<Maybe<RowDimensionType>>>;
   /** Дата обновления */
   updatedAt: Scalars['DateTime'];
+  /** Значения документа */
+  values?: Maybe<Array<Maybe<ValueType>>>;
+};
+
+/**
+ * Тип моделей листов.
+ *
+ * rows, cells - могут иметь идентификатор документа, в противном случае
+ *     выгружается только каркас
+ * values - могут выгружаться только значения привязанные к строкам
+ * columns, merged_cells - привязываются к каркасу и от документа не зависят.
+ */
+export type SheetTypeCellsArgs = {
+  documentId?: InputMaybe<Scalars['ID']>;
+};
+
+/**
+ * Тип моделей листов.
+ *
+ * rows, cells - могут иметь идентификатор документа, в противном случае
+ *     выгружается только каркас
+ * values - могут выгружаться только значения привязанные к строкам
+ * columns, merged_cells - привязываются к каркасу и от документа не зависят.
+ */
+export type SheetTypeRowsArgs = {
+  documentId?: InputMaybe<Scalars['ID']>;
+};
+
+/**
+ * Тип моделей листов.
+ *
+ * rows, cells - могут иметь идентификатор документа, в противном случае
+ *     выгружается только каркас
+ * values - могут выгружаться только значения привязанные к строкам
+ * columns, merged_cells - привязываются к каркасу и от документа не зависят.
+ */
+export type SheetTypeValuesArgs = {
+  documentId: Scalars['ID'];
 };
 
 /** Тип статусов документов. */
@@ -4579,16 +4566,8 @@
 
 export type UnloadFileValueArchiveMutationInput = {
   clientMutationId?: InputMaybe<Scalars['String']>;
-  /** Идентификатор колонки */
-  columnId: Scalars['ID'];
-  /** Идентификатор документа */
-  documentId: Scalars['ID'];
-  /** Название архива */
-  name: Scalars['String'];
-  /** Идентификатор строки */
-  rowId: Scalars['ID'];
-  /** Идентификатор листа */
-  sheetId: Scalars['ID'];
+  /** Идентификатор значения ячейки */
+  valueId: Scalars['ID'];
 };
 
 /** Выгрузка архива значения ячейки типа `Файл`. */
@@ -4601,6 +4580,17 @@
   src?: Maybe<Scalars['String']>;
   /** Успех мутации */
   success: Scalars['Boolean'];
+};
+
+export type UpdateColumnDimensionInput = {
+  /** Фиксация колонки */
+  fixed: Scalars['Boolean'];
+  /** Скрытое поле */
+  hidden: Scalars['Boolean'];
+  /** Тип поля */
+  kind?: InputMaybe<Scalars['String']>;
+  /** Ширина колонки */
+  width?: InputMaybe<Scalars['Int']>;
 };
 
 export type UpdateDocumentInput = {
@@ -4748,6 +4738,22 @@
   node?: Maybe<UserType>;
 };
 
+/** Тип для значений. */
+export type ValueType = {
+  __typename?: 'ValueType';
+  /** Идентификатор колонки */
+  columnId?: Maybe<Scalars['Int']>;
+  /** Текст ошибки */
+  error?: Maybe<Scalars['String']>;
+  id: Scalars['ID'];
+  /** Идентификатор строки */
+  rowId?: Maybe<Scalars['Int']>;
+  /** Значение */
+  value: Scalars['String'];
+  /** Валидно ли поле */
+  verified: Scalars['Boolean'];
+};
+
 export type FileFieldsFragment = { __typename: 'FileType', id: string, name: string, src: string, ext?: string | null, size?: number | null, deleted: boolean, createdAt: any, updatedAt: any };
 
 export type ProfileFieldsFragment = { __typename: 'ProfileType', id: string, name: string, code: string, kind: ProfileKind, position: number };
@@ -5041,9 +5047,9 @@
 
 export type RequestStatisticsQuery = { __typename?: 'Query', requestStatistics: { __typename?: 'RequestStatisticsType', browsers: Array<{ __typename?: 'PointStatisticsType', name: string, value: number } | null>, os: Array<{ __typename?: 'PointStatisticsType', name: string, value: number } | null>, device: Array<{ __typename?: 'PointStatisticsType', name: string, value: number } | null> } };
 
-export type CellFieldsFragment = { __typename: 'CellType', id: string, kind: string, editable: boolean, formula?: string | null, comment?: string | null, mask?: string | null, tooltip?: string | null, columnId?: string | null, rowId?: string | null, horizontalAlign?: string | null, verticalAlign?: string | null, size: number, strong: boolean, italic: boolean, strike: boolean, underline?: string | null, color: string, background: string, borderStyle: any, borderColor: any, position: string, globalPosition: string, relatedGlobalPositions: Array<string>, colspan: number, rowspan: number, value?: string | null, verified: boolean, error?: string | null };
-
-export type ColumnDimensionFieldsFragment = { __typename: 'ColumnDimensionType', id: string, index: number, name: string, width?: number | null, fixed: boolean, hidden: boolean, kind: string, createdAt: any, updatedAt: any };
+export type CellFieldsFragment = { __typename: 'CellType', id: string, kind: string, editable: boolean, default?: string | null, tooltip?: string | null, horizontalAlign?: string | null, verticalAlign?: string | null, size: number, strong: boolean, italic: boolean, color: string, background: string, borderStyle: any, borderColor: any, columnId?: number | null, rowId?: number | null };
+
+export type ColumnDimensionFieldsFragment = { __typename: 'ColumnDimensionType', id: string, index: number, width?: number | null, fixed: boolean, hidden: boolean, kind: string };
 
 export type DepartmentFieldFragment = { __typename: 'DepartmentType', id: string, name: string, code?: number | null, createdAt: any };
 
@@ -5051,17 +5057,21 @@
 
 export type DocumentFieldsFragment = { __typename: 'DocumentType', id: string, comment: string, version: number, createdAt: any, updatedAt: any };
 
+export type MergedCellsFieldsFragment = { __typename: 'MergedCellType', id: string, colspan?: number | null, rowspan?: number | null, target?: string | null, cells?: Array<string | null> | null };
+
 export type OrganizationFieldFragment = { __typename: 'OrganizationType', id: string, name: string, createdAt: any };
 
 export type PeriodFieldsFragment = { __typename: 'PeriodType', id: string, name: string, multiple: boolean, status: string, start?: any | null, expiration?: any | null, privately: boolean, createdAt: any, methodicalSupport?: Array<{ __typename: 'FileType', name: string, src: string, size?: number | null }> | null };
 
 export type ProjectFieldsFragment = { __typename: 'ProjectType', id: string, name: string, short: string, description: string, visibility: boolean, archive: boolean, createdAt: any, contentType: { __typename?: 'ContentTypeType', id: string, model: string } };
 
-export type RowDimensionFieldsFragment = { __typename: 'RowDimensionType', id: string, index: number, globalIndex: number, name: string, height?: number | null, fixed: boolean, hidden: boolean, dynamic: boolean, aggregation?: string | null, createdAt: any, updatedAt: any, documentId?: string | null, parent?: { __typename: 'RowDimensionType', id: string, index: number, globalIndex: number } | null, children: Array<{ __typename: 'RowDimensionType', id: string, index: number, globalIndex: number }>, cells: Array<{ __typename: 'CellType', id: string, kind: string, editable: boolean, formula?: string | null, comment?: string | null, mask?: string | null, tooltip?: string | null, columnId?: string | null, rowId?: string | null, horizontalAlign?: string | null, verticalAlign?: string | null, size: number, strong: boolean, italic: boolean, strike: boolean, underline?: string | null, color: string, background: string, borderStyle: any, borderColor: any, position: string, globalPosition: string, relatedGlobalPositions: Array<string>, colspan: number, rowspan: number, value?: string | null, verified: boolean, error?: string | null }> };
+export type RowDimensionFieldsFragment = { __typename: 'RowDimensionType', id: string, index: number, height?: number | null, dynamic: boolean, createdAt: any, updatedAt: any, parentId?: number | null };
 
 export type SheetFieldsFragment = { __typename: 'SheetType', id: string, name: string, position: number, comment: string, createdAt: any, updatedAt: any };
 
 export type StatusFieldsFragment = { __typename: 'StatusType', id: string, name: string, comment?: string | null, edit: boolean };
+
+export type ValueFieldsFragment = { __typename: 'ValueType', id: string, value: string, verified: boolean, error?: string | null, columnId?: number | null, rowId?: number | null };
 
 export type AuthCbiasMutationVariables = Exact<{
   uid: Scalars['String'];
@@ -5116,8 +5126,6 @@
 
 export type UnloadDocumentMutation = { __typename?: 'Mutation', unloadDocument: { __typename: 'UnloadDocumentMutationPayload', success: boolean, src?: string | null, errors: Array<{ __typename: 'ErrorFieldType', field: string, messages: Array<string> }> } };
 
-<<<<<<< HEAD
-=======
 export type ChangePeriodGroupPrivilegesMutationVariables = Exact<{
   periodGroupId: Scalars['Int'];
   privilegesIds?: InputMaybe<Array<Scalars['ID']> | Scalars['ID']>;
@@ -5133,7 +5141,6 @@
 
 export type ChangeGroupUserPrivilegesMutation = { __typename?: 'Mutation', changeGroupUsersPrivileges: { __typename: 'ChangeGroupUserPrivilegesMutationPayload', success: boolean, errors: Array<{ __typename: 'ErrorFieldType', field: string, messages: Array<string> }>, privileges: Array<{ __typename: 'PrivilegeType', id: string, name: string, key: string, createdAt: any } | null> } };
 
->>>>>>> b48b7bd2
 export type AddPeriodMutationVariables = Exact<{
   name: Scalars['String'];
   projectId: Scalars['ID'];
@@ -5223,65 +5230,30 @@
 export type DeleteUserFromPeriodGroupMutation = { __typename?: 'Mutation', deleteUserFromPeriodGroup: { __typename: 'DeleteUserFromPeriodGroupMutationPayload', id: string, success: boolean, errors: Array<{ __typename: 'ErrorFieldType', field: string, messages: Array<string> }> } };
 
 export type AddRowDimensionMutationVariables = Exact<{
-  sheetId: Scalars['ID'];
-  documentId?: InputMaybe<Scalars['ID']>;
-  parentId?: InputMaybe<Scalars['ID']>;
-  index: Scalars['Int'];
-  globalIndex: Scalars['Int'];
-  globalIndices: Array<GlobalIndicesInputType> | GlobalIndicesInputType;
-}>;
-
-export type AddRowDimensionMutation = { __typename?: 'Mutation', addRowDimension: { __typename: 'AddRowDimensionMutationPayload', success: boolean, errors: Array<{ __typename: 'ErrorFieldType', field: string, messages: Array<string> }>, rowDimension: { __typename: 'RowDimensionType', id: string, index: number, globalIndex: number, name: string, height?: number | null, fixed: boolean, hidden: boolean, dynamic: boolean, aggregation?: string | null, createdAt: any, updatedAt: any, documentId?: string | null, parent?: { __typename: 'RowDimensionType', id: string, index: number, globalIndex: number } | null, children: Array<{ __typename: 'RowDimensionType', id: string, index: number, globalIndex: number }>, cells: Array<{ __typename: 'CellType', id: string, kind: string, editable: boolean, formula?: string | null, comment?: string | null, mask?: string | null, tooltip?: string | null, columnId?: string | null, rowId?: string | null, horizontalAlign?: string | null, verticalAlign?: string | null, size: number, strong: boolean, italic: boolean, strike: boolean, underline?: string | null, color: string, background: string, borderStyle: any, borderColor: any, position: string, globalPosition: string, relatedGlobalPositions: Array<string>, colspan: number, rowspan: number, value?: string | null, verified: boolean, error?: string | null }> } } };
+  documentId: Scalars['ID'];
+  rowId: Scalars['Int'];
+  position: Scalars['String'];
+}>;
+
+export type AddRowDimensionMutation = { __typename?: 'Mutation', addRowDimension: { __typename: 'AddRowDimensionMutationPayload', success: boolean, errors: Array<{ __typename: 'ErrorFieldType', field: string, messages: Array<string> }>, rowDimension: { __typename: 'RowDimensionType', id: string, index: number, height?: number | null, dynamic: boolean, createdAt: any, updatedAt: any, parentId?: number | null }, cells: Array<{ __typename: 'CellType', id: string, kind: string, editable: boolean, default?: string | null, tooltip?: string | null, horizontalAlign?: string | null, verticalAlign?: string | null, size: number, strong: boolean, italic: boolean, color: string, background: string, borderStyle: any, borderColor: any, columnId?: number | null, rowId?: number | null } | null>, mergedCells: Array<{ __typename: 'MergedCellType', id: string, colspan?: number | null, rowspan?: number | null, target?: string | null, cells?: Array<string | null> | null } | null> } };
 
 export type ChangeCellsOptionMutationVariables = Exact<{
-  cellIds: Array<Scalars['ID']> | Scalars['ID'];
+  cellsId: Array<Scalars['Int']> | Scalars['Int'];
   field: Scalars['String'];
   value?: InputMaybe<Scalars['String']>;
 }>;
 
-export type ChangeCellsOptionMutation = { __typename?: 'Mutation', changeCellsOption: { __typename: 'ChangeCellsOptionMutationPayload', success: boolean, errors: Array<{ __typename: 'ErrorFieldType', field: string, messages: Array<string> }>, changedOptions?: Array<{ __typename: 'ChangedCellOption', cellId: string, field: string, value?: string | null }> | null } };
+export type ChangeCellsOptionMutation = { __typename?: 'Mutation', changeCellsOption: { __typename: 'ChangeCellsOptionMutationPayload', success: boolean, errors: Array<{ __typename: 'ErrorFieldType', field: string, messages: Array<string> }>, cells?: Array<{ __typename: 'CellType', id: string, kind: string, editable: boolean, default?: string | null, tooltip?: string | null, horizontalAlign?: string | null, verticalAlign?: string | null, size: number, strong: boolean, italic: boolean, color: string, background: string, borderStyle: any, borderColor: any, columnId?: number | null, rowId?: number | null } | null> | null, values?: Array<{ __typename: 'ValueType', id: string, value: string, verified: boolean, error?: string | null, columnId?: number | null, rowId?: number | null } | null> | null } };
 
 export type ChangeColumnDimensionMutationVariables = Exact<{
-  columnDimensionId: Scalars['ID'];
+  id: Scalars['ID'];
   width?: InputMaybe<Scalars['Int']>;
   fixed: Scalars['Boolean'];
   hidden: Scalars['Boolean'];
   kind: Scalars['String'];
 }>;
 
-export type ChangeColumnDimensionMutation = { __typename?: 'Mutation', changeColumnDimension: { __typename: 'ChangeColumnDimensionMutationPayload', success: boolean, columnDimensionId: string, width?: number | null, fixed: boolean, hidden: boolean, updatedAt: any, errors: Array<{ __typename: 'ErrorFieldType', field: string, messages: Array<string> }> } };
-
-export type ChangeFileValueMutationVariables = Exact<{
-  documentId: Scalars['ID'];
-  sheetId: Scalars['ID'];
-  columnId: Scalars['ID'];
-  rowId: Scalars['ID'];
-  value: Scalars['String'];
-  remainingFiles: Array<Scalars['ID']> | Scalars['ID'];
-  newFiles: Array<Scalars['Upload']> | Scalars['Upload'];
-}>;
-
-export type ChangeFileValueMutation = { __typename?: 'Mutation', changeFileValue: { __typename?: 'ChangeFileValueMutationPayload', success: boolean, value: string, updatedAt: any, valueFiles?: Array<{ __typename: 'FileType', id: string, name: string, src: string, ext?: string | null, size?: number | null, deleted: boolean, createdAt: any, updatedAt: any } | null> | null } };
-
-export type ChangeRowDimensionMutationVariables = Exact<{
-  rowDimensionId: Scalars['ID'];
-  height?: InputMaybe<Scalars['Int']>;
-  fixed: Scalars['Boolean'];
-  hidden: Scalars['Boolean'];
-  dynamic: Scalars['Boolean'];
-}>;
-
-export type ChangeRowDimensionMutation = { __typename?: 'Mutation', changeRowDimension: { __typename: 'ChangeRowDimensionMutationPayload', success: boolean, rowDimensionId: string, height?: number | null, fixed: boolean, hidden: boolean, dynamic: boolean, updatedAt: any, errors: Array<{ __typename: 'ErrorFieldType', field: string, messages: Array<string> }> } };
-
-export type ChangeValueMutationVariables = Exact<{
-  documentId: Scalars['ID'];
-  sheetId: Scalars['ID'];
-  columnId: Scalars['ID'];
-  rowId: Scalars['ID'];
-  value: Scalars['String'];
-}>;
-
-export type ChangeValueMutation = { __typename?: 'Mutation', changeValue: { __typename?: 'ChangeValueMutationPayload', success: boolean, value: string, updatedAt: any, errors: Array<{ __typename: 'ErrorFieldType', field: string, messages: Array<string> }> } };
+export type ChangeColumnDimensionMutation = { __typename?: 'Mutation', changeColumnDimension: { __typename?: 'ChangeColumnDimensionPayload', success: boolean, errors: Array<{ __typename: 'ErrorFieldType', field: string, messages: Array<string> }>, columnDimension?: { __typename: 'ColumnDimensionType', id: string, index: number, width?: number | null, fixed: boolean, hidden: boolean, kind: string } | null } };
 
 export type ChangeFileValueMutationVariables = Exact<{
   documentId: Scalars['ID'];
@@ -5306,20 +5278,10 @@
 export type ChangeValueMutation = { __typename?: 'Mutation', changeValue: { __typename?: 'ChangeValueMutationPayload', success: boolean, value?: { __typename: 'ValueType', id: string, value: string, verified: boolean, error?: string | null, columnId?: number | null, rowId?: number | null } | null } };
 
 export type DeleteRowDimensionMutationVariables = Exact<{
-  rowDimensionId: Scalars['ID'];
-}>;
-
-export type DeleteRowDimensionMutation = { __typename?: 'Mutation', deleteRowDimension: { __typename: 'DeleteRowDimensionMutationPayload', success: boolean, rowDimensionId: string, errors: Array<{ __typename: 'ErrorFieldType', field: string, messages: Array<string> }> } };
-
-export type UnloadFileValueArchiveMutationVariables = Exact<{
-  documentId: Scalars['ID'];
-  sheetId: Scalars['ID'];
-  columnId: Scalars['ID'];
-  rowId: Scalars['ID'];
-  name: Scalars['String'];
-}>;
-
-export type UnloadFileValueArchiveMutation = { __typename?: 'Mutation', unloadFileValueArchive: { __typename: 'UnloadFileValueArchiveMutationPayload', success: boolean, src?: string | null, errors: Array<{ __typename: 'ErrorFieldType', field: string, messages: Array<string> }> } };
+  rowId: Scalars['Int'];
+}>;
+
+export type DeleteRowDimensionMutation = { __typename?: 'Mutation', deleteRowDimension: { __typename: 'DeleteRowDimensionMutationPayload', success: boolean, rowId: number, index: number, mergedCells: Array<{ __typename: 'MergedCellType', id: string, colspan?: number | null, rowspan?: number | null, target?: string | null, cells?: Array<string | null> | null } | null> } };
 
 export type UnloadFileValueArchiveMutationVariables = Exact<{
   valueId: Scalars['ID'];
@@ -5358,7 +5320,7 @@
   documentId: Scalars['ID'];
 }>;
 
-export type DocumentQuery = { __typename?: 'Query', document?: { __typename: 'DocumentType', id: string, comment: string, version: number, createdAt: any, updatedAt: any, period?: { __typename: 'PeriodType', id: string, name: string } | null, sheets: Array<{ __typename: 'SheetType', id: string, name: string } | null> } | null };
+export type DocumentQuery = { __typename?: 'Query', document?: { __typename: 'DocumentType', id: string, comment: string, version: number, createdAt: any, updatedAt: any, period?: { __typename: 'PeriodType', id: string, name: string } | null, sheets?: Array<{ __typename: 'SheetType', id: string, name: string, position: number, comment: string, createdAt: any, updatedAt: any, columns?: Array<{ __typename: 'ColumnDimensionType', id: string, index: number, width?: number | null, fixed: boolean, hidden: boolean, kind: string } | null> | null, mergedCells?: Array<{ __typename: 'MergedCellType', id: string, colspan?: number | null, rowspan?: number | null, target?: string | null, cells?: Array<string | null> | null } | null> | null, rows?: Array<{ __typename: 'RowDimensionType', id: string, index: number, height?: number | null, dynamic: boolean, createdAt: any, updatedAt: any, parentId?: number | null } | null> | null, cells?: Array<{ __typename: 'CellType', id: string, kind: string, editable: boolean, default?: string | null, tooltip?: string | null, horizontalAlign?: string | null, verticalAlign?: string | null, size: number, strong: boolean, italic: boolean, color: string, background: string, borderStyle: any, borderColor: any, columnId?: number | null, rowId?: number | null } | null> | null, values?: Array<{ __typename: 'ValueType', id: string, value: string, verified: boolean, error?: string | null, columnId?: number | null, rowId?: number | null } | null> | null }> | null } | null };
 
 export type DocumentStatusesQueryVariables = Exact<{
   documentId: Scalars['ID'];
@@ -5407,13 +5369,6 @@
 
 export type ProjectsQuery = { __typename?: 'Query', projects?: { __typename: 'ProjectTypeConnection', totalCount: number, pageInfo: { __typename: 'PageInfo', startCursor?: string | null, endCursor?: string | null, hasPreviousPage: boolean, hasNextPage: boolean }, edges: Array<{ __typename?: 'ProjectTypeEdge', node?: { __typename: 'ProjectType', id: string, name: string, short: string, description: string, visibility: boolean, archive: boolean, createdAt: any, contentType: { __typename?: 'ContentTypeType', id: string, model: string } } | null } | null> } | null };
 
-export type SheetQueryVariables = Exact<{
-  sheetId: Scalars['ID'];
-  documentId?: InputMaybe<Scalars['ID']>;
-}>;
-
-export type SheetQuery = { __typename?: 'Query', sheet: { __typename: 'SheetType', id: string, name: string, position: number, comment: string, createdAt: any, updatedAt: any, columns?: Array<{ __typename: 'ColumnDimensionType', id: string, index: number, name: string, width?: number | null, fixed: boolean, hidden: boolean, kind: string, createdAt: any, updatedAt: any } | null> | null, rows?: Array<{ __typename: 'RowDimensionType', id: string, index: number, globalIndex: number, name: string, height?: number | null, fixed: boolean, hidden: boolean, dynamic: boolean, aggregation?: string | null, createdAt: any, updatedAt: any, documentId?: string | null, parent?: { __typename: 'RowDimensionType', id: string, index: number, globalIndex: number } | null, children: Array<{ __typename: 'RowDimensionType', id: string, index: number, globalIndex: number }>, cells: Array<{ __typename: 'CellType', id: string, kind: string, editable: boolean, formula?: string | null, comment?: string | null, mask?: string | null, tooltip?: string | null, columnId?: string | null, rowId?: string | null, horizontalAlign?: string | null, verticalAlign?: string | null, size: number, strong: boolean, italic: boolean, strike: boolean, underline?: string | null, color: string, background: string, borderStyle: any, borderColor: any, position: string, globalPosition: string, relatedGlobalPositions: Array<string>, colspan: number, rowspan: number, value?: string | null, verified: boolean, error?: string | null }> } | null> | null } };
-
 export type StatusesQueryVariables = Exact<{ [key: string]: never; }>;
 
 export type StatusesQuery = { __typename?: 'Query', statuses?: Array<{ __typename: 'StatusType', id: string, name: string, comment?: string | null, edit: boolean }> | null };
@@ -5433,10 +5388,7 @@
 export type UserPrivilegesQuery = { __typename?: 'Query', userPrivileges: Array<{ __typename?: 'PrivilegeType', id: string, name: string, key: string, createdAt: any }> };
 
 export type ValueFilesQueryVariables = Exact<{
-  documentId: Scalars['ID'];
-  sheetId: Scalars['ID'];
-  columnId: Scalars['ID'];
-  rowId: Scalars['ID'];
+  valueId: Scalars['ID'];
 }>;
 
 export type ValueFilesQuery = { __typename?: 'Query', valueFiles?: Array<{ __typename: 'FileType', id: string, name: string, src: string, ext?: string | null, size?: number | null, deleted: boolean, createdAt: any, updatedAt: any }> | null };
