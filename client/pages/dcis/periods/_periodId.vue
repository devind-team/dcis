--- conflicted
+++ resolved
@@ -21,36 +21,9 @@
   },
   setup (props) {
     const { t, localePath } = useI18n()
-<<<<<<< HEAD
-    const route = useRoute()
-    const drawer = ref<boolean>(false)
-    const links = computed<LinksType[]>(() => ([
-      {
-        title: t('dcis.periods.links.documents') as string,
-        to: 'dcis-periods-periodId-documents',
-        icon: 'file-table-box-multiple-outline'
-      },
-      {
-        title: t('dcis.periods.links.divisions') as string,
-        to: 'dcis-periods-periodId-divisions',
-        icon: 'briefcase-outline'
-      },
-      {
-        title: t('dcis.periods.links.users') as string,
-        to: 'dcis-periods-periodId-users',
-        icon: 'account-multiple'
-      },
-      {
-        title: t('dcis.periods.links.settings') as string,
-        to: 'dcis-periods-periodId-settings',
-        icon: 'cogs'
-      }
-    ]))
-=======
 
     const route = useRoute()
 
->>>>>>> 1f1039ad
     const {
       data: period,
       loading,
