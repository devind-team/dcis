<template lang="pug">
<<<<<<< HEAD
left-navigator-container(:bread-crumbs="bc"  @update-drawer="$emit('update-drawer')")
  template(#header) {{ $t('dcis.periods.divisions.header') }}
  change-divisions(
    :period="period"
    :divisions="filterDivisions"
    :loading="loading"
    :update="changeDivisionsUpdate"
  )
    template(#activator="{ on }")
      v-btn(v-on="on" color="primary") {{ $t('dcis.periods.divisions.add') }}
  v-row(align="center")
    v-col(cols="12" md="8")
      v-text-field(v-model="search" :placeholder="$t('search')" prepend-icon="mdi-magnify" clearable)
    v-col.text-right.pr-5(cols="12" md="4") {{ $t('dcis.periods.divisions.shownOf') }} {{ items.length }}
  v-card(flat)
    v-card-text
      v-data-table(
        :headers="headers"
        :items="items"
        :search.sync="search"
        :loading="loading"
        disable-pagination
        hide-default-footer
      )
        template(#item.action="{ item }")
          a(@click="deleteDivisionMutate(item.id)" style="color: #FF5252") {{ $t('dcis.periods.actions.delete') }}
=======
  left-navigator-container(:bread-crumbs="bc" @update-drawer="$emit('update-drawer')")
    template(#header) {{ $t('dcis.periods.divisions.name') }}
      template(v-if="period.canChangeDivisions")
        v-spacer
        add-period-divisions(
          :period="period"
          :divisions="filterDivisions"
          :loading="loading"
          :update="addDivisionsUpdate"
        )
          template(#activator="{ on }")
            v-btn(v-on="on" color="primary") {{ $t('dcis.periods.divisions.addDivisions.buttonText') }}
    v-row(align="center")
      v-col(cols="12" md="8")
        v-text-field(v-model="search" :placeholder="$t('search')" prepend-icon="mdi-magnify" clearable)
      v-col.text-right.pr-5(
        cols="12"
        md="4"
      ) {{ $t('shownOf', { count: divisionsCount, totalCount: period.divisions.length }) }}
    v-card(flat)
      v-card-text
        v-data-table(
          :headers="headers"
          :items="period.divisions"
          :search="search"
          :loading="loading"
          disable-pagination
          hide-default-footer
          @pagination="pagination"
        )
          template(#item.actions="{ item }")
            delete-menu(
              :item-name="String($t('dcis.periods.divisions.deleteDivision.itemName'))"
              @confirm="deleteDivision({ periodId: period.id, divisionId: item.id })"
            )
              template(#default="{ on: onMenu }")
                v-tooltip(bottom)
                  template(#activator="{ on: onTooltip }")
                    v-btn(v-on="{ ...onMenu, ...onTooltip }" color="error" icon)
                      v-icon mdi-delete
                  span {{ $t('dcis.periods.divisions.deleteDivision.tooltip') }}
>>>>>>> 1f1039ad
</template>

<script lang="ts">
import type { PropType } from '#app'
import { computed, defineComponent, inject, ref } from '#app'
import { DataProxy } from 'apollo-cache'
import { DataPagination, DataTableHeader } from 'vuetify'
import { useMutation } from '@vue/apollo-composable'
import {
  PeriodType,
  PeriodQuery,
  DeleteDivisionMutation,
  DeleteDivisionMutationVariables,
  DeleteDivisionMutationPayload,
  ProjectDivisionsQuery,
  ProjectDivisionsQueryVariables, DivisionModelType
} from '~/types/graphql'
import { BreadCrumbsItem } from '~/types/devind'
import { UpdateType, useCommonQuery, useI18n } from '~/composables'
import LeftNavigatorContainer from '~/components/common/grid/LeftNavigatorContainer.vue'
import AddPeriodDivisions, { ChangeDivisionsMutationResult } from '~/components/dcis/periods/AddPeriodDivisions.vue'
import DeleteMenu from '~/components/common/menu/DeleteMenu.vue'
import divisionsQuery from '~/gql/dcis/queries/project_divisions.graphql'
import deleteDivisionMutation from '~/gql/dcis/mutations/period/delete_division.graphql'

export type DeleteDivisionMutationResult = { data?: { deleteDivision: DeleteDivisionMutationPayload } }

export default defineComponent({
  components: { LeftNavigatorContainer, AddPeriodDivisions, DeleteMenu },
  middleware: 'auth',
  props: {
    period: { type: Object as PropType<PeriodType>, required: true },
    breadCrumbs: { type: Array as PropType<BreadCrumbsItem[]>, required: true }
  },
  setup (props) {
    const { t, localePath } = useI18n()

    const search = ref<string>('')
    const divisionsCount = ref<number>(props.period.divisions.length)
    const pagination = (pagination: DataPagination) => {
      divisionsCount.value = pagination.itemsLength
    }

    const bc = computed<BreadCrumbsItem[]>(() => ([
      ...props.breadCrumbs,
      {
        text: t('dcis.periods.divisions.name') as string,
        to: localePath({ name: 'dcis-periods-periodId-divisions' }),
        exact: true
      }
    ]))

    const headers = computed(() => {
      const result: DataTableHeader[] = [
        {
          text: t('dcis.periods.divisions.tableHeaders.name') as string,
          value: 'name'
        }
      ]
      if (props.period.canChangeDivisions) {
        result.push({
          text: t('dcis.periods.divisions.tableHeaders.actions') as string,
          value: 'actions',
          align: 'center',
          sortable: false,
          filterable: false
        })
      }
      return result
    })

    const { data: projectDivisions, loading } = useCommonQuery<
      ProjectDivisionsQuery,
      ProjectDivisionsQueryVariables
    >({
      document: divisionsQuery,
      variables: { projectId: props.period.project.id }
    })

    const filterDivisions = computed<DivisionModelType[]>(() => {
      if (projectDivisions.value) {
        return projectDivisions.value.filter(division =>
          !props.period.divisions.map(periodDivision => periodDivision.id).includes(division.id))
      }
      return []
    })

    const periodUpdate: UpdateType<PeriodQuery> = inject('periodUpdate')

    const addDivisionsUpdate = (cache: DataProxy, result: ChangeDivisionsMutationResult) => periodUpdate(
      cache,
      result,
      (dataCache, { data: { addDivisions: { success, divisions } } }: ChangeDivisionsMutationResult) => {
        if (success) {
          dataCache.period.divisions = (
            [...dataCache.period.divisions, ...divisions] as Required<DivisionModelType>[]
          ).sort((d1: DivisionModelType, d2: DivisionModelType) => d1.name.localeCompare(d2.name))
        }
        return dataCache
      })

    const { mutate: deleteDivision } = useMutation<
      DeleteDivisionMutation,
      DeleteDivisionMutationVariables
    >(
      deleteDivisionMutation,
      {
        update: (cache, result) => periodUpdate(
          cache,
          result,
          (dataCache, { data: { deleteDivision: { success, deleteId } } }: DeleteDivisionMutationResult) => {
            if (success) {
              dataCache.period.divisions = dataCache.period.divisions
                .filter((division: DivisionModelType) => String(division.id) !== deleteId)
            }
            return dataCache
          }
        )
      })

    return {
      search,
      divisionsCount,
      pagination,
      bc,
      headers,
      loading,
      filterDivisions,
      addDivisionsUpdate,
      deleteDivision
    }
  }
})
</script><|MERGE_RESOLUTION|>--- conflicted
+++ resolved
@@ -1,32 +1,4 @@
 <template lang="pug">
-<<<<<<< HEAD
-left-navigator-container(:bread-crumbs="bc"  @update-drawer="$emit('update-drawer')")
-  template(#header) {{ $t('dcis.periods.divisions.header') }}
-  change-divisions(
-    :period="period"
-    :divisions="filterDivisions"
-    :loading="loading"
-    :update="changeDivisionsUpdate"
-  )
-    template(#activator="{ on }")
-      v-btn(v-on="on" color="primary") {{ $t('dcis.periods.divisions.add') }}
-  v-row(align="center")
-    v-col(cols="12" md="8")
-      v-text-field(v-model="search" :placeholder="$t('search')" prepend-icon="mdi-magnify" clearable)
-    v-col.text-right.pr-5(cols="12" md="4") {{ $t('dcis.periods.divisions.shownOf') }} {{ items.length }}
-  v-card(flat)
-    v-card-text
-      v-data-table(
-        :headers="headers"
-        :items="items"
-        :search.sync="search"
-        :loading="loading"
-        disable-pagination
-        hide-default-footer
-      )
-        template(#item.action="{ item }")
-          a(@click="deleteDivisionMutate(item.id)" style="color: #FF5252") {{ $t('dcis.periods.actions.delete') }}
-=======
   left-navigator-container(:bread-crumbs="bc" @update-drawer="$emit('update-drawer')")
     template(#header) {{ $t('dcis.periods.divisions.name') }}
       template(v-if="period.canChangeDivisions")
@@ -68,7 +40,6 @@
                     v-btn(v-on="{ ...onMenu, ...onTooltip }" color="error" icon)
                       v-icon mdi-delete
                   span {{ $t('dcis.periods.divisions.deleteDivision.tooltip') }}
->>>>>>> 1f1039ad
 </template>
 
 <script lang="ts">
