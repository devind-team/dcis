<template lang="pug">
  left-navigator-container(:bread-crumbs="bc" @update-drawer="$emit('update-drawer')")
    template(#header) {{ $t('dcis.periods.divisions.name') }}
      template(v-if="period.canChangeDivisions")
        v-spacer
        add-period-divisions(
          :period="period"
          :divisions="filterDivisions"
          :loading="loading"
          :update="addDivisionsUpdate"
        )
          template(#activator="{ on }")
            v-btn(v-on="on" color="primary") {{ $t('dcis.periods.divisions.addDivisions.buttonText') }}
    v-row(align="center")
      v-col(cols="12" md="8")
        v-text-field(v-model="search" :placeholder="$t('search')" prepend-icon="mdi-magnify" clearable)
      v-col.text-right.pr-5(
        cols="12"
        md="4"
      ) {{ $t('shownOf', { count: divisionsCount, totalCount: period.divisions.length }) }}
    v-card(flat)
      v-card-text
        v-data-table(
          :headers="headers"
          :items="period.divisions"
          :search="search"
          :loading="loading"
          disable-pagination
          hide-default-footer
          @pagination="pagination"
        )
          template(#item.actions="{ item }")
            delete-menu(
              :item-name="String($t('dcis.periods.divisions.deleteDivision.itemName'))"
              @confirm="deleteDivision({ periodId: period.id, divisionId: item.id })"
            )
              template(#default="{ on: onMenu }")
                v-tooltip(bottom)
                  template(#activator="{ on: onTooltip }")
                    v-btn(v-on="{ ...onMenu, ...onTooltip }" color="error" icon)
                      v-icon mdi-delete
                  span {{ $t('dcis.periods.divisions.deleteDivision.tooltip') }}
</template>

<script lang="ts">
import type { PropType } from '#app'
import { computed, defineComponent, inject, ref } from '#app'
import { DataProxy } from 'apollo-cache'
import { DataPagination, DataTableHeader } from 'vuetify'
import { useMutation } from '@vue/apollo-composable'
import {
  PeriodType,
  PeriodQuery,
  DeleteDivisionMutation,
  DeleteDivisionMutationVariables,
  DeleteDivisionMutationPayload,
  ProjectDivisionsQuery,
  ProjectDivisionsQueryVariables, DivisionModelType
} from '~/types/graphql'
import { BreadCrumbsItem } from '~/types/devind'
import { UpdateType, useCommonQuery, useI18n } from '~/composables'
import LeftNavigatorContainer from '~/components/common/grid/LeftNavigatorContainer.vue'
import AddPeriodDivisions, { ChangeDivisionsMutationResult } from '~/components/dcis/periods/AddPeriodDivisions.vue'
import DeleteMenu from '~/components/common/menu/DeleteMenu.vue'
import divisionsQuery from '~/gql/dcis/queries/project_divisions.graphql'
import deleteDivisionMutation from '~/gql/dcis/mutations/period/delete_division.graphql'

export type DeleteDivisionMutationResult = { data?: { deleteDivision: DeleteDivisionMutationPayload } }

export default defineComponent({
  components: { LeftNavigatorContainer, AddPeriodDivisions, DeleteMenu },
  middleware: 'auth',
  props: {
    period: { type: Object as PropType<PeriodType>, required: true },
    breadCrumbs: { type: Array as PropType<BreadCrumbsItem[]>, required: true }
  },
  setup (props) {
    const { t, localePath } = useI18n()

    const search = ref<string>('')
    const divisionsCount = ref<number>(props.period.divisions.length)
    const pagination = (pagination: DataPagination) => {
      divisionsCount.value = pagination.itemsLength
    }

    const bc = computed<BreadCrumbsItem[]>(() => ([
      ...props.breadCrumbs,
<<<<<<< HEAD
      {
        text: 'Настройка объектов сбора',
        to: localePath({ name: 'dcis-periods-periodId-divisions' }),
        exact: true
      }
    ]))
    const { t } = useI18n()
    const headers: DataTableHeader[] = [
      { text: t('dcis.periods.divisions.id') as string, value: 'id', width: '10vw' },
      { text: t('dcis.periods.divisions.name') as string, value: 'name' },
      { text: t('dcis.periods.divisions.action') as string, value: 'action', width: '10vw' }
    ]
    const { mutate: DeleteDivisionMutation } = useMutation<DeleteDivisionMutation, DeleteDivisionMutationVariables>(
      deleteDivision,
=======
>>>>>>> 1f1039ad
      {
        text: t('dcis.periods.divisions.name') as string,
        to: localePath({ name: 'dcis-periods-periodId-divisions' }),
        exact: true
      }
    ]))

    const headers = computed(() => {
      const result: DataTableHeader[] = [
        {
          text: t('dcis.periods.divisions.tableHeaders.name') as string,
          value: 'name'
        }
      ]
      if (props.period.canChangeDivisions) {
        result.push({
          text: t('dcis.periods.divisions.tableHeaders.actions') as string,
          value: 'actions',
          align: 'center',
          sortable: false,
          filterable: false
        })
      }
      return result
    })

    const { data: projectDivisions, loading } = useCommonQuery<
      ProjectDivisionsQuery,
      ProjectDivisionsQueryVariables
    >({
      document: divisionsQuery,
      variables: { projectId: props.period.project.id }
    })

    const filterDivisions = computed<DivisionModelType[]>(() => {
      if (projectDivisions.value) {
        return projectDivisions.value.filter(division =>
          !props.period.divisions.map(periodDivision => periodDivision.id).includes(division.id))
      }
      return []
    })
<<<<<<< HEAD
    const periodUpdate: any = inject('periodUpdate')
    const changeDivisionsUpdate = (cache: DataProxy, result: ChangeDivisionsMutationResult) => {
      periodUpdate(
        cache,
        result,
        (dataCache, { data: { changeDivisions: { errors, divisions } } }: ChangeDivisionsMutationResult
        ) => {
          if (!errors.length) {
            dataCache.period.divisions = divisions
=======

    const periodUpdate: UpdateType<PeriodQuery> = inject('periodUpdate')

    const addDivisionsUpdate = (cache: DataProxy, result: ChangeDivisionsMutationResult) => periodUpdate(
      cache,
      result,
      (dataCache, { data: { addDivisions: { success, divisions } } }: ChangeDivisionsMutationResult) => {
        if (success) {
          dataCache.period.divisions = (
            [...dataCache.period.divisions, ...divisions] as Required<DivisionModelType>[]
          ).sort((d1: DivisionModelType, d2: DivisionModelType) => d1.name.localeCompare(d2.name))
        }
        return dataCache
      })

    const { mutate: deleteDivision } = useMutation<
      DeleteDivisionMutation,
      DeleteDivisionMutationVariables
    >(
      deleteDivisionMutation,
      {
        update: (cache, result) => periodUpdate(
          cache,
          result,
          (dataCache, { data: { deleteDivision: { success, deleteId } } }: DeleteDivisionMutationResult) => {
            if (success) {
              dataCache.period.divisions = dataCache.period.divisions
                .filter((division: DivisionModelType) => String(division.id) !== deleteId)
            }
            return dataCache
>>>>>>> 1f1039ad
          }
        )
      })

    return {
      search,
      divisionsCount,
      pagination,
      bc,
      headers,
      loading,
      filterDivisions,
      addDivisionsUpdate,
      deleteDivision
    }
<<<<<<< HEAD
    return {
      bc,
      headers,
      changeDivisionsUpdate,
      filterDivisions,
      loading,
      divisions,
      search,
      items,
      deleteDivisionMutate
    }
=======
>>>>>>> 1f1039ad
  }
})
</script><|MERGE_RESOLUTION|>--- conflicted
+++ resolved
@@ -85,23 +85,6 @@
 
     const bc = computed<BreadCrumbsItem[]>(() => ([
       ...props.breadCrumbs,
-<<<<<<< HEAD
-      {
-        text: 'Настройка объектов сбора',
-        to: localePath({ name: 'dcis-periods-periodId-divisions' }),
-        exact: true
-      }
-    ]))
-    const { t } = useI18n()
-    const headers: DataTableHeader[] = [
-      { text: t('dcis.periods.divisions.id') as string, value: 'id', width: '10vw' },
-      { text: t('dcis.periods.divisions.name') as string, value: 'name' },
-      { text: t('dcis.periods.divisions.action') as string, value: 'action', width: '10vw' }
-    ]
-    const { mutate: DeleteDivisionMutation } = useMutation<DeleteDivisionMutation, DeleteDivisionMutationVariables>(
-      deleteDivision,
-=======
->>>>>>> 1f1039ad
       {
         text: t('dcis.periods.divisions.name') as string,
         to: localePath({ name: 'dcis-periods-periodId-divisions' }),
@@ -143,17 +126,6 @@
       }
       return []
     })
-<<<<<<< HEAD
-    const periodUpdate: any = inject('periodUpdate')
-    const changeDivisionsUpdate = (cache: DataProxy, result: ChangeDivisionsMutationResult) => {
-      periodUpdate(
-        cache,
-        result,
-        (dataCache, { data: { changeDivisions: { errors, divisions } } }: ChangeDivisionsMutationResult
-        ) => {
-          if (!errors.length) {
-            dataCache.period.divisions = divisions
-=======
 
     const periodUpdate: UpdateType<PeriodQuery> = inject('periodUpdate')
 
@@ -184,7 +156,6 @@
                 .filter((division: DivisionModelType) => String(division.id) !== deleteId)
             }
             return dataCache
->>>>>>> 1f1039ad
           }
         )
       })
@@ -200,20 +171,6 @@
       addDivisionsUpdate,
       deleteDivision
     }
-<<<<<<< HEAD
-    return {
-      bc,
-      headers,
-      changeDivisionsUpdate,
-      filterDivisions,
-      loading,
-      divisions,
-      search,
-      items,
-      deleteDivisionMutate
-    }
-=======
->>>>>>> 1f1039ad
   }
 })
 </script>