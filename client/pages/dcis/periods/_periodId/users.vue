<template lang="pug">
<<<<<<< HEAD
left-navigator-container(:bread-crumbs="bc" @update-drawer="$emit('update-drawer')")
  template(#header) {{ period.name }}
  v-row
    template(v-if="period.periodGroups.length")
      v-col(cols="12" md="4" sm="4")
        v-subheader Группы
        v-list
          v-list-item-group(v-model="selectGroup" color="primary")
            v-list-item(
              v-for="item in period.periodGroups"
              :key="item.id"
              :value="item"
            )
              v-list-item-content {{ item.name }}
              delete-menu(@confirm="deletePeriodGroupMutate({ id: item.id }).then()")
                template(#default="{ on }")
                  v-list-item-action(v-on="on")
                    v-btn(icon)
                      v-icon mdi-delete
      v-divider(vertical)
    v-col(v-bind="period.periodGroups.length ? { md: 8, sm: 6 } : { }" cols="12")
      period-group-users(v-if="selectGroup" :period-group="selectGroup" :period="period" :update="deleteUserFromPeriodGroupUpdate")
      v-row(v-else)
        v-col
          add-period-group(:period="period" :update="addPeriodGroupUpdate")
            template(#activator="{ on }")
              v-card.period-users-card-add(v-on="on" flat)
                v-icon(large) mdi-plus-circle-outline
                .title {{ $t('dcis.periods.actions.addGroup') }}
        v-col
          copy-period-groups(:period="period" active-query)
            template(#activator="{ on }")
              v-card.period-users-card-add(v-on="on" flat)
                v-icon(large) mdi-import
                .title {{ $t('dcis.periods.actions.copyGroups') }}
=======
  left-navigator-container(:bread-crumbs="bc" @update-drawer="$emit('update-drawer')")
    template(#header) {{ $t('dcis.periods.users.name') }}
      template(v-if="period.canChangeUsers")
        v-spacer
        add-period-user(:period="period" :period-users="periodUsers" :update="addPeriodUserUpdate")
          template(#activator="{ on }")
            v-btn(v-on="on" color="primary") {{ $t('dcis.periods.users.addUser.buttonText') }}
    v-row(align="center")
      v-col(cols="12" md="8")
        v-text-field(v-model="search" :placeholder="$t('search')" prepend-icon="mdi-magnify" clearable)
      v-col.text-right.pr-5(
        cols="12"
        md="4"
      ) {{ $t('shownOf', { count: usersCount, totalCount: users.length }) }}
    v-card(flat)
      v-card-text
        v-data-table(
          :headers="headers"
          :items="users"
          :search="search"
          :loading="loading"
          disable-pagination
          hide-default-footer
          @pagination="pagination"
        )
          template(#item.avatar="{ item }")
            avatar-dialog(:item="item")
          template(#item.actions="{ item }")
            change-user-period-groups(:period="period" :user="item" :update="changeUserPeriodGroupsUpdate")
              template(#activator="{ on: onMenu }")
                v-tooltip(bottom)
                  template(#activator="{ on: onTooltip }")
                    v-btn(v-on="{ ...onMenu, ...onTooltip }" color="success" icon)
                      v-icon mdi-book-edit
                  span {{ $t('dcis.periods.users.changeGroups.tooltip') }}
            change-user-period-privileges(:period="period" :user="item")
              template(#activator="{ on: onMenu }")
                v-tooltip(bottom)
                  template(#activator="{ on: onTooltip }")
                    v-btn(v-on="{ ...onMenu, ...onTooltip }" color="success" icon)
                      v-icon mdi-clipboard-edit
                  span {{ $t('dcis.periods.users.changePrivileges.tooltip') }}
>>>>>>> 1f1039ad
</template>

<script lang="ts">
import { DataProxy } from 'apollo-cache'
import { DataTableHeader, DataPagination } from 'vuetify'
import { PropType, ref } from '#app'
import { UpdateType } from '~/composables'
import { BreadCrumbsItem } from '~/types/devind'
import {
  UserType,
  UserFieldsFragment,
  PeriodType,
  PeriodGroupType,
  PeriodGroupFieldsFragment,
  PeriodQuery,
  PeriodUsersQuery,
  PeriodQueryVariables
} from '~/types/graphql'
import LeftNavigatorContainer from '~/components/common/grid/LeftNavigatorContainer.vue'
import AvatarDialog from '~/components/users/AvatarDialog.vue'
import AddPeriodUser, {
  AddPeriodUserMutationResult
} from '~/components/dcis/periods/AddPeriodUser.vue'
import ChangeUserPeriodGroups, {
  ChangeUserPeriodGroupsMutationResult
} from '~/components/dcis/periods/ChangeUserPeriodGroups.vue'
import ChangeUserPeriodPrivileges from '~/components/dcis/periods/ChangeUserPeriodPrivileges.vue'
import periodUsersQuery from '~/gql/dcis/queries/period_users.graphql'

type ExtendedUserType = UserFieldsFragment & { fullname: string }

export default defineComponent({
  components: {
    LeftNavigatorContainer,
    AvatarDialog,
    AddPeriodUser,
    ChangeUserPeriodGroups,
    ChangeUserPeriodPrivileges
  },
  props: {
    breadCrumbs: { type: Array as PropType<BreadCrumbsItem[]>, required: true },
    period: { type: Object as PropType<PeriodType>, required: true }
  },
  setup (props) {
    const { t, localePath } = useI18n()
    const { getUserFullName } = useFilters()

    const bc = computed<BreadCrumbsItem[]>(() => ([
      ...props.breadCrumbs,
      {
        text: t('dcis.periods.users.name') as string,
        to: localePath({ name: 'dcis-periods-periodId-users' }),
        exact: true
      }
    ]))

    const headers = computed<DataTableHeader[]>(() => {
      const result: DataTableHeader[] = [
        {
          text: t('dcis.periods.users.tableHeaders.avatar') as string,
          value: 'avatar',
          align: 'center',
          sortable: false,
          filterable: false
        },
        { text: t('dcis.periods.users.tableHeaders.fullname') as string, value: 'fullname' },
        { text: t('dcis.periods.users.tableHeaders.username') as string, value: 'username' },
        { text: t('dcis.periods.users.tableHeaders.email') as string, value: 'email' }
      ]
      if (props.period.canChangeUsers) {
        result.push({
          text: t('dcis.periods.users.tableHeaders.actions') as string,
          value: 'actions',
          align: 'center',
          sortable: false,
          filterable: false
        })
      }
      return result
    })

    const { data: periodUsers, loading, update: periodUsersUpdate } = useCommonQuery<
      PeriodUsersQuery,
      PeriodQueryVariables
    >({
      document: periodUsersQuery,
      variables: () => ({
        periodId: props.period.id
      })
    })
    const users = computed<ExtendedUserType[]>(() =>
      periodUsers.value
        ? periodUsers.value.map(user => ({ ...user, fullname: getUserFullName(user as UserType) }))
        : []
    )

    const search = ref<string>('')
    const usersCount = ref<number>(0)
    const pagination = (pagination: DataPagination) => {
      usersCount.value = pagination.itemsLength
    }

    const periodUpdate: UpdateType<PeriodQuery> = inject('periodUpdate')

    const changeUserPeriodGroupsUpdate = (
      cache: DataProxy,
      result: ChangeUserPeriodGroupsMutationResult
    ) => {
      periodUpdate(
        cache,
        result,
        (
          dataCache,
          { data: { changeUserPeriodGroups: { errors, user, periodGroups } } }: ChangeUserPeriodGroupsMutationResult
        ) => {
          if (!errors.length) {
            for (const periodGroup of dataCache.period.periodGroups) {
              const isUserPeriodGroup = !!periodGroups.find((group: PeriodGroupType) => group.id === periodGroup.id)
              if (isUserPeriodGroup) {
                if (!periodGroup.users.find((u: UserFieldsFragment) => u.id === user.id)) {
                  periodGroup.users.push(user as UserFieldsFragment)
                }
              } else {
                periodGroup.users = periodGroup.users.filter((u: UserFieldsFragment) => u.id !== user.id)
              }
            }
          }
          return dataCache
        })
      return cache
    }

    const addPeriodUserUpdate = (
      cache: DataProxy,
      result: AddPeriodUserMutationResult
    ) => {
      if (!result.data.changeUserPeriodGroups.errors.length && !result.data.changeUserPeriodPrivileges.errors.length) {
        periodUsersUpdate(
          cache,
          result,
          (
            dataCache,
            { data: { changeUserPeriodGroups: { user } } }
          ) => {
            dataCache.periodUsers.push(user as UserFieldsFragment)
            dataCache.periodUsers.sort((u1: UserFieldsFragment, u2: UserFieldsFragment) =>
              new Date(u2.createdAt).getTime() - new Date(u1.createdAt).getTime()
            )
            return dataCache
          }
        )
        periodUpdate(
          cache,
          result,
          (
            dataCache,
            { data: { changeUserPeriodGroups: { user, periodGroups } } }
          ) => {
            for (const userPeriodGroup of periodGroups) {
              const periodGroup = dataCache.period.periodGroups.find((periodGroup: PeriodGroupFieldsFragment) =>
                periodGroup.id === userPeriodGroup.id
              )
              periodGroup.users.push(user as UserFieldsFragment)
            }
            return dataCache
          }
        )
      }
      return cache
    }

    return {
      getUserFullName,
      bc,
      headers,
      loading,
      periodUsers,
      users,
      search,
      usersCount,
      pagination,
      changeUserPeriodGroupsUpdate,
      addPeriodUserUpdate
    }
  }
})
</script><|MERGE_RESOLUTION|>--- conflicted
+++ resolved
@@ -1,41 +1,4 @@
 <template lang="pug">
-<<<<<<< HEAD
-left-navigator-container(:bread-crumbs="bc" @update-drawer="$emit('update-drawer')")
-  template(#header) {{ period.name }}
-  v-row
-    template(v-if="period.periodGroups.length")
-      v-col(cols="12" md="4" sm="4")
-        v-subheader Группы
-        v-list
-          v-list-item-group(v-model="selectGroup" color="primary")
-            v-list-item(
-              v-for="item in period.periodGroups"
-              :key="item.id"
-              :value="item"
-            )
-              v-list-item-content {{ item.name }}
-              delete-menu(@confirm="deletePeriodGroupMutate({ id: item.id }).then()")
-                template(#default="{ on }")
-                  v-list-item-action(v-on="on")
-                    v-btn(icon)
-                      v-icon mdi-delete
-      v-divider(vertical)
-    v-col(v-bind="period.periodGroups.length ? { md: 8, sm: 6 } : { }" cols="12")
-      period-group-users(v-if="selectGroup" :period-group="selectGroup" :period="period" :update="deleteUserFromPeriodGroupUpdate")
-      v-row(v-else)
-        v-col
-          add-period-group(:period="period" :update="addPeriodGroupUpdate")
-            template(#activator="{ on }")
-              v-card.period-users-card-add(v-on="on" flat)
-                v-icon(large) mdi-plus-circle-outline
-                .title {{ $t('dcis.periods.actions.addGroup') }}
-        v-col
-          copy-period-groups(:period="period" active-query)
-            template(#activator="{ on }")
-              v-card.period-users-card-add(v-on="on" flat)
-                v-icon(large) mdi-import
-                .title {{ $t('dcis.periods.actions.copyGroups') }}
-=======
   left-navigator-container(:bread-crumbs="bc" @update-drawer="$emit('update-drawer')")
     template(#header) {{ $t('dcis.periods.users.name') }}
       template(v-if="period.canChangeUsers")
@@ -78,7 +41,6 @@
                     v-btn(v-on="{ ...onMenu, ...onTooltip }" color="success" icon)
                       v-icon mdi-clipboard-edit
                   span {{ $t('dcis.periods.users.changePrivileges.tooltip') }}
->>>>>>> 1f1039ad
 </template>
 
 <script lang="ts">
