--- conflicted
+++ resolved
@@ -78,12 +78,7 @@
 import { DataProxy } from 'apollo-cache'
 import { DataTableHeader } from 'vuetify'
 import type { PropType } from '#app'
-<<<<<<< HEAD
-import { computed, defineComponent, ref, useNuxt2Meta } from '#app'
-import { useRoute } from '#imports'
-=======
 import { computed, defineComponent, ref, useNuxt2Meta, useRoute, onMounted, watch, nextTick } from '#app'
->>>>>>> 45bfe0b1
 import { useAuthStore } from '~/stores'
 import { useFilters, useI18n, useCursorPagination, useCommonQuery } from '~/composables'
 import { useDocumentsQuery } from '~/services/grapqhl/queries/dcis/documents'
