--- conflicted
+++ resolved
@@ -1,9 +1,5 @@
 <template lang="pug">
-<<<<<<< HEAD
-  left-navigator-container(@update-drawer="$emit('update-drawer')" :bread-crumbs="breadCrumbs")
-=======
   left-navigator-container(:bread-crumbs="breadCrumbs" @update-drawer="$emit('update-drawer')")
->>>>>>> 1f1039ad
     template(#header) {{ t('dcis.documents.name') }}
       template(v-if="period.canAddDocument")
         v-spacer
@@ -41,19 +37,11 @@
 import { defineComponent, toRef, useNuxt2Meta } from '#app'
 import { useAuthStore } from '~/stores'
 import { useFilters, useI18n } from '~/composables'
-<<<<<<< HEAD
-=======
 import { useDocumentsQuery } from '~/services/grapqhl/queries/dcis/documents'
->>>>>>> 1f1039ad
 import { BreadCrumbsItem } from '~/types/devind'
 import {
   DocumentType,
   PeriodType,
-<<<<<<< HEAD
-  DocumentsQuery,
-  DocumentsQueryVariables,
-=======
->>>>>>> 1f1039ad
   ChangeDocumentCommentMutation,
   ChangeDocumentCommentMutationVariables
 } from '~/types/graphql'
@@ -87,14 +75,7 @@
       update,
       addUpdate,
       changeUpdate
-<<<<<<< HEAD
-    } = useQueryRelay<DocumentsQuery, DocumentsQueryVariables, DocumentType>({
-      document: documentsQuery,
-      variables: () => ({ periodId: route.params.periodId })
-    })
-=======
     } = useDocumentsQuery(route.params.periodId)
->>>>>>> 1f1039ad
 
     const addDocumentUpdate = (cache: DataProxy, result: AddDocumentMutationResultType) => {
       if (!result.data.addDocument.errors.length) {
