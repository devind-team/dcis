<template lang="pug">
  left-navigator-container(:bread-crumbs="breadCrumbs" @update-drawer="$emit('update-drawer')")
    template(#header) {{ $t('dcis.documents.name') }}
      template(v-if="period.canAddDocument || userPeriodDivision.length")
        v-spacer
        add-document-menu(
          v-slot="{ on, attrs }"
          :period="period"
          :documents="documents"
          :add-document-update="addDocumentUpdate"
          :user-divisions="userPeriodDivision"
        )
<<<<<<< HEAD
          v-btn(v-on="on" v-bind="attrs" color="primary") {{ $t('dcis.documents.addDocument.buttonText') }}
    template(#subheader) {{ $t('shownOf', { count, totalCount }) }}
=======
          template(#activator="{ on }")
            v-btn(v-on="on" color="primary") {{ $t('dcis.documents.addDocument.buttonText') }}
    template(#subheader) {{ $t('shownOf', { count: visibleDocs.length, totalCount }) }}
>>>>>>> df0e0339
    items-data-filter(
      v-if="showDivisionFilter"
      v-model="selectedDivisions"
      v-bind="divisionFilterMessages"
      :items="period.divisions.map(d => ({ id: d.id, name: d.name }))"
      :get-name="d => d.name"
      message-container-class="mr-1"
      multiple
      has-select-all
    )
    query-data-filter(
      v-model="selectedStatuses"
      v-bind="statusFilterMessages"
      :query="statusesQuery"
      :update="data => data.statuses"
      :get-name="status => status.name"
      message-container-class="mr-1"
      multiple
      has-select-all
    )
    v-data-table(:headers="headers" :items="visibleDocs" :loading="loading" disable-pagination hide-default-footer)
      template(#item.version="{ item }")
        nuxt-link(
          :to="localePath({ name: 'dcis-documents-documentId', params: { documentId: item.id } })"
        ) {{ $t('dcis.documents.tableItems.version', { version: item.version }) }}
      template(#item.comment="{ item }")
        template(v-if="item.comment")
          template(v-if="canChangeDocument(item)")
            text-menu(v-slot="{ on }" @update="changeDocumentComment(item, $event)" :value="item.comment")
              a(v-on="on") {{ item.comment }}
          template(v-else) {{ item.comment }}
      template(#item.lastStatus="{ item }")
        template(v-if="item.lastStatus")
          document-statuses(
            :can-add="canChangeDocument(item)"
            :can-delete="canDeleteDocumentStatus(item)"
            :update="update"
            :document="item"
          )
            template(#activator="{ on }")
              a(v-on="on" class="font-weight-bold") {{ item.lastStatus.status.name }}.
          div {{ $t('dcis.documents.tableItems.statusAssigned', { assigned: dateTimeHM(item.lastStatus.createdAt) }) }}
          .font-italic {{ item.lastStatus.comment }}
      template(
        #item.division="{ item }"
      ) {{ item.objectId ? period.divisions.find(x => x.id === item.objectId).name : '-' }}
      template(v-for="dti in ['createdAt', 'updatedAt']" v-slot:[`item.${dti}`]="{ item }") {{ dateTimeHM(item[dti]) }}
</template>

<script lang="ts">
import { useMutation } from '@vue/apollo-composable'
import { DataProxy } from 'apollo-cache'
import { DataTableHeader } from 'vuetify'
import type { PropType } from '#app'
import { computed, defineComponent, useNuxt2Meta, useRoute } from '#app'
import { useAuthStore } from '~/stores'
import { useFilters, useI18n } from '~/composables'
import { useDocumentsQuery } from '~/services/grapqhl/queries/dcis/documents'
import { BreadCrumbsItem } from '~/types/devind'
import {
  ChangeDocumentCommentMutation,
  ChangeDocumentCommentMutationVariables,
  DivisionModelType,
  DocumentType,
  PeriodType,
  StatusType
} from '~/types/graphql'
import { FilterMessages } from '~/types/filters'
import changeDocumentCommentMutation from '~/gql/dcis/mutations/document/change_document_comment.graphql'
import LeftNavigatorContainer from '~/components/common/grid/LeftNavigatorContainer.vue'
import ItemsDataFilter from '~/components/common/filters/ItemsDataFilter.vue'
import QueryDataFilter from '~/components/common/filters/QueryDataFilter.vue'
import AddDocument, { AddDocumentMutationResultType } from '~/components/dcis/documents/AddDocument.vue'
import DocumentStatuses from '~/components/dcis/documents/DocumentStatuses.vue'
import TextMenu from '~/components/common/menu/TextMenu.vue'
<<<<<<< HEAD
import AddDocumentMenu from '~/components/dcis/documents/AddDocumentMenu.vue'
=======
import statusesQuery from '~/gql/dcis/queries/statuses.graphql'
>>>>>>> df0e0339

export default defineComponent({
  components: {
    AddDocumentMenu,
    LeftNavigatorContainer,
    ItemsDataFilter,
    QueryDataFilter,
    AddDocument,
    DocumentStatuses,
    TextMenu
  },
  middleware: 'auth',
  props: {
    breadCrumbs: { type: Array as PropType<BreadCrumbsItem[]>, required: true },
    period: { type: Object as PropType<PeriodType>, required: true }
  },
  setup (props) {
    const { t, tc } = useI18n()
    const route = useRoute()
    const { dateTimeHM } = useFilters()
    useNuxt2Meta({ title: props.period.name })
    const userStore = useAuthStore()

    const userPeriodDivision = computed(() => {
      const userDivisionIds = userStore.user.divisions.map((division: DivisionModelType) => division.id)
      return props.period.divisions.filter((division: DivisionModelType) => userDivisionIds.includes(division.id))
    })

    const canChangeDocument = (document: DocumentType) => {
      return document.canChange || document.user?.id === userStore.user.id
    }
    const canDeleteDocumentStatus = (document: DocumentType) => {
      return document.canChange
    }

    const {
      data: documents,
      loading,
      pagination: { totalCount },
      update,
      addUpdate,
      changeUpdate
    } = useDocumentsQuery(route.params.periodId)

    const addDocumentUpdate = (cache: DataProxy, result: AddDocumentMutationResultType) => {
      if (!result.data.addDocument.errors.length) {
        addUpdate(cache, result, 'document')
      }
    }

    const { mutate: changeDocumentCommentMutate } = useMutation<ChangeDocumentCommentMutation,
      ChangeDocumentCommentMutationVariables>(
        changeDocumentCommentMutation,
        {
          update: (cache, result) => {
            if (!result.errors) {
              changeUpdate(cache, result, 'document')
            }
          }
        }
      )

    const changeDocumentComment = (document: DocumentType, comment: string): void => {
      changeDocumentCommentMutate({ documentId: document.id, comment })
    }

    const divisionFilterMessages = computed<FilterMessages>(() => {
      const filterName = props.period.project.contentType.model === 'department'
        ? 'divisionFilterOrganization'
        : 'divisionFilterDepartment'
      return getFilterMessages(filterName, true)
    })
    const statusFilterMessages = computed<FilterMessages>(() => {
      return getFilterMessages('statusFilter', true)
    })

    const getFilterMessages = (filterName: string, multiple: boolean = false): FilterMessages => {
      return {
        title: t(`dcis.documents.${filterName}.title`) as string,
        noFiltrationMessage: t(`dcis.documents.${filterName}.noFiltrationMessage`) as string,
        multipleMessageFunction: multiple
          ? (name, restLength) =>
              tc(`dcis.documents.${filterName}.multipleMessage`, restLength, { name, restLength }) as string
          : undefined
      }
    }

    const showDivisionFilter = computed<boolean>(() => {
      return props.period.multiple && documents.value && new Set(
        documents.value.map((document: DocumentType) => document.objectId)
      ).size > 1
    })
    const headers = computed<DataTableHeader[]>(() => {
      const result: DataTableHeader[] = showDivisionFilter.value
        ? [{
            text: t(`dcis.documents.tableHeaders.${props.period.project.contentType.model}`) as string,
            value: 'division'
          }]
        : []
      result.push(
        { text: t('dcis.documents.tableHeaders.version') as string, value: 'version' },
        { text: t('dcis.documents.tableHeaders.comment') as string, value: 'comment' },
        { text: t('dcis.documents.tableHeaders.lastStatus') as string, value: 'lastStatus' },
        { text: t('dcis.documents.tableHeaders.createdAt') as string, value: 'createdAt' },
        { text: t('dcis.documents.tableHeaders.updatedAt') as string, value: 'updatedAt' }
      )
      return result
    })

    const selectedDivisions = ref<DivisionModelType[]>([])
    const selectedStatuses = ref<StatusType[]>([])

    const visibleDocs = computed<DocumentType[]>(() => {
      let docs = documents.value
      if (selectedDivisions.value.length > 0) {
        const selectedDivisionIds = selectedDivisions.value.map(division => division.id)
        docs = docs.filter(doc => selectedDivisionIds.includes(doc.objectId))
      }
      if (selectedStatuses.value.length > 0) {
        const selectedStatusesIds = selectedStatuses.value.map(status => status.id)
        docs = docs.filter(doc => selectedStatusesIds.includes(doc.lastStatus.status.id))
      }
      return docs
    })

    return {
      statusesQuery,
      userPeriodDivision,
      canChangeDocument,
      canDeleteDocumentStatus,
      documents,
      loading,
      totalCount,
      update,
      addDocumentUpdate,
      dateTimeHM,
      changeDocumentComment,
      divisionFilterMessages,
      statusFilterMessages,
      getFilterMessages,
      showDivisionFilter,
      headers,
      selectedDivisions,
      selectedStatuses,
      visibleDocs
    }
  }
})
</script><|MERGE_RESOLUTION|>--- conflicted
+++ resolved
@@ -10,14 +10,8 @@
           :add-document-update="addDocumentUpdate"
           :user-divisions="userPeriodDivision"
         )
-<<<<<<< HEAD
           v-btn(v-on="on" v-bind="attrs" color="primary") {{ $t('dcis.documents.addDocument.buttonText') }}
     template(#subheader) {{ $t('shownOf', { count, totalCount }) }}
-=======
-          template(#activator="{ on }")
-            v-btn(v-on="on" color="primary") {{ $t('dcis.documents.addDocument.buttonText') }}
-    template(#subheader) {{ $t('shownOf', { count: visibleDocs.length, totalCount }) }}
->>>>>>> df0e0339
     items-data-filter(
       v-if="showDivisionFilter"
       v-model="selectedDivisions"
@@ -93,11 +87,8 @@
 import AddDocument, { AddDocumentMutationResultType } from '~/components/dcis/documents/AddDocument.vue'
 import DocumentStatuses from '~/components/dcis/documents/DocumentStatuses.vue'
 import TextMenu from '~/components/common/menu/TextMenu.vue'
-<<<<<<< HEAD
+import statusesQuery from '~/gql/dcis/queries/statuses.graphql'
 import AddDocumentMenu from '~/components/dcis/documents/AddDocumentMenu.vue'
-=======
-import statusesQuery from '~/gql/dcis/queries/statuses.graphql'
->>>>>>> df0e0339
 
 export default defineComponent({
   components: {
