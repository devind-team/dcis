<template lang="pug">
<<<<<<< HEAD
bread-crumbs(:items="breadCrumbs")
  WaveContainer
    h2 {{ divisions }}
  v-card
    v-card-title {{ $t('dcis.home') }}
      template(v-if="hasPerm('dcis.add_project')")
        v-spacer
        add-project(:update="(cache, result) => addUpdate(cache, result, 'project')")
          template(#activator="{ on }")
            v-btn(v-on="on" color="primary") {{ $t('dcis.projects.addProject.header') }}
    v-card-subtitle {{ $t('shownOf', { count, totalCount }) }}
    v-card-text
      v-data-table(:headers="headers" :items="projects" :loading="loading" disable-pagination hide-default-footer)
        template(#item.name="{ item }")
          nuxt-link(
            :to="localePath({ name: 'dcis-projects-projectId-periods', params: { projectId: item.id } })"
          ) {{ item.name }}
        template(#item.createdAt="{ item }") {{ dateTimeHM(item.createdAt) }}
=======
  bread-crumbs(:items="breadCrumbs")
    wave-container
      h2 {{ divisions }}
    v-card
      v-card-title {{ $t('dcis.projects.name') }}
        template(v-if="hasPerm('dcis.add_project')")
          v-spacer
          add-project(:update="(cache, result) => addUpdate(cache, result, 'project')")
            template(#activator="{ on }")
              v-btn(v-on="on" color="primary") {{ $t('dcis.projects.addProject.buttonText') }}
      v-card-subtitle {{ $t('shownOf', { count, totalCount }) }}
      v-card-text
        v-data-table(:headers="headers" :items="projects" :loading="loading" disable-pagination hide-default-footer)
          template(#item.name="{ item }")
            nuxt-link(
              :to="localePath({ name: 'dcis-projects-projectId-periods', params: { projectId: item.id } })"
            ) {{ item.name }}
          template(#item.createdAt="{ item }") {{ dateTimeHM(item.createdAt) }}
>>>>>>> 1f1039ad
</template>

<script lang="ts">
import { DataTableHeader } from 'vuetify'
import type { PropType } from '#app'
import { computed, defineComponent, onMounted, ref, toRef, useNuxt2Meta, useRoute, useRouter } from '#app'
import { BreadCrumbsItem } from '~/types/devind'
import { useApolloHelpers, useFilters, useI18n } from '~/composables'
import { useAuthStore } from '~/stores'
import { useProjects } from '~/services/grapqhl/queries/dcis/projects'
import BreadCrumbs from '~/components/common/BreadCrumbs.vue'
import AddProject from '~/components/dcis/projects/AddProject.vue'
import WaveContainer from '~/components/dcis/ui/WaveContainer.vue'

export default defineComponent({
  components: { WaveContainer, AddProject, BreadCrumbs },
  middleware: 'auth',
  props: {
    breadCrumbs: { required: true, type: Array as PropType<BreadCrumbsItem[]> }
  },
  setup () {
    const authStore = useAuthStore()
    const router = useRouter()
    const route = useRoute()
    const { defaultClient } = useApolloHelpers()
    const { t, localePath } = useI18n()
    const { dateTimeHM, getUserFullName } = useFilters()
    useNuxt2Meta({ title: t('dcis.home') as string })
    const active = ref<boolean>(false)
    const name = ref<string>('')
    const headers: DataTableHeader[] = [
      { text: t('dcis.projects.tableHeaders.name') as string, value: 'name' },
      { text: t('dcis.projects.tableHeaders.description') as string, value: 'description' },
      { text: t('dcis.projects.tableHeaders.createdAt') as string, value: 'createdAt' }
    ]
    const user = toRef(authStore, 'user')
    const hasPerm = toRef(authStore, 'hasPerm')

    const divisions = computed<string>(() => (
      user.value.divisions && user.value.divisions.length
        ? user.value.divisions.map(d => `${d.name} (${d.id})`).join(', ')
        : getUserFullName(user)
    ))

    const {
      data: projects,
      pagination: { count, totalCount },
      loading,
      addUpdate,
      deleteUpdate
    } = useProjects()

    onMounted(() => {
      if (route.query.projectId) {
        deleteUpdate(defaultClient.cache, { data: { deleteProject: { id: route.query.projectId } } })
        router.push(localePath({ name: 'dcis-projects' }))
      }
    })

    return {
      hasPerm,
      active,
      name,
      headers,
      projects,
      divisions,
      count,
      totalCount,
      loading,
      dateTimeHM,
      addUpdate
    }
  }
})
</script><|MERGE_RESOLUTION|>--- conflicted
+++ resolved
@@ -1,24 +1,4 @@
 <template lang="pug">
-<<<<<<< HEAD
-bread-crumbs(:items="breadCrumbs")
-  WaveContainer
-    h2 {{ divisions }}
-  v-card
-    v-card-title {{ $t('dcis.home') }}
-      template(v-if="hasPerm('dcis.add_project')")
-        v-spacer
-        add-project(:update="(cache, result) => addUpdate(cache, result, 'project')")
-          template(#activator="{ on }")
-            v-btn(v-on="on" color="primary") {{ $t('dcis.projects.addProject.header') }}
-    v-card-subtitle {{ $t('shownOf', { count, totalCount }) }}
-    v-card-text
-      v-data-table(:headers="headers" :items="projects" :loading="loading" disable-pagination hide-default-footer)
-        template(#item.name="{ item }")
-          nuxt-link(
-            :to="localePath({ name: 'dcis-projects-projectId-periods', params: { projectId: item.id } })"
-          ) {{ item.name }}
-        template(#item.createdAt="{ item }") {{ dateTimeHM(item.createdAt) }}
-=======
   bread-crumbs(:items="breadCrumbs")
     wave-container
       h2 {{ divisions }}
@@ -37,7 +17,6 @@
               :to="localePath({ name: 'dcis-projects-projectId-periods', params: { projectId: item.id } })"
             ) {{ item.name }}
           template(#item.createdAt="{ item }") {{ dateTimeHM(item.createdAt) }}
->>>>>>> 1f1039ad
 </template>
 
 <script lang="ts">
