export default {
  home: 'Проекты сборов',
  grid: {
    toolbar: {
      addRow: 'Добавить строку'
    }
  },
  projects: {
    addProject: {
      header: 'Добавление проекта',
      name: 'Название проекта',
      short: 'Сокращенное название проекта',
      description: 'Описание проекта',
      visibility: 'Видимость',
      buttonText: 'Добавить проект'
    },
    changeProject: {
      header: 'Настройки проекта',
      archive: 'Архивировать',
      delete: '@:delete',
      save: '@:save',
<<<<<<< HEAD
      deleteItemName: 'проект',
      warning: 'Проект нельзя восстановить.'
    }
  },
  periods: {
    header: 'Настройки периода',
    name: 'Наименование периода',
    status: 'Статус проекта',
    multiple: 'Множественное заполнение',
    privately: 'Приватность полей',
    start: 'Дата начала периода',
    expiration: 'Дата окончания периода',
    deleteItemName: 'период',
    actions: {
      delete: '@:delete',
      save: '@:save',
      deleteItemName: 'период'
=======
      deleteItemName: 'проект'
    },
    addPeriod: {
      header: 'Добавление периода',
      name: 'Название периода',
      file: 'Файл с формой сбора',
      buttonText: 'Добавить период'
>>>>>>> 4ea340fb
    }
  }
}<|MERGE_RESOLUTION|>--- conflicted
+++ resolved
@@ -19,7 +19,6 @@
       archive: 'Архивировать',
       delete: '@:delete',
       save: '@:save',
-<<<<<<< HEAD
       deleteItemName: 'проект',
       warning: 'Проект нельзя восстановить.'
     }
@@ -37,15 +36,12 @@
       delete: '@:delete',
       save: '@:save',
       deleteItemName: 'период'
-=======
-      deleteItemName: 'проект'
     },
     addPeriod: {
       header: 'Добавление периода',
       name: 'Название периода',
       file: 'Файл с формой сбора',
       buttonText: 'Добавить период'
->>>>>>> 4ea340fb
     }
   }
 }