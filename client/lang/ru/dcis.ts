export default {
  home: 'Проекты сборов',
  projects: {
    name: '@:dcis.home',
    filters: {
      active: 'Активные проекты',
      archive: 'Проекты в архиве',
      hidden: 'Скрытые проекты',
      noFiltrationMessage: 'Фильтры не заданы'
    },
    tableHeaders: {
      name: '@:name',
      description: 'Описание',
      createdAt: 'Дата добавления'
    },
    links: {
      periods: 'Периоды',
      settings: '@:settings'
    },
    addProject: {
      buttonText: 'Добавить проект',
      header: 'Добавление проекта',
      name: 'Название проекта',
      short: 'Сокращенное название проекта',
      description: 'Описание проекта',
      visibility: 'Видимость',
      department: 'Департаменты',
      organization: 'Организации'
    },
    changeProject: {
      header: 'Настройки проекта',
      archive: 'Архивировать',
      save: '@:save'
    },
    deleteProject: {
      header: 'Удаление проекта',
      warning: 'Проект нельзя восстановить.',
      itemName: 'проект',
      delete: '@:delete'
    }
  },
  periods: {
    name: 'Периоды',
    choicePeriod: 'Выбрать период',
    file: 'Выберете файл',
    tableHeaders: {
      name: '@:name',
      status: 'Статус',
      createdAt: 'Дата добавления'
    },
    links: {
      documents: 'Документы',
      departments: 'Департаменты',
      organizations: 'Организации',
      groups: 'Группы',
      users: 'Пользователи',
      attributes: 'Атрибуты',
      sheets: 'Таблица',
      settings: '@:settings'
    },
    statuses: {
      preparation: 'Подготовка',
      open: 'Открыто',
      close: 'Закрыто'
    },
    addDivisions: {
      file: 'Выберете файл'
    },
    addPeriod: {
      buttonText: 'Добавить период',
      header: 'Добавление периода',
      name: 'Название периода',
      file: 'Файл с формой сбора',
      readonlyFillColor: 'Запретить редактирование ячеек с заливкой',
      multiple: 'Множественное заполнение',
      versioning: 'Разрешить множество версий'
    },
    changePeriod: {
      header: 'Настройки периода',
      name: 'Название периода',
      status: 'Статус периода',
      start: 'Дата начала периода',
      expiration: 'Дата окончания периода',
      multiple: 'Множественное заполнение',
      privately: 'Приватность полей',
      versioning: 'Разрешить множество версий',
      save: '@:save'
    },
    deletePeriod: {
      header: 'Удаление периода',
      warning: 'Период нельзя восстановить.',
      itemName: 'период',
      delete: '@:delete'
    },
    divisions: {
      departmentsName: '@:dcis.periods.links.departments',
      organizationsName: '@:dcis.periods.links.organizations',
      addDivisions: {
        departmentsButtonText: 'Добавить департаменты',
        organizationsButtonText: 'Добавить организации',
        departmentsHeader: 'Добавление департаментов',
        organizationsHeader: 'Добавление организаций',
        name: '@:name'
      },
      tableHeaders: {
        name: '@:name',
        actions: '@:actions'
      },
      deleteDivision: {
        tooltip: '@:delete',
        departmentItemName: 'департамент',
        organizationItemName: 'организацию'
      }
    },
    groups: {
      name: '@:dcis.periods.links.groups',
      addGroup: {
        buttonText: 'Добавить группу',
        header: 'Добавление группы',
        name: 'Название группы'
      },
      copyGroups: {
        buttonText: 'Импортировать группы',
        header: 'Импорт групп из другого периода',
        period: 'Период',
        groups: 'Группы'
      },
      deleteGroup: {
        tooltip: '@:delete',
        itemName: 'группу'
      },
      changePrivileges: {
        buttonText: 'Изменить привилегии',
        tableHeaders: {
          name: 'Название привилегии',
          key: 'Ключ'
        }
      }
    },
    users: {
      name: '@:dcis.periods.links.users',
      tableHeaders: {
        avatar: 'Аватар',
        fullname: 'ФИО',
        username: 'Логин',
        email: 'Email',
        actions: 'Действия'
      },
      addUser: {
        buttonText: 'Добавить пользователя',
        header: 'Добавление пользователя',
        user: 'Пользователь',
        groups: 'Группы',
        privileges: 'Привилегии',
        userExistWarning: 'Пользователь уже состоит в периоде'
      },
      changeGroups: {
        buttonText: 'Изменить группы',
        header: 'Изменение групп пользователя',
        tooltip: '@:dcis.periods.users.changeGroups.buttonText',
        tableHeaders: {
          name: 'Название группы'
        }
      },
      changePrivileges: {
        buttonText: 'Изменить привилегии',
        header: 'Изменение привилегий пользователя',
        tooltip: '@:dcis.periods.users.changePrivileges.buttonText',
        tableHeaders: {
          name: 'Название привилегии'
        }
      }
    },
    sheets: {
      name: '@:dcis.periods.links.sheets'
    }
  },
  documents: {
    name: 'Документы',
    version: 'Версия {version}',
    divisionFilterOrganization: {
      title: 'Фильтр организаций',
      noFiltrationMessage: 'Все организации',
      multipleMessage: '{name} и еще {restLength} организаций | {name} и еще {restLength} организация |' +
        ' {name} и еще {restLength} организации'
    },
    divisionFilterDepartment: {
      title: 'Фильтр департаментов',
      noFiltrationMessage: 'Все департаменты',
      multipleMessage: '{name} и еще {restLength} департаментов | {name} и еще {restLength} департамент |' +
        ' {name} и еще {restLength} департамента'
    },
    statusFilter: {
      title: 'Фильтр статусов',
      noFiltrationMessage: 'Все статусы',
      multipleMessage: '{name} и еще {restLength} статусов | {name} и еще {restLength} статус |' +
        ' {name} и еще {restLength} статуса'
    },
    tableHeaders: {
      version: 'Версия',
      comment: 'Комментарий',
      createdAt: 'Дата добавления',
      updatedAt: 'Дата последнего изменения',
      organization: '@:dcis.documents.addDocument.organization',
      department: '@:dcis.documents.addDocument.department',
      lastStatus: 'Статус'
    },
    tableItems: {
      version: '@:dcis.documents.version',
      statusAssigned: 'Назначен: {assigned}'
    },
    addDocument: {
      buttonText: 'Добавить документ',
      formText: 'Добавить новый документ',
      header: 'Добавление документа',
      comment: 'Комментарий',
      status: 'Статус',
      department: 'Департамент',
      organization: 'Организация',
      lastDocument: 'Значения из документа',
      version: '@:dcis.documents.version'
    },
    addDocumentData: {
      buttonText: 'Загрузить данные',
      header: 'Импорт документов',
      file: 'Выберете файл',
      status: '@:dcis.documents.addDocument.status',
      comment: '@:dcis.documents.addDocument.comment'
    },
    status: {
      header: 'Изменение статусов',
      readonlyHeader: 'Статусы',
      subheader: '@:dcis.documents.version',
      status: 'Статус',
      comment: 'Комментарий',
      buttonText: '@:add',
      delete: {
        itemName: 'статус',
        tooltip: '@:delete'
      }
    },
    unloadDocument: {
      name: 'Выгрузить документ',
      additional: 'Дополнительные колонки',
      rowAddDate: 'Дата добавления строки',
      rowUpdateDate: 'Дата последних изменений в строке',
      departmentName: 'Название департамента',
      organizationName: 'Название организации',
      departmentHead: 'Начальник департамента',
      organizationHead: 'Начальник организации',
      user: 'Пользователь, добавивший строку',
      unload: 'Выгрузить'
    }
  },
  grid: {
    version: 'Версия: {version}',
    sheet: {
      rename: 'Переименовать'
    },
    cellKinds: {
      n: 'Числовой',
      s: 'Строковый',
      f: 'Формула',
      text: 'Текст',
      fl: 'Файл',
      money: 'Деньги',
      department: 'Департаменты',
      classification: 'КБК'
    },
    toolbar: {
      addRow: 'Добавить строку'
    },
    sheetToolbar: {
      readonly: 'Только для чтения',
      fix: 'Закрепление столбцов/строк',
      fontSize: 'Шрифт',
      kind: 'Тип'
    },
    columnWidth: 'Ширина: ',
    rowHeight: 'Высота: ',
    columnControl: {
      properties: '@:properties'
    },
    columnSettings: {
      header: 'Изменение свойств',
      subheader: 'Дата изменения: {updatedAt}',
      width: 'Ширина',
      fix: '@:fix',
      hide: '@:hide',
      kind: 'Тип ячейки по умолчанию',
      buttonText: '@:save'
    },
    rowControl: {
      properties: '@:properties',
      addRowAbove: 'Добавить строку выше',
      addRowBelow: 'Добавить строку ниже',
      addChildRow: 'Добавить дочернюю строку',
      deleteRow: 'Удалить строку'
    },
    rowSettings: {
      header: 'Изменение свойств',
      subheader: 'Дата изменения: {updatedAt}',
      height: 'Высота',
      hide: '@:hide',
      makeDynamic: 'Разрешить дочерние строки',
      buttonText: '@:save'
    },
    changeValue: 'Изменение значения',
    cellFiles: {
      readonlyHeader: 'Файлы',
      file: 'Файл №{number}',
      newFiles: 'Новые файлы',
      uploadArchive: 'Скачать архив'
    }
  },
  sheets: {
    settings: {
      show: 'Настройки вывода',
      name: 'Название листов',
      showHead: 'Отображать головным учреждениям',
      showChild: 'Отображать филиалам'
    }
  },
  attributes: {
    adds: 'Добавить атрибуты',
    add: 'Добавить атрибут',
    change: 'Изменить',
    delete: 'Удалить',
    addMenu: {
      header: 'Добавление атрибута',
      buttonText: 'Добавить',
      name: 'Наименование',
      placeholder: 'Подсказка',
      key: 'Ключ',
      kind: 'Тип',
      default: 'Значение по умолчанию',
      mutable: 'Разрешить изменение',
      text: 'Текст',
      bigmoney: 'Тысячи',
      bool: 'Переключатель',
<<<<<<< HEAD
      data: 'Дата',
=======
      date: 'Дата',
>>>>>>> b57b940d
      files: 'Файл',
      money: 'Рубли',
      numeric: 'Цифра',
      all: 'Ошибка добавления'
    },
<<<<<<< HEAD
=======
    changeMenu: {
      header: 'Изменение атрибута',
      buttonText: 'Изменить',
      name: 'Наименование',
      placeholder: 'Подсказка',
      key: 'Ключ',
      kind: 'Тип',
      default: 'Значение по умолчанию',
      mutable: 'Разрешить изменение'
    },
>>>>>>> b57b940d
    tableHeaders: {
      name: 'Название параметра',
      key: 'Ключ',
      default: 'По умолчанию',
      placeholder: 'Подсказка',
      action: 'Действие'
    }
  }
}<|MERGE_RESOLUTION|>--- conflicted
+++ resolved
@@ -338,18 +338,12 @@
       text: 'Текст',
       bigmoney: 'Тысячи',
       bool: 'Переключатель',
-<<<<<<< HEAD
-      data: 'Дата',
-=======
       date: 'Дата',
->>>>>>> b57b940d
       files: 'Файл',
       money: 'Рубли',
       numeric: 'Цифра',
       all: 'Ошибка добавления'
     },
-<<<<<<< HEAD
-=======
     changeMenu: {
       header: 'Изменение атрибута',
       buttonText: 'Изменить',
@@ -360,7 +354,6 @@
       default: 'Значение по умолчанию',
       mutable: 'Разрешить изменение'
     },
->>>>>>> b57b940d
     tableHeaders: {
       name: 'Название параметра',
       key: 'Ключ',
